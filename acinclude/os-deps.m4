--- conflicted
+++ resolved
@@ -774,36 +774,6 @@
   )
 ])
 
-<<<<<<< HEAD
-dnl check that we have functional CPU clock access for the profiler
-dnl sets squid_cv_profiler_works to "yes" or "no"
-
-AC_DEFUN([SQUID_CHECK_FUNCTIONAL_CPU_PROFILER],[
-  AC_CACHE_CHECK([for operational CPU clock access], 
-                 squid_cv_cpu_profiler_works,
-    AC_PREPROC_IFELSE([AC_LANG_SOURCE([[
-#include <ctime>
-#if defined(__GNUC__) && ( defined(__i386) || defined(__i386__) )
-// okay
-#elif defined(__GNUC__) && ( defined(__x86_64) || defined(__x86_64__) )
-// okay
-#elif defined(__GNUC__) && defined(__alpha)
-// okay
-#elif defined(_M_IX86) && defined(_MSC_VER) /* x86 platform on Microsoft C Compiler ONLY */
-// okay
-#elif defined(HAVE_CLOCK_GETTIME_NSEC_NP) && defined(CLOCK_MONOTONIC_RAW)
-// okay
-#else
-#error This CPU is unsupported. No profiling available here.
-#endif
-  ]])],[
-  squid_cv_cpu_profiler_works=yes],[
-  squid_cv_cpu_profiler_works=no])
-  )
-])
-
-=======
->>>>>>> 96f7d8c3
 dnl check whether Solaris has broken IPFilter headers (Solaris 10 at least does)
 AC_DEFUN([SQUID_CHECK_BROKEN_SOLARIS_IPFILTER],[
   AS_IF([test "x$squid_cv_broken_ipfilter_minor_t" = "x"],[
