#! /bin/sh
## DO NOT EDIT - This file generated from ./build-aux/ltmain.in
##               by inline-source v2014-01-03.01

# libtool (GNU libtool) 2.4.6
# Provide generalized library-building support services.
# Written by Gordon Matzigkeit <gord@gnu.ai.mit.edu>, 1996

# Copyright (C) 1996-2015 Free Software Foundation, Inc.
# This is free software; see the source for copying conditions.  There is NO
# warranty; not even for MERCHANTABILITY or FITNESS FOR A PARTICULAR PURPOSE.

# GNU Libtool is free software; you can redistribute it and/or modify
# it under the terms of the GNU General Public License as published by
# the Free Software Foundation; either version 2 of the License, or
# (at your option) any later version.
#
# As a special exception to the GNU General Public License,
# if you distribute this file as part of a program or library that
# is built using GNU Libtool, you may include this file under the
# same distribution terms that you use for the rest of that program.
#
# GNU Libtool is distributed in the hope that it will be useful, but
# WITHOUT ANY WARRANTY; without even the implied warranty of
# MERCHANTABILITY or FITNESS FOR A PARTICULAR PURPOSE.  See the GNU
# General Public License for more details.
#
# You should have received a copy of the GNU General Public License
# along with this program.  If not, see <http://www.gnu.org/licenses/>.


PROGRAM=libtool
PACKAGE=libtool
<<<<<<< HEAD
VERSION="2.4.6 Debian-2.4.6-9"
=======
VERSION="2.4.6 Debian-2.4.6-10"
>>>>>>> c37a6765
package_revision=2.4.6


## ------ ##
## Usage. ##
## ------ ##

# Run './libtool --help' for help with using this script from the
# command line.


## ------------------------------- ##
## User overridable command paths. ##
## ------------------------------- ##

# After configure completes, it has a better idea of some of the
# shell tools we need than the defaults used by the functions shared
# with bootstrap, so set those here where they can still be over-
# ridden by the user, but otherwise take precedence.

: ${AUTOCONF="autoconf"}
: ${AUTOMAKE="automake"}


## -------------------------- ##
## Source external libraries. ##
## -------------------------- ##

# Much of our low-level functionality needs to be sourced from external
# libraries, which are installed to $pkgauxdir.

# Set a version string for this script.
scriptversion=2015-01-20.17; # UTC

# General shell script boiler plate, and helper functions.
# Written by Gary V. Vaughan, 2004

# Copyright (C) 2004-2015 Free Software Foundation, Inc.
# This is free software; see the source for copying conditions.  There is NO
# warranty; not even for MERCHANTABILITY or FITNESS FOR A PARTICULAR PURPOSE.

# This program is free software; you can redistribute it and/or modify
# it under the terms of the GNU General Public License as published by
# the Free Software Foundation; either version 3 of the License, or
# (at your option) any later version.

# As a special exception to the GNU General Public License, if you distribute
# this file as part of a program or library that is built using GNU Libtool,
# you may include this file under the same distribution terms that you use
# for the rest of that program.

# This program is distributed in the hope that it will be useful,
# but WITHOUT ANY WARRANTY; without even the implied warranty of
# MERCHANTABILITY or FITNES FOR A PARTICULAR PURPOSE. See the GNU
# General Public License for more details.

# You should have received a copy of the GNU General Public License
# along with this program. If not, see <http://www.gnu.org/licenses/>.

# Please report bugs or propose patches to gary@gnu.org.


## ------ ##
## Usage. ##
## ------ ##

# Evaluate this file near the top of your script to gain access to
# the functions and variables defined here:
#
#   . `echo "$0" | ${SED-sed} 's|[^/]*$||'`/build-aux/funclib.sh
#
# If you need to override any of the default environment variable
# settings, do that before evaluating this file.


## -------------------- ##
## Shell normalisation. ##
## -------------------- ##

# Some shells need a little help to be as Bourne compatible as possible.
# Before doing anything else, make sure all that help has been provided!

DUALCASE=1; export DUALCASE # for MKS sh
if test -n "${ZSH_VERSION+set}" && (emulate sh) >/dev/null 2>&1; then :
  emulate sh
  NULLCMD=:
  # Pre-4.2 versions of Zsh do word splitting on ${1+"$@"}, which
  # is contrary to our usage.  Disable this feature.
  alias -g '${1+"$@"}'='"$@"'
  setopt NO_GLOB_SUBST
else
  case `(set -o) 2>/dev/null` in *posix*) set -o posix ;; esac
fi

# NLS nuisances: We save the old values in case they are required later.
_G_user_locale=
_G_safe_locale=
for _G_var in LANG LANGUAGE LC_ALL LC_CTYPE LC_COLLATE LC_MESSAGES
do
  eval "if test set = \"\${$_G_var+set}\"; then
          save_$_G_var=\$$_G_var
          $_G_var=C
	  export $_G_var
	  _G_user_locale=\"$_G_var=\\\$save_\$_G_var; \$_G_user_locale\"
	  _G_safe_locale=\"$_G_var=C; \$_G_safe_locale\"
	fi"
done

# CDPATH.
(unset CDPATH) >/dev/null 2>&1 && unset CDPATH

# Make sure IFS has a sensible default
sp=' '
nl='
'
IFS="$sp	$nl"

# There are apparently some retarded systems that use ';' as a PATH separator!
if test "${PATH_SEPARATOR+set}" != set; then
  PATH_SEPARATOR=:
  (PATH='/bin;/bin'; FPATH=$PATH; sh -c :) >/dev/null 2>&1 && {
    (PATH='/bin:/bin'; FPATH=$PATH; sh -c :) >/dev/null 2>&1 ||
      PATH_SEPARATOR=';'
  }
fi



## ------------------------- ##
## Locate command utilities. ##
## ------------------------- ##


# func_executable_p FILE
# ----------------------
# Check that FILE is an executable regular file.
func_executable_p ()
{
    test -f "$1" && test -x "$1"
}


# func_path_progs PROGS_LIST CHECK_FUNC [PATH]
# --------------------------------------------
# Search for either a program that responds to --version with output
# containing "GNU", or else returned by CHECK_FUNC otherwise, by
# trying all the directories in PATH with each of the elements of
# PROGS_LIST.
#
# CHECK_FUNC should accept the path to a candidate program, and
# set $func_check_prog_result if it truncates its output less than
# $_G_path_prog_max characters.
func_path_progs ()
{
    _G_progs_list=$1
    _G_check_func=$2
    _G_PATH=${3-"$PATH"}

    _G_path_prog_max=0
    _G_path_prog_found=false
    _G_save_IFS=$IFS; IFS=${PATH_SEPARATOR-:}
    for _G_dir in $_G_PATH; do
      IFS=$_G_save_IFS
      test -z "$_G_dir" && _G_dir=.
      for _G_prog_name in $_G_progs_list; do
        for _exeext in '' .EXE; do
          _G_path_prog=$_G_dir/$_G_prog_name$_exeext
          func_executable_p "$_G_path_prog" || continue
          case `"$_G_path_prog" --version 2>&1` in
            *GNU*) func_path_progs_result=$_G_path_prog _G_path_prog_found=: ;;
            *)     $_G_check_func $_G_path_prog
		   func_path_progs_result=$func_check_prog_result
		   ;;
          esac
          $_G_path_prog_found && break 3
        done
      done
    done
    IFS=$_G_save_IFS
    test -z "$func_path_progs_result" && {
      echo "no acceptable sed could be found in \$PATH" >&2
      exit 1
    }
}


# We want to be able to use the functions in this file before configure
# has figured out where the best binaries are kept, which means we have
# to search for them ourselves - except when the results are already set
# where we skip the searches.

# Unless the user overrides by setting SED, search the path for either GNU
# sed, or the sed that truncates its output the least.
test -z "$SED" && {
  _G_sed_script=s/aaaaaaaaaaaaaaaaaaaaaaaaaaaaaaaaaaa/bbbbbbbbbbbbbbbbbbbbbbbbbbbbbbbbb/
  for _G_i in 1 2 3 4 5 6 7; do
    _G_sed_script=$_G_sed_script$nl$_G_sed_script
  done
  echo "$_G_sed_script" 2>/dev/null | sed 99q >conftest.sed
  _G_sed_script=

  func_check_prog_sed ()
  {
    _G_path_prog=$1

    _G_count=0
    printf 0123456789 >conftest.in
    while :
    do
      cat conftest.in conftest.in >conftest.tmp
      mv conftest.tmp conftest.in
      cp conftest.in conftest.nl
      echo '' >> conftest.nl
      "$_G_path_prog" -f conftest.sed <conftest.nl >conftest.out 2>/dev/null || break
      diff conftest.out conftest.nl >/dev/null 2>&1 || break
      _G_count=`expr $_G_count + 1`
      if test "$_G_count" -gt "$_G_path_prog_max"; then
        # Best one so far, save it but keep looking for a better one
        func_check_prog_result=$_G_path_prog
        _G_path_prog_max=$_G_count
      fi
      # 10*(2^10) chars as input seems more than enough
      test 10 -lt "$_G_count" && break
    done
    rm -f conftest.in conftest.tmp conftest.nl conftest.out
  }

  func_path_progs "sed gsed" func_check_prog_sed $PATH:/usr/xpg4/bin
  rm -f conftest.sed
  SED=$func_path_progs_result
}


# Unless the user overrides by setting GREP, search the path for either GNU
# grep, or the grep that truncates its output the least.
test -z "$GREP" && {
  func_check_prog_grep ()
  {
    _G_path_prog=$1

    _G_count=0
    _G_path_prog_max=0
    printf 0123456789 >conftest.in
    while :
    do
      cat conftest.in conftest.in >conftest.tmp
      mv conftest.tmp conftest.in
      cp conftest.in conftest.nl
      echo 'GREP' >> conftest.nl
      "$_G_path_prog" -e 'GREP$' -e '-(cannot match)-' <conftest.nl >conftest.out 2>/dev/null || break
      diff conftest.out conftest.nl >/dev/null 2>&1 || break
      _G_count=`expr $_G_count + 1`
      if test "$_G_count" -gt "$_G_path_prog_max"; then
        # Best one so far, save it but keep looking for a better one
        func_check_prog_result=$_G_path_prog
        _G_path_prog_max=$_G_count
      fi
      # 10*(2^10) chars as input seems more than enough
      test 10 -lt "$_G_count" && break
    done
    rm -f conftest.in conftest.tmp conftest.nl conftest.out
  }

  func_path_progs "grep ggrep" func_check_prog_grep $PATH:/usr/xpg4/bin
  GREP=$func_path_progs_result
}


## ------------------------------- ##
## User overridable command paths. ##
## ------------------------------- ##

# All uppercase variable names are used for environment variables.  These
# variables can be overridden by the user before calling a script that
# uses them if a suitable command of that name is not already available
# in the command search PATH.

: ${CP="cp -f"}
: ${ECHO="printf %s\n"}
: ${EGREP="$GREP -E"}
: ${FGREP="$GREP -F"}
: ${LN_S="ln -s"}
: ${MAKE="make"}
: ${MKDIR="mkdir"}
: ${MV="mv -f"}
: ${RM="rm -f"}
: ${SHELL="${CONFIG_SHELL-/bin/sh}"}


## -------------------- ##
## Useful sed snippets. ##
## -------------------- ##

sed_dirname='s|/[^/]*$||'
sed_basename='s|^.*/||'

# Sed substitution that helps us do robust quoting.  It backslashifies
# metacharacters that are still active within double-quoted strings.
sed_quote_subst='s|\([`"$\\]\)|\\\1|g'

# Same as above, but do not quote variable references.
sed_double_quote_subst='s/\(["`\\]\)/\\\1/g'

# Sed substitution that turns a string into a regex matching for the
# string literally.
sed_make_literal_regex='s|[].[^$\\*\/]|\\&|g'

# Sed substitution that converts a w32 file name or path
# that contains forward slashes, into one that contains
# (escaped) backslashes.  A very naive implementation.
sed_naive_backslashify='s|\\\\*|\\|g;s|/|\\|g;s|\\|\\\\|g'

# Re-'\' parameter expansions in output of sed_double_quote_subst that
# were '\'-ed in input to the same.  If an odd number of '\' preceded a
# '$' in input to sed_double_quote_subst, that '$' was protected from
# expansion.  Since each input '\' is now two '\'s, look for any number
# of runs of four '\'s followed by two '\'s and then a '$'.  '\' that '$'.
_G_bs='\\'
_G_bs2='\\\\'
_G_bs4='\\\\\\\\'
_G_dollar='\$'
sed_double_backslash="\
  s/$_G_bs4/&\\
/g
  s/^$_G_bs2$_G_dollar/$_G_bs&/
  s/\\([^$_G_bs]\\)$_G_bs2$_G_dollar/\\1$_G_bs2$_G_bs$_G_dollar/g
  s/\n//g"


## ----------------- ##
## Global variables. ##
## ----------------- ##

# Except for the global variables explicitly listed below, the following
# functions in the '^func_' namespace, and the '^require_' namespace
# variables initialised in the 'Resource management' section, sourcing
# this file will not pollute your global namespace with anything
# else. There's no portable way to scope variables in Bourne shell
# though, so actually running these functions will sometimes place
# results into a variable named after the function, and often use
# temporary variables in the '^_G_' namespace. If you are careful to
# avoid using those namespaces casually in your sourcing script, things
# should continue to work as you expect. And, of course, you can freely
# overwrite any of the functions or variables defined here before
# calling anything to customize them.

EXIT_SUCCESS=0
EXIT_FAILURE=1
EXIT_MISMATCH=63  # $? = 63 is used to indicate version mismatch to missing.
EXIT_SKIP=77	  # $? = 77 is used to indicate a skipped test to automake.

# Allow overriding, eg assuming that you follow the convention of
# putting '$debug_cmd' at the start of all your functions, you can get
# bash to show function call trace with:
#
#    debug_cmd='eval echo "${FUNCNAME[0]} $*" >&2' bash your-script-name
debug_cmd=${debug_cmd-":"}
exit_cmd=:

# By convention, finish your script with:
#
#    exit $exit_status
#
# so that you can set exit_status to non-zero if you want to indicate
# something went wrong during execution without actually bailing out at
# the point of failure.
exit_status=$EXIT_SUCCESS

# Work around backward compatibility issue on IRIX 6.5. On IRIX 6.4+, sh
# is ksh but when the shell is invoked as "sh" and the current value of
# the _XPG environment variable is not equal to 1 (one), the special
# positional parameter $0, within a function call, is the name of the
# function.
progpath=$0

# The name of this program.
progname=`$ECHO "$progpath" |$SED "$sed_basename"`

# Make sure we have an absolute progpath for reexecution:
case $progpath in
  [\\/]*|[A-Za-z]:\\*) ;;
  *[\\/]*)
     progdir=`$ECHO "$progpath" |$SED "$sed_dirname"`
     progdir=`cd "$progdir" && pwd`
     progpath=$progdir/$progname
     ;;
  *)
     _G_IFS=$IFS
     IFS=${PATH_SEPARATOR-:}
     for progdir in $PATH; do
       IFS=$_G_IFS
       test -x "$progdir/$progname" && break
     done
     IFS=$_G_IFS
     test -n "$progdir" || progdir=`pwd`
     progpath=$progdir/$progname
     ;;
esac


## ----------------- ##
## Standard options. ##
## ----------------- ##

# The following options affect the operation of the functions defined
# below, and should be set appropriately depending on run-time para-
# meters passed on the command line.

opt_dry_run=false
opt_quiet=false
opt_verbose=false

# Categories 'all' and 'none' are always available.  Append any others
# you will pass as the first argument to func_warning from your own
# code.
warning_categories=

# By default, display warnings according to 'opt_warning_types'.  Set
# 'warning_func'  to ':' to elide all warnings, or func_fatal_error to
# treat the next displayed warning as a fatal error.
warning_func=func_warn_and_continue

# Set to 'all' to display all warnings, 'none' to suppress all
# warnings, or a space delimited list of some subset of
# 'warning_categories' to display only the listed warnings.
opt_warning_types=all


## -------------------- ##
## Resource management. ##
## -------------------- ##

# This section contains definitions for functions that each ensure a
# particular resource (a file, or a non-empty configuration variable for
# example) is available, and if appropriate to extract default values
# from pertinent package files. Call them using their associated
# 'require_*' variable to ensure that they are executed, at most, once.
#
# It's entirely deliberate that calling these functions can set
# variables that don't obey the namespace limitations obeyed by the rest
# of this file, in order that that they be as useful as possible to
# callers.


# require_term_colors
# -------------------
# Allow display of bold text on terminals that support it.
require_term_colors=func_require_term_colors
func_require_term_colors ()
{
    $debug_cmd

    test -t 1 && {
      # COLORTERM and USE_ANSI_COLORS environment variables take
      # precedence, because most terminfo databases neglect to describe
      # whether color sequences are supported.
      test -n "${COLORTERM+set}" && : ${USE_ANSI_COLORS="1"}

      if test 1 = "$USE_ANSI_COLORS"; then
        # Standard ANSI escape sequences
        tc_reset='[0m'
        tc_bold='[1m';   tc_standout='[7m'
        tc_red='[31m';   tc_green='[32m'
        tc_blue='[34m';  tc_cyan='[36m'
      else
        # Otherwise trust the terminfo database after all.
        test -n "`tput sgr0 2>/dev/null`" && {
          tc_reset=`tput sgr0`
          test -n "`tput bold 2>/dev/null`" && tc_bold=`tput bold`
          tc_standout=$tc_bold
          test -n "`tput smso 2>/dev/null`" && tc_standout=`tput smso`
          test -n "`tput setaf 1 2>/dev/null`" && tc_red=`tput setaf 1`
          test -n "`tput setaf 2 2>/dev/null`" && tc_green=`tput setaf 2`
          test -n "`tput setaf 4 2>/dev/null`" && tc_blue=`tput setaf 4`
          test -n "`tput setaf 5 2>/dev/null`" && tc_cyan=`tput setaf 5`
        }
      fi
    }

    require_term_colors=:
}


## ----------------- ##
## Function library. ##
## ----------------- ##

# This section contains a variety of useful functions to call in your
# scripts. Take note of the portable wrappers for features provided by
# some modern shells, which will fall back to slower equivalents on
# less featureful shells.


# func_append VAR VALUE
# ---------------------
# Append VALUE onto the existing contents of VAR.

  # We should try to minimise forks, especially on Windows where they are
  # unreasonably slow, so skip the feature probes when bash or zsh are
  # being used:
  if test set = "${BASH_VERSION+set}${ZSH_VERSION+set}"; then
    : ${_G_HAVE_ARITH_OP="yes"}
    : ${_G_HAVE_XSI_OPS="yes"}
    # The += operator was introduced in bash 3.1
    case $BASH_VERSION in
      [12].* | 3.0 | 3.0*) ;;
      *)
        : ${_G_HAVE_PLUSEQ_OP="yes"}
        ;;
    esac
  fi

  # _G_HAVE_PLUSEQ_OP
  # Can be empty, in which case the shell is probed, "yes" if += is
  # useable or anything else if it does not work.
  test -z "$_G_HAVE_PLUSEQ_OP" \
    && (eval 'x=a; x+=" b"; test "a b" = "$x"') 2>/dev/null \
    && _G_HAVE_PLUSEQ_OP=yes

if test yes = "$_G_HAVE_PLUSEQ_OP"
then
  # This is an XSI compatible shell, allowing a faster implementation...
  eval 'func_append ()
  {
    $debug_cmd

    eval "$1+=\$2"
  }'
else
  # ...otherwise fall back to using expr, which is often a shell builtin.
  func_append ()
  {
    $debug_cmd

    eval "$1=\$$1\$2"
  }
fi


# func_append_quoted VAR VALUE
# ----------------------------
# Quote VALUE and append to the end of shell variable VAR, separated
# by a space.
if test yes = "$_G_HAVE_PLUSEQ_OP"; then
  eval 'func_append_quoted ()
  {
    $debug_cmd

    func_quote_for_eval "$2"
    eval "$1+=\\ \$func_quote_for_eval_result"
  }'
else
  func_append_quoted ()
  {
    $debug_cmd

    func_quote_for_eval "$2"
    eval "$1=\$$1\\ \$func_quote_for_eval_result"
  }
fi


# func_append_uniq VAR VALUE
# --------------------------
# Append unique VALUE onto the existing contents of VAR, assuming
# entries are delimited by the first character of VALUE.  For example:
#
#   func_append_uniq options " --another-option option-argument"
#
# will only append to $options if " --another-option option-argument "
# is not already present somewhere in $options already (note spaces at
# each end implied by leading space in second argument).
func_append_uniq ()
{
    $debug_cmd

    eval _G_current_value='`$ECHO $'$1'`'
    _G_delim=`expr "$2" : '\(.\)'`

    case $_G_delim$_G_current_value$_G_delim in
      *"$2$_G_delim"*) ;;
      *) func_append "$@" ;;
    esac
}


# func_arith TERM...
# ------------------
# Set func_arith_result to the result of evaluating TERMs.
  test -z "$_G_HAVE_ARITH_OP" \
    && (eval 'test 2 = $(( 1 + 1 ))') 2>/dev/null \
    && _G_HAVE_ARITH_OP=yes

if test yes = "$_G_HAVE_ARITH_OP"; then
  eval 'func_arith ()
  {
    $debug_cmd

    func_arith_result=$(( $* ))
  }'
else
  func_arith ()
  {
    $debug_cmd

    func_arith_result=`expr "$@"`
  }
fi


# func_basename FILE
# ------------------
# Set func_basename_result to FILE with everything up to and including
# the last / stripped.
if test yes = "$_G_HAVE_XSI_OPS"; then
  # If this shell supports suffix pattern removal, then use it to avoid
  # forking. Hide the definitions single quotes in case the shell chokes
  # on unsupported syntax...
  _b='func_basename_result=${1##*/}'
  _d='case $1 in
        */*) func_dirname_result=${1%/*}$2 ;;
        *  ) func_dirname_result=$3        ;;
      esac'

else
  # ...otherwise fall back to using sed.
  _b='func_basename_result=`$ECHO "$1" |$SED "$sed_basename"`'
  _d='func_dirname_result=`$ECHO "$1"  |$SED "$sed_dirname"`
      if test "X$func_dirname_result" = "X$1"; then
        func_dirname_result=$3
      else
        func_append func_dirname_result "$2"
      fi'
fi

eval 'func_basename ()
{
    $debug_cmd

    '"$_b"'
}'


# func_dirname FILE APPEND NONDIR_REPLACEMENT
# -------------------------------------------
# Compute the dirname of FILE.  If nonempty, add APPEND to the result,
# otherwise set result to NONDIR_REPLACEMENT.
eval 'func_dirname ()
{
    $debug_cmd

    '"$_d"'
}'


# func_dirname_and_basename FILE APPEND NONDIR_REPLACEMENT
# --------------------------------------------------------
# Perform func_basename and func_dirname in a single function
# call:
#   dirname:  Compute the dirname of FILE.  If nonempty,
#             add APPEND to the result, otherwise set result
#             to NONDIR_REPLACEMENT.
#             value returned in "$func_dirname_result"
#   basename: Compute filename of FILE.
#             value retuned in "$func_basename_result"
# For efficiency, we do not delegate to the functions above but instead
# duplicate the functionality here.
eval 'func_dirname_and_basename ()
{
    $debug_cmd

    '"$_b"'
    '"$_d"'
}'


# func_echo ARG...
# ----------------
# Echo program name prefixed message.
func_echo ()
{
    $debug_cmd

    _G_message=$*

    func_echo_IFS=$IFS
    IFS=$nl
    for _G_line in $_G_message; do
      IFS=$func_echo_IFS
      $ECHO "$progname: $_G_line"
    done
    IFS=$func_echo_IFS
}


# func_echo_all ARG...
# --------------------
# Invoke $ECHO with all args, space-separated.
func_echo_all ()
{
    $ECHO "$*"
}


# func_echo_infix_1 INFIX ARG...
# ------------------------------
# Echo program name, followed by INFIX on the first line, with any
# additional lines not showing INFIX.
func_echo_infix_1 ()
{
    $debug_cmd

    $require_term_colors

    _G_infix=$1; shift
    _G_indent=$_G_infix
    _G_prefix="$progname: $_G_infix: "
    _G_message=$*

    # Strip color escape sequences before counting printable length
    for _G_tc in "$tc_reset" "$tc_bold" "$tc_standout" "$tc_red" "$tc_green" "$tc_blue" "$tc_cyan"
    do
      test -n "$_G_tc" && {
        _G_esc_tc=`$ECHO "$_G_tc" | $SED "$sed_make_literal_regex"`
        _G_indent=`$ECHO "$_G_indent" | $SED "s|$_G_esc_tc||g"`
      }
    done
    _G_indent="$progname: "`echo "$_G_indent" | $SED 's|.| |g'`"  " ## exclude from sc_prohibit_nested_quotes

    func_echo_infix_1_IFS=$IFS
    IFS=$nl
    for _G_line in $_G_message; do
      IFS=$func_echo_infix_1_IFS
      $ECHO "$_G_prefix$tc_bold$_G_line$tc_reset" >&2
      _G_prefix=$_G_indent
    done
    IFS=$func_echo_infix_1_IFS
}


# func_error ARG...
# -----------------
# Echo program name prefixed message to standard error.
func_error ()
{
    $debug_cmd

    $require_term_colors

    func_echo_infix_1 "  $tc_standout${tc_red}error$tc_reset" "$*" >&2
}


# func_fatal_error ARG...
# -----------------------
# Echo program name prefixed message to standard error, and exit.
func_fatal_error ()
{
    $debug_cmd

    func_error "$*"
    exit $EXIT_FAILURE
}


# func_grep EXPRESSION FILENAME
# -----------------------------
# Check whether EXPRESSION matches any line of FILENAME, without output.
func_grep ()
{
    $debug_cmd

    $GREP "$1" "$2" >/dev/null 2>&1
}


# func_len STRING
# ---------------
# Set func_len_result to the length of STRING. STRING may not
# start with a hyphen.
  test -z "$_G_HAVE_XSI_OPS" \
    && (eval 'x=a/b/c;
      test 5aa/bb/cc = "${#x}${x%%/*}${x%/*}${x#*/}${x##*/}"') 2>/dev/null \
    && _G_HAVE_XSI_OPS=yes

if test yes = "$_G_HAVE_XSI_OPS"; then
  eval 'func_len ()
  {
    $debug_cmd

    func_len_result=${#1}
  }'
else
  func_len ()
  {
    $debug_cmd

    func_len_result=`expr "$1" : ".*" 2>/dev/null || echo $max_cmd_len`
  }
fi


# func_mkdir_p DIRECTORY-PATH
# ---------------------------
# Make sure the entire path to DIRECTORY-PATH is available.
func_mkdir_p ()
{
    $debug_cmd

    _G_directory_path=$1
    _G_dir_list=

    if test -n "$_G_directory_path" && test : != "$opt_dry_run"; then

      # Protect directory names starting with '-'
      case $_G_directory_path in
        -*) _G_directory_path=./$_G_directory_path ;;
      esac

      # While some portion of DIR does not yet exist...
      while test ! -d "$_G_directory_path"; do
        # ...make a list in topmost first order.  Use a colon delimited
	# list incase some portion of path contains whitespace.
        _G_dir_list=$_G_directory_path:$_G_dir_list

        # If the last portion added has no slash in it, the list is done
        case $_G_directory_path in */*) ;; *) break ;; esac

        # ...otherwise throw away the child directory and loop
        _G_directory_path=`$ECHO "$_G_directory_path" | $SED -e "$sed_dirname"`
      done
      _G_dir_list=`$ECHO "$_G_dir_list" | $SED 's|:*$||'`

      func_mkdir_p_IFS=$IFS; IFS=:
      for _G_dir in $_G_dir_list; do
	IFS=$func_mkdir_p_IFS
        # mkdir can fail with a 'File exist' error if two processes
        # try to create one of the directories concurrently.  Don't
        # stop in that case!
        $MKDIR "$_G_dir" 2>/dev/null || :
      done
      IFS=$func_mkdir_p_IFS

      # Bail out if we (or some other process) failed to create a directory.
      test -d "$_G_directory_path" || \
        func_fatal_error "Failed to create '$1'"
    fi
}


# func_mktempdir [BASENAME]
# -------------------------
# Make a temporary directory that won't clash with other running
# libtool processes, and avoids race conditions if possible.  If
# given, BASENAME is the basename for that directory.
func_mktempdir ()
{
    $debug_cmd

    _G_template=${TMPDIR-/tmp}/${1-$progname}

    if test : = "$opt_dry_run"; then
      # Return a directory name, but don't create it in dry-run mode
      _G_tmpdir=$_G_template-$$
    else

      # If mktemp works, use that first and foremost
      _G_tmpdir=`mktemp -d "$_G_template-XXXXXXXX" 2>/dev/null`

      if test ! -d "$_G_tmpdir"; then
        # Failing that, at least try and use $RANDOM to avoid a race
        _G_tmpdir=$_G_template-${RANDOM-0}$$

        func_mktempdir_umask=`umask`
        umask 0077
        $MKDIR "$_G_tmpdir"
        umask $func_mktempdir_umask
      fi

      # If we're not in dry-run mode, bomb out on failure
      test -d "$_G_tmpdir" || \
        func_fatal_error "cannot create temporary directory '$_G_tmpdir'"
    fi

    $ECHO "$_G_tmpdir"
}


# func_normal_abspath PATH
# ------------------------
# Remove doubled-up and trailing slashes, "." path components,
# and cancel out any ".." path components in PATH after making
# it an absolute path.
func_normal_abspath ()
{
    $debug_cmd

    # These SED scripts presuppose an absolute path with a trailing slash.
    _G_pathcar='s|^/\([^/]*\).*$|\1|'
    _G_pathcdr='s|^/[^/]*||'
    _G_removedotparts=':dotsl
		s|/\./|/|g
		t dotsl
		s|/\.$|/|'
    _G_collapseslashes='s|/\{1,\}|/|g'
    _G_finalslash='s|/*$|/|'

    # Start from root dir and reassemble the path.
    func_normal_abspath_result=
    func_normal_abspath_tpath=$1
    func_normal_abspath_altnamespace=
    case $func_normal_abspath_tpath in
      "")
        # Empty path, that just means $cwd.
        func_stripname '' '/' "`pwd`"
        func_normal_abspath_result=$func_stripname_result
        return
        ;;
      # The next three entries are used to spot a run of precisely
      # two leading slashes without using negated character classes;
      # we take advantage of case's first-match behaviour.
      ///*)
        # Unusual form of absolute path, do nothing.
        ;;
      //*)
        # Not necessarily an ordinary path; POSIX reserves leading '//'
        # and for example Cygwin uses it to access remote file shares
        # over CIFS/SMB, so we conserve a leading double slash if found.
        func_normal_abspath_altnamespace=/
        ;;
      /*)
        # Absolute path, do nothing.
        ;;
      *)
        # Relative path, prepend $cwd.
        func_normal_abspath_tpath=`pwd`/$func_normal_abspath_tpath
        ;;
    esac

    # Cancel out all the simple stuff to save iterations.  We also want
    # the path to end with a slash for ease of parsing, so make sure
    # there is one (and only one) here.
    func_normal_abspath_tpath=`$ECHO "$func_normal_abspath_tpath" | $SED \
          -e "$_G_removedotparts" -e "$_G_collapseslashes" -e "$_G_finalslash"`
    while :; do
      # Processed it all yet?
      if test / = "$func_normal_abspath_tpath"; then
        # If we ascended to the root using ".." the result may be empty now.
        if test -z "$func_normal_abspath_result"; then
          func_normal_abspath_result=/
        fi
        break
      fi
      func_normal_abspath_tcomponent=`$ECHO "$func_normal_abspath_tpath" | $SED \
          -e "$_G_pathcar"`
      func_normal_abspath_tpath=`$ECHO "$func_normal_abspath_tpath" | $SED \
          -e "$_G_pathcdr"`
      # Figure out what to do with it
      case $func_normal_abspath_tcomponent in
        "")
          # Trailing empty path component, ignore it.
          ;;
        ..)
          # Parent dir; strip last assembled component from result.
          func_dirname "$func_normal_abspath_result"
          func_normal_abspath_result=$func_dirname_result
          ;;
        *)
          # Actual path component, append it.
          func_append func_normal_abspath_result "/$func_normal_abspath_tcomponent"
          ;;
      esac
    done
    # Restore leading double-slash if one was found on entry.
    func_normal_abspath_result=$func_normal_abspath_altnamespace$func_normal_abspath_result
}


# func_notquiet ARG...
# --------------------
# Echo program name prefixed message only when not in quiet mode.
func_notquiet ()
{
    $debug_cmd

    $opt_quiet || func_echo ${1+"$@"}

    # A bug in bash halts the script if the last line of a function
    # fails when set -e is in force, so we need another command to
    # work around that:
    :
}


# func_relative_path SRCDIR DSTDIR
# --------------------------------
# Set func_relative_path_result to the relative path from SRCDIR to DSTDIR.
func_relative_path ()
{
    $debug_cmd

    func_relative_path_result=
    func_normal_abspath "$1"
    func_relative_path_tlibdir=$func_normal_abspath_result
    func_normal_abspath "$2"
    func_relative_path_tbindir=$func_normal_abspath_result

    # Ascend the tree starting from libdir
    while :; do
      # check if we have found a prefix of bindir
      case $func_relative_path_tbindir in
        $func_relative_path_tlibdir)
          # found an exact match
          func_relative_path_tcancelled=
          break
          ;;
        $func_relative_path_tlibdir*)
          # found a matching prefix
          func_stripname "$func_relative_path_tlibdir" '' "$func_relative_path_tbindir"
          func_relative_path_tcancelled=$func_stripname_result
          if test -z "$func_relative_path_result"; then
            func_relative_path_result=.
          fi
          break
          ;;
        *)
          func_dirname $func_relative_path_tlibdir
          func_relative_path_tlibdir=$func_dirname_result
          if test -z "$func_relative_path_tlibdir"; then
            # Have to descend all the way to the root!
            func_relative_path_result=../$func_relative_path_result
            func_relative_path_tcancelled=$func_relative_path_tbindir
            break
          fi
          func_relative_path_result=../$func_relative_path_result
          ;;
      esac
    done

    # Now calculate path; take care to avoid doubling-up slashes.
    func_stripname '' '/' "$func_relative_path_result"
    func_relative_path_result=$func_stripname_result
    func_stripname '/' '/' "$func_relative_path_tcancelled"
    if test -n "$func_stripname_result"; then
      func_append func_relative_path_result "/$func_stripname_result"
    fi

    # Normalisation. If bindir is libdir, return '.' else relative path.
    if test -n "$func_relative_path_result"; then
      func_stripname './' '' "$func_relative_path_result"
      func_relative_path_result=$func_stripname_result
    fi

    test -n "$func_relative_path_result" || func_relative_path_result=.

    :
}


# func_quote_for_eval ARG...
# --------------------------
# Aesthetically quote ARGs to be evaled later.
# This function returns two values:
#   i) func_quote_for_eval_result
#      double-quoted, suitable for a subsequent eval
#  ii) func_quote_for_eval_unquoted_result
#      has all characters that are still active within double
#      quotes backslashified.
func_quote_for_eval ()
{
    $debug_cmd

    func_quote_for_eval_unquoted_result=
    func_quote_for_eval_result=
    while test 0 -lt $#; do
      case $1 in
        *[\\\`\"\$]*)
	  _G_unquoted_arg=`printf '%s\n' "$1" |$SED "$sed_quote_subst"` ;;
        *)
          _G_unquoted_arg=$1 ;;
      esac
      if test -n "$func_quote_for_eval_unquoted_result"; then
	func_append func_quote_for_eval_unquoted_result " $_G_unquoted_arg"
      else
        func_append func_quote_for_eval_unquoted_result "$_G_unquoted_arg"
      fi

      case $_G_unquoted_arg in
        # Double-quote args containing shell metacharacters to delay
        # word splitting, command substitution and variable expansion
        # for a subsequent eval.
        # Many Bourne shells cannot handle close brackets correctly
        # in scan sets, so we specify it separately.
        *[\[\~\#\^\&\*\(\)\{\}\|\;\<\>\?\'\ \	]*|*]*|"")
          _G_quoted_arg=\"$_G_unquoted_arg\"
          ;;
        *)
          _G_quoted_arg=$_G_unquoted_arg
	  ;;
      esac

      if test -n "$func_quote_for_eval_result"; then
	func_append func_quote_for_eval_result " $_G_quoted_arg"
      else
        func_append func_quote_for_eval_result "$_G_quoted_arg"
      fi
      shift
    done
}


# func_quote_for_expand ARG
# -------------------------
# Aesthetically quote ARG to be evaled later; same as above,
# but do not quote variable references.
func_quote_for_expand ()
{
    $debug_cmd

    case $1 in
      *[\\\`\"]*)
	_G_arg=`$ECHO "$1" | $SED \
	    -e "$sed_double_quote_subst" -e "$sed_double_backslash"` ;;
      *)
        _G_arg=$1 ;;
    esac

    case $_G_arg in
      # Double-quote args containing shell metacharacters to delay
      # word splitting and command substitution for a subsequent eval.
      # Many Bourne shells cannot handle close brackets correctly
      # in scan sets, so we specify it separately.
      *[\[\~\#\^\&\*\(\)\{\}\|\;\<\>\?\'\ \	]*|*]*|"")
        _G_arg=\"$_G_arg\"
        ;;
    esac

    func_quote_for_expand_result=$_G_arg
}


# func_stripname PREFIX SUFFIX NAME
# ---------------------------------
# strip PREFIX and SUFFIX from NAME, and store in func_stripname_result.
# PREFIX and SUFFIX must not contain globbing or regex special
# characters, hashes, percent signs, but SUFFIX may contain a leading
# dot (in which case that matches only a dot).
if test yes = "$_G_HAVE_XSI_OPS"; then
  eval 'func_stripname ()
  {
    $debug_cmd

    # pdksh 5.2.14 does not do ${X%$Y} correctly if both X and Y are
    # positional parameters, so assign one to ordinary variable first.
    func_stripname_result=$3
    func_stripname_result=${func_stripname_result#"$1"}
    func_stripname_result=${func_stripname_result%"$2"}
  }'
else
  func_stripname ()
  {
    $debug_cmd

    case $2 in
      .*) func_stripname_result=`$ECHO "$3" | $SED -e "s%^$1%%" -e "s%\\\\$2\$%%"`;;
      *)  func_stripname_result=`$ECHO "$3" | $SED -e "s%^$1%%" -e "s%$2\$%%"`;;
    esac
  }
fi


# func_show_eval CMD [FAIL_EXP]
# -----------------------------
# Unless opt_quiet is true, then output CMD.  Then, if opt_dryrun is
# not true, evaluate CMD.  If the evaluation of CMD fails, and FAIL_EXP
# is given, then evaluate it.
func_show_eval ()
{
    $debug_cmd

    _G_cmd=$1
    _G_fail_exp=${2-':'}

    func_quote_for_expand "$_G_cmd"
    eval "func_notquiet $func_quote_for_expand_result"

    $opt_dry_run || {
      eval "$_G_cmd"
      _G_status=$?
      if test 0 -ne "$_G_status"; then
	eval "(exit $_G_status); $_G_fail_exp"
      fi
    }
}


# func_show_eval_locale CMD [FAIL_EXP]
# ------------------------------------
# Unless opt_quiet is true, then output CMD.  Then, if opt_dryrun is
# not true, evaluate CMD.  If the evaluation of CMD fails, and FAIL_EXP
# is given, then evaluate it.  Use the saved locale for evaluation.
func_show_eval_locale ()
{
    $debug_cmd

    _G_cmd=$1
    _G_fail_exp=${2-':'}

    $opt_quiet || {
      func_quote_for_expand "$_G_cmd"
      eval "func_echo $func_quote_for_expand_result"
    }

    $opt_dry_run || {
      eval "$_G_user_locale
	    $_G_cmd"
      _G_status=$?
      eval "$_G_safe_locale"
      if test 0 -ne "$_G_status"; then
	eval "(exit $_G_status); $_G_fail_exp"
      fi
    }
}


# func_tr_sh
# ----------
# Turn $1 into a string suitable for a shell variable name.
# Result is stored in $func_tr_sh_result.  All characters
# not in the set a-zA-Z0-9_ are replaced with '_'. Further,
# if $1 begins with a digit, a '_' is prepended as well.
func_tr_sh ()
{
    $debug_cmd

    case $1 in
    [0-9]* | *[!a-zA-Z0-9_]*)
      func_tr_sh_result=`$ECHO "$1" | $SED -e 's/^\([0-9]\)/_\1/' -e 's/[^a-zA-Z0-9_]/_/g'`
      ;;
    * )
      func_tr_sh_result=$1
      ;;
    esac
}


# func_verbose ARG...
# -------------------
# Echo program name prefixed message in verbose mode only.
func_verbose ()
{
    $debug_cmd

    $opt_verbose && func_echo "$*"

    :
}


# func_warn_and_continue ARG...
# -----------------------------
# Echo program name prefixed warning message to standard error.
func_warn_and_continue ()
{
    $debug_cmd

    $require_term_colors

    func_echo_infix_1 "${tc_red}warning$tc_reset" "$*" >&2
}


# func_warning CATEGORY ARG...
# ----------------------------
# Echo program name prefixed warning message to standard error. Warning
# messages can be filtered according to CATEGORY, where this function
# elides messages where CATEGORY is not listed in the global variable
# 'opt_warning_types'.
func_warning ()
{
    $debug_cmd

    # CATEGORY must be in the warning_categories list!
    case " $warning_categories " in
      *" $1 "*) ;;
      *) func_internal_error "invalid warning category '$1'" ;;
    esac

    _G_category=$1
    shift

    case " $opt_warning_types " in
      *" $_G_category "*) $warning_func ${1+"$@"} ;;
    esac
}


# func_sort_ver VER1 VER2
# -----------------------
# 'sort -V' is not generally available.
# Note this deviates from the version comparison in automake
# in that it treats 1.5 < 1.5.0, and treats 1.4.4a < 1.4-p3a
# but this should suffice as we won't be specifying old
# version formats or redundant trailing .0 in bootstrap.conf.
# If we did want full compatibility then we should probably
# use m4_version_compare from autoconf.
func_sort_ver ()
{
    $debug_cmd

    printf '%s\n%s\n' "$1" "$2" \
      | sort -t. -k 1,1n -k 2,2n -k 3,3n -k 4,4n -k 5,5n -k 6,6n -k 7,7n -k 8,8n -k 9,9n
}

# func_lt_ver PREV CURR
# ---------------------
# Return true if PREV and CURR are in the correct order according to
# func_sort_ver, otherwise false.  Use it like this:
#
#  func_lt_ver "$prev_ver" "$proposed_ver" || func_fatal_error "..."
func_lt_ver ()
{
    $debug_cmd

    test "x$1" = x`func_sort_ver "$1" "$2" | $SED 1q`
}


# Local variables:
# mode: shell-script
# sh-indentation: 2
# eval: (add-hook 'before-save-hook 'time-stamp)
# time-stamp-pattern: "10/scriptversion=%:y-%02m-%02d.%02H; # UTC"
# time-stamp-time-zone: "UTC"
# End:
#! /bin/sh

# Set a version string for this script.
scriptversion=2015-10-07.11; # UTC

# A portable, pluggable option parser for Bourne shell.
# Written by Gary V. Vaughan, 2010

# Copyright (C) 2010-2015 Free Software Foundation, Inc.
# This is free software; see the source for copying conditions.  There is NO
# warranty; not even for MERCHANTABILITY or FITNESS FOR A PARTICULAR PURPOSE.

# This program is free software: you can redistribute it and/or modify
# it under the terms of the GNU General Public License as published by
# the Free Software Foundation, either version 3 of the License, or
# (at your option) any later version.

# This program is distributed in the hope that it will be useful,
# but WITHOUT ANY WARRANTY; without even the implied warranty of
# MERCHANTABILITY or FITNESS FOR A PARTICULAR PURPOSE.  See the
# GNU General Public License for more details.

# You should have received a copy of the GNU General Public License
# along with this program.  If not, see <http://www.gnu.org/licenses/>.

# Please report bugs or propose patches to gary@gnu.org.


## ------ ##
## Usage. ##
## ------ ##

# This file is a library for parsing options in your shell scripts along
# with assorted other useful supporting features that you can make use
# of too.
#
# For the simplest scripts you might need only:
#
#   #!/bin/sh
#   . relative/path/to/funclib.sh
#   . relative/path/to/options-parser
#   scriptversion=1.0
#   func_options ${1+"$@"}
#   eval set dummy "$func_options_result"; shift
#   ...rest of your script...
#
# In order for the '--version' option to work, you will need to have a
# suitably formatted comment like the one at the top of this file
# starting with '# Written by ' and ending with '# warranty; '.
#
# For '-h' and '--help' to work, you will also need a one line
# description of your script's purpose in a comment directly above the
# '# Written by ' line, like the one at the top of this file.
#
# The default options also support '--debug', which will turn on shell
# execution tracing (see the comment above debug_cmd below for another
# use), and '--verbose' and the func_verbose function to allow your script
# to display verbose messages only when your user has specified
# '--verbose'.
#
# After sourcing this file, you can plug processing for additional
# options by amending the variables from the 'Configuration' section
# below, and following the instructions in the 'Option parsing'
# section further down.

## -------------- ##
## Configuration. ##
## -------------- ##

# You should override these variables in your script after sourcing this
# file so that they reflect the customisations you have added to the
# option parser.

# The usage line for option parsing errors and the start of '-h' and
# '--help' output messages. You can embed shell variables for delayed
# expansion at the time the message is displayed, but you will need to
# quote other shell meta-characters carefully to prevent them being
# expanded when the contents are evaled.
usage='$progpath [OPTION]...'

# Short help message in response to '-h' and '--help'.  Add to this or
# override it after sourcing this library to reflect the full set of
# options your script accepts.
usage_message="\
       --debug        enable verbose shell tracing
   -W, --warnings=CATEGORY
                      report the warnings falling in CATEGORY [all]
   -v, --verbose      verbosely report processing
       --version      print version information and exit
   -h, --help         print short or long help message and exit
"

# Additional text appended to 'usage_message' in response to '--help'.
long_help_message="
Warning categories include:
       'all'          show all warnings
       'none'         turn off all the warnings
       'error'        warnings are treated as fatal errors"

# Help message printed before fatal option parsing errors.
fatal_help="Try '\$progname --help' for more information."



## ------------------------- ##
## Hook function management. ##
## ------------------------- ##

# This section contains functions for adding, removing, and running hooks
# to the main code.  A hook is just a named list of of function, that can
# be run in order later on.

# func_hookable FUNC_NAME
# -----------------------
# Declare that FUNC_NAME will run hooks added with
# 'func_add_hook FUNC_NAME ...'.
func_hookable ()
{
    $debug_cmd

    func_append hookable_fns " $1"
}


# func_add_hook FUNC_NAME HOOK_FUNC
# ---------------------------------
# Request that FUNC_NAME call HOOK_FUNC before it returns.  FUNC_NAME must
# first have been declared "hookable" by a call to 'func_hookable'.
func_add_hook ()
{
    $debug_cmd

    case " $hookable_fns " in
      *" $1 "*) ;;
      *) func_fatal_error "'$1' does not accept hook functions." ;;
    esac

    eval func_append ${1}_hooks '" $2"'
}


# func_remove_hook FUNC_NAME HOOK_FUNC
# ------------------------------------
# Remove HOOK_FUNC from the list of functions called by FUNC_NAME.
func_remove_hook ()
{
    $debug_cmd

    eval ${1}_hooks='`$ECHO "\$'$1'_hooks" |$SED "s| '$2'||"`'
}


# func_run_hooks FUNC_NAME [ARG]...
# ---------------------------------
# Run all hook functions registered to FUNC_NAME.
# It is assumed that the list of hook functions contains nothing more
# than a whitespace-delimited list of legal shell function names, and
# no effort is wasted trying to catch shell meta-characters or preserve
# whitespace.
func_run_hooks ()
{
    $debug_cmd

    _G_rc_run_hooks=false

    case " $hookable_fns " in
      *" $1 "*) ;;
      *) func_fatal_error "'$1' does not support hook funcions.n" ;;
    esac

    eval _G_hook_fns=\$$1_hooks; shift

    for _G_hook in $_G_hook_fns; do
      if eval $_G_hook '"$@"'; then
        # store returned options list back into positional
        # parameters for next 'cmd' execution.
        eval _G_hook_result=\$${_G_hook}_result
        eval set dummy "$_G_hook_result"; shift
        _G_rc_run_hooks=:
      fi
    done

    $_G_rc_run_hooks && func_run_hooks_result=$_G_hook_result
}



## --------------- ##
## Option parsing. ##
## --------------- ##

# In order to add your own option parsing hooks, you must accept the
# full positional parameter list in your hook function, you may remove/edit
# any options that you action, and then pass back the remaining unprocessed
# options in '<hooked_function_name>_result', escaped suitably for
# 'eval'.  In this case you also must return $EXIT_SUCCESS to let the
# hook's caller know that it should pay attention to
# '<hooked_function_name>_result'.  Returning $EXIT_FAILURE signalizes that
# arguments are left untouched by the hook and therefore caller will ignore the
# result variable.
#
# Like this:
#
#    my_options_prep ()
#    {
#        $debug_cmd
#
#        # Extend the existing usage message.
#        usage_message=$usage_message'
#      -s, --silent       don'\''t print informational messages
#    '
#        # No change in '$@' (ignored completely by this hook).  There is
#        # no need to do the equivalent (but slower) action:
#        # func_quote_for_eval ${1+"$@"}
#        # my_options_prep_result=$func_quote_for_eval_result
#        false
#    }
#    func_add_hook func_options_prep my_options_prep
#
#
#    my_silent_option ()
#    {
#        $debug_cmd
#
#        args_changed=false
#
#        # Note that for efficiency, we parse as many options as we can
#        # recognise in a loop before passing the remainder back to the
#        # caller on the first unrecognised argument we encounter.
#        while test $# -gt 0; do
#          opt=$1; shift
#          case $opt in
#            --silent|-s) opt_silent=:
#                         args_changed=:
#                         ;;
#            # Separate non-argument short options:
#            -s*)         func_split_short_opt "$_G_opt"
#                         set dummy "$func_split_short_opt_name" \
#                             "-$func_split_short_opt_arg" ${1+"$@"}
#                         shift
#                         args_changed=:
#                         ;;
#            *)           # Make sure the first unrecognised option "$_G_opt"
#                         # is added back to "$@", we could need that later
#                         # if $args_changed is true.
#                         set dummy "$_G_opt" ${1+"$@"}; shift; break ;;
#          esac
#        done
#
#        if $args_changed; then
#          func_quote_for_eval ${1+"$@"}
#          my_silent_option_result=$func_quote_for_eval_result
#        fi
#
#        $args_changed
#    }
#    func_add_hook func_parse_options my_silent_option
#
#
#    my_option_validation ()
#    {
#        $debug_cmd
#
#        $opt_silent && $opt_verbose && func_fatal_help "\
#    '--silent' and '--verbose' options are mutually exclusive."
#
#        false
#    }
#    func_add_hook func_validate_options my_option_validation
#
# You'll also need to manually amend $usage_message to reflect the extra
# options you parse.  It's preferable to append if you can, so that
# multiple option parsing hooks can be added safely.


# func_options_finish [ARG]...
# ----------------------------
# Finishing the option parse loop (call 'func_options' hooks ATM).
func_options_finish ()
{
    $debug_cmd

    _G_func_options_finish_exit=false
    if func_run_hooks func_options ${1+"$@"}; then
      func_options_finish_result=$func_run_hooks_result
      _G_func_options_finish_exit=:
    fi

    $_G_func_options_finish_exit
}


# func_options [ARG]...
# ---------------------
# All the functions called inside func_options are hookable. See the
# individual implementations for details.
func_hookable func_options
func_options ()
{
    $debug_cmd

    _G_rc_options=false

    for my_func in options_prep parse_options validate_options options_finish
    do
      if eval func_$my_func '${1+"$@"}'; then
        eval _G_res_var='$'"func_${my_func}_result"
        eval set dummy "$_G_res_var" ; shift
        _G_rc_options=:
      fi
    done

    # Save modified positional parameters for caller.  As a top-level
    # options-parser function we always need to set the 'func_options_result'
    # variable (regardless the $_G_rc_options value).
    if $_G_rc_options; then
      func_options_result=$_G_res_var
    else
      func_quote_for_eval ${1+"$@"}
      func_options_result=$func_quote_for_eval_result
    fi

    $_G_rc_options
}


# func_options_prep [ARG]...
# --------------------------
# All initialisations required before starting the option parse loop.
# Note that when calling hook functions, we pass through the list of
# positional parameters.  If a hook function modifies that list, and
# needs to propagate that back to rest of this script, then the complete
# modified list must be put in 'func_run_hooks_result' before
# returning $EXIT_SUCCESS (otherwise $EXIT_FAILURE is returned).
func_hookable func_options_prep
func_options_prep ()
{
    $debug_cmd

    # Option defaults:
    opt_verbose=false
    opt_warning_types=

    _G_rc_options_prep=false
    if func_run_hooks func_options_prep ${1+"$@"}; then
      _G_rc_options_prep=:
      # save modified positional parameters for caller
      func_options_prep_result=$func_run_hooks_result
    fi

    $_G_rc_options_prep
}


# func_parse_options [ARG]...
# ---------------------------
# The main option parsing loop.
func_hookable func_parse_options
func_parse_options ()
{
    $debug_cmd

    func_parse_options_result=

    _G_rc_parse_options=false
    # this just eases exit handling
    while test $# -gt 0; do
      # Defer to hook functions for initial option parsing, so they
      # get priority in the event of reusing an option name.
      if func_run_hooks func_parse_options ${1+"$@"}; then
        eval set dummy "$func_run_hooks_result"; shift
        _G_rc_parse_options=:
      fi

      # Break out of the loop if we already parsed every option.
      test $# -gt 0 || break

      _G_match_parse_options=:
      _G_opt=$1
      shift
      case $_G_opt in
        --debug|-x)   debug_cmd='set -x'
                      func_echo "enabling shell trace mode"
                      $debug_cmd
                      ;;

        --no-warnings|--no-warning|--no-warn)
                      set dummy --warnings none ${1+"$@"}
                      shift
		      ;;

        --warnings|--warning|-W)
                      if test $# = 0 && func_missing_arg $_G_opt; then
                        _G_rc_parse_options=:
                        break
                      fi
                      case " $warning_categories $1" in
                        *" $1 "*)
                          # trailing space prevents matching last $1 above
                          func_append_uniq opt_warning_types " $1"
                          ;;
                        *all)
                          opt_warning_types=$warning_categories
                          ;;
                        *none)
                          opt_warning_types=none
                          warning_func=:
                          ;;
                        *error)
                          opt_warning_types=$warning_categories
                          warning_func=func_fatal_error
                          ;;
                        *)
                          func_fatal_error \
                             "unsupported warning category: '$1'"
                          ;;
                      esac
                      shift
                      ;;

        --verbose|-v) opt_verbose=: ;;
        --version)    func_version ;;
        -\?|-h)       func_usage ;;
        --help)       func_help ;;

	# Separate optargs to long options (plugins may need this):
	--*=*)        func_split_equals "$_G_opt"
	              set dummy "$func_split_equals_lhs" \
                          "$func_split_equals_rhs" ${1+"$@"}
                      shift
                      ;;

       # Separate optargs to short options:
        -W*)
                      func_split_short_opt "$_G_opt"
                      set dummy "$func_split_short_opt_name" \
                          "$func_split_short_opt_arg" ${1+"$@"}
                      shift
                      ;;

        # Separate non-argument short options:
        -\?*|-h*|-v*|-x*)
                      func_split_short_opt "$_G_opt"
                      set dummy "$func_split_short_opt_name" \
                          "-$func_split_short_opt_arg" ${1+"$@"}
                      shift
                      ;;

        --)           _G_rc_parse_options=: ; break ;;
        -*)           func_fatal_help "unrecognised option: '$_G_opt'" ;;
        *)            set dummy "$_G_opt" ${1+"$@"}; shift
                      _G_match_parse_options=false
                      break
                      ;;
      esac

      $_G_match_parse_options && _G_rc_parse_options=:
    done


    if $_G_rc_parse_options; then
      # save modified positional parameters for caller
      func_quote_for_eval ${1+"$@"}
      func_parse_options_result=$func_quote_for_eval_result
    fi

    $_G_rc_parse_options
}


# func_validate_options [ARG]...
# ------------------------------
# Perform any sanity checks on option settings and/or unconsumed
# arguments.
func_hookable func_validate_options
func_validate_options ()
{
    $debug_cmd

    _G_rc_validate_options=false

    # Display all warnings if -W was not given.
    test -n "$opt_warning_types" || opt_warning_types=" $warning_categories"

    if func_run_hooks func_validate_options ${1+"$@"}; then
      # save modified positional parameters for caller
      func_validate_options_result=$func_run_hooks_result
      _G_rc_validate_options=:
    fi

    # Bail if the options were screwed!
    $exit_cmd $EXIT_FAILURE

    $_G_rc_validate_options
}



## ----------------- ##
## Helper functions. ##
## ----------------- ##

# This section contains the helper functions used by the rest of the
# hookable option parser framework in ascii-betical order.


# func_fatal_help ARG...
# ----------------------
# Echo program name prefixed message to standard error, followed by
# a help hint, and exit.
func_fatal_help ()
{
    $debug_cmd

    eval \$ECHO \""Usage: $usage"\"
    eval \$ECHO \""$fatal_help"\"
    func_error ${1+"$@"}
    exit $EXIT_FAILURE
}


# func_help
# ---------
# Echo long help message to standard output and exit.
func_help ()
{
    $debug_cmd

    func_usage_message
    $ECHO "$long_help_message"
    exit 0
}


# func_missing_arg ARGNAME
# ------------------------
# Echo program name prefixed message to standard error and set global
# exit_cmd.
func_missing_arg ()
{
    $debug_cmd

    func_error "Missing argument for '$1'."
    exit_cmd=exit
}


# func_split_equals STRING
# ------------------------
# Set func_split_equals_lhs and func_split_equals_rhs shell variables after
# splitting STRING at the '=' sign.
test -z "$_G_HAVE_XSI_OPS" \
    && (eval 'x=a/b/c;
      test 5aa/bb/cc = "${#x}${x%%/*}${x%/*}${x#*/}${x##*/}"') 2>/dev/null \
    && _G_HAVE_XSI_OPS=yes

if test yes = "$_G_HAVE_XSI_OPS"
then
  # This is an XSI compatible shell, allowing a faster implementation...
  eval 'func_split_equals ()
  {
      $debug_cmd

      func_split_equals_lhs=${1%%=*}
      func_split_equals_rhs=${1#*=}
      test "x$func_split_equals_lhs" = "x$1" \
        && func_split_equals_rhs=
  }'
else
  # ...otherwise fall back to using expr, which is often a shell builtin.
  func_split_equals ()
  {
      $debug_cmd

      func_split_equals_lhs=`expr "x$1" : 'x\([^=]*\)'`
      func_split_equals_rhs=
      test "x$func_split_equals_lhs" = "x$1" \
        || func_split_equals_rhs=`expr "x$1" : 'x[^=]*=\(.*\)$'`
  }
fi #func_split_equals


# func_split_short_opt SHORTOPT
# -----------------------------
# Set func_split_short_opt_name and func_split_short_opt_arg shell
# variables after splitting SHORTOPT after the 2nd character.
if test yes = "$_G_HAVE_XSI_OPS"
then
  # This is an XSI compatible shell, allowing a faster implementation...
  eval 'func_split_short_opt ()
  {
      $debug_cmd

      func_split_short_opt_arg=${1#??}
      func_split_short_opt_name=${1%"$func_split_short_opt_arg"}
  }'
else
  # ...otherwise fall back to using expr, which is often a shell builtin.
  func_split_short_opt ()
  {
      $debug_cmd

      func_split_short_opt_name=`expr "x$1" : 'x-\(.\)'`
      func_split_short_opt_arg=`expr "x$1" : 'x-.\(.*\)$'`
  }
fi #func_split_short_opt


# func_usage
# ----------
# Echo short help message to standard output and exit.
func_usage ()
{
    $debug_cmd

    func_usage_message
    $ECHO "Run '$progname --help |${PAGER-more}' for full usage"
    exit 0
}


# func_usage_message
# ------------------
# Echo short help message to standard output.
func_usage_message ()
{
    $debug_cmd

    eval \$ECHO \""Usage: $usage"\"
    echo
    $SED -n 's|^# ||
        /^Written by/{
          x;p;x
        }
	h
	/^Written by/q' < "$progpath"
    echo
    eval \$ECHO \""$usage_message"\"
}


# func_version
# ------------
# Echo version message to standard output and exit.
func_version ()
{
    $debug_cmd

    printf '%s\n' "$progname $scriptversion"
    $SED -n '
        /(C)/!b go
        :more
        /\./!{
          N
          s|\n# | |
          b more
        }
        :go
        /^# Written by /,/# warranty; / {
          s|^# ||
          s|^# *$||
          s|\((C)\)[ 0-9,-]*[ ,-]\([1-9][0-9]* \)|\1 \2|
          p
        }
        /^# Written by / {
          s|^# ||
          p
        }
        /^warranty; /q' < "$progpath"

    exit $?
}


# Local variables:
# mode: shell-script
# sh-indentation: 2
# eval: (add-hook 'before-save-hook 'time-stamp)
# time-stamp-pattern: "10/scriptversion=%:y-%02m-%02d.%02H; # UTC"
# time-stamp-time-zone: "UTC"
# End:

# Set a version string.
scriptversion='(GNU libtool) 2.4.6'


# func_echo ARG...
# ----------------
# Libtool also displays the current mode in messages, so override
# funclib.sh func_echo with this custom definition.
func_echo ()
{
    $debug_cmd

    _G_message=$*

    func_echo_IFS=$IFS
    IFS=$nl
    for _G_line in $_G_message; do
      IFS=$func_echo_IFS
      $ECHO "$progname${opt_mode+: $opt_mode}: $_G_line"
    done
    IFS=$func_echo_IFS
}


# func_warning ARG...
# -------------------
# Libtool warnings are not categorized, so override funclib.sh
# func_warning with this simpler definition.
func_warning ()
{
    $debug_cmd

    $warning_func ${1+"$@"}
}


## ---------------- ##
## Options parsing. ##
## ---------------- ##

# Hook in the functions to make sure our own options are parsed during
# the option parsing loop.

usage='$progpath [OPTION]... [MODE-ARG]...'

# Short help message in response to '-h'.
usage_message="Options:
       --config             show all configuration variables
       --debug              enable verbose shell tracing
   -n, --dry-run            display commands without modifying any files
       --features           display basic configuration information and exit
       --mode=MODE          use operation mode MODE
       --no-warnings        equivalent to '-Wnone'
       --preserve-dup-deps  don't remove duplicate dependency libraries
       --quiet, --silent    don't print informational messages
       --tag=TAG            use configuration variables from tag TAG
   -v, --verbose            print more informational messages than default
       --version            print version information
   -W, --warnings=CATEGORY  report the warnings falling in CATEGORY [all]
   -h, --help, --help-all   print short, long, or detailed help message
"

# Additional text appended to 'usage_message' in response to '--help'.
func_help ()
{
    $debug_cmd

    func_usage_message
    $ECHO "$long_help_message

MODE must be one of the following:

       clean           remove files from the build directory
       compile         compile a source file into a libtool object
       execute         automatically set library path, then run a program
       finish          complete the installation of libtool libraries
       install         install libraries or executables
       link            create a library or an executable
       uninstall       remove libraries from an installed directory

MODE-ARGS vary depending on the MODE.  When passed as first option,
'--mode=MODE' may be abbreviated as 'MODE' or a unique abbreviation of that.
Try '$progname --help --mode=MODE' for a more detailed description of MODE.

When reporting a bug, please describe a test case to reproduce it and
include the following information:

       host-triplet:   $host
       shell:          $SHELL
       compiler:       $LTCC
       compiler flags: $LTCFLAGS
       linker:         $LD (gnu? $with_gnu_ld)
<<<<<<< HEAD
       version:        $progname $scriptversion Debian-2.4.6-9
=======
       version:        $progname $scriptversion Debian-2.4.6-10
>>>>>>> c37a6765
       automake:       `($AUTOMAKE --version) 2>/dev/null |$SED 1q`
       autoconf:       `($AUTOCONF --version) 2>/dev/null |$SED 1q`

Report bugs to <bug-libtool@gnu.org>.
GNU libtool home page: <http://www.gnu.org/s/libtool/>.
General help using GNU software: <http://www.gnu.org/gethelp/>."
    exit 0
}


# func_lo2o OBJECT-NAME
# ---------------------
# Transform OBJECT-NAME from a '.lo' suffix to the platform specific
# object suffix.

lo2o=s/\\.lo\$/.$objext/
o2lo=s/\\.$objext\$/.lo/

if test yes = "$_G_HAVE_XSI_OPS"; then
  eval 'func_lo2o ()
  {
    case $1 in
      *.lo) func_lo2o_result=${1%.lo}.$objext ;;
      *   ) func_lo2o_result=$1               ;;
    esac
  }'

  # func_xform LIBOBJ-OR-SOURCE
  # ---------------------------
  # Transform LIBOBJ-OR-SOURCE from a '.o' or '.c' (or otherwise)
  # suffix to a '.lo' libtool-object suffix.
  eval 'func_xform ()
  {
    func_xform_result=${1%.*}.lo
  }'
else
  # ...otherwise fall back to using sed.
  func_lo2o ()
  {
    func_lo2o_result=`$ECHO "$1" | $SED "$lo2o"`
  }

  func_xform ()
  {
    func_xform_result=`$ECHO "$1" | $SED 's|\.[^.]*$|.lo|'`
  }
fi


# func_fatal_configuration ARG...
# -------------------------------
# Echo program name prefixed message to standard error, followed by
# a configuration failure hint, and exit.
func_fatal_configuration ()
{
    func__fatal_error ${1+"$@"} \
      "See the $PACKAGE documentation for more information." \
      "Fatal configuration error."
}


# func_config
# -----------
# Display the configuration for all the tags in this script.
func_config ()
{
    re_begincf='^# ### BEGIN LIBTOOL'
    re_endcf='^# ### END LIBTOOL'

    # Default configuration.
    $SED "1,/$re_begincf CONFIG/d;/$re_endcf CONFIG/,\$d" < "$progpath"

    # Now print the configurations for the tags.
    for tagname in $taglist; do
      $SED -n "/$re_begincf TAG CONFIG: $tagname\$/,/$re_endcf TAG CONFIG: $tagname\$/p" < "$progpath"
    done

    exit $?
}


# func_features
# -------------
# Display the features supported by this script.
func_features ()
{
    echo "host: $host"
    if test yes = "$build_libtool_libs"; then
      echo "enable shared libraries"
    else
      echo "disable shared libraries"
    fi
    if test yes = "$build_old_libs"; then
      echo "enable static libraries"
    else
      echo "disable static libraries"
    fi

    exit $?
}


# func_enable_tag TAGNAME
# -----------------------
# Verify that TAGNAME is valid, and either flag an error and exit, or
# enable the TAGNAME tag.  We also add TAGNAME to the global $taglist
# variable here.
func_enable_tag ()
{
    # Global variable:
    tagname=$1

    re_begincf="^# ### BEGIN LIBTOOL TAG CONFIG: $tagname\$"
    re_endcf="^# ### END LIBTOOL TAG CONFIG: $tagname\$"
    sed_extractcf=/$re_begincf/,/$re_endcf/p

    # Validate tagname.
    case $tagname in
      *[!-_A-Za-z0-9,/]*)
        func_fatal_error "invalid tag name: $tagname"
        ;;
    esac

    # Don't test for the "default" C tag, as we know it's
    # there but not specially marked.
    case $tagname in
        CC) ;;
    *)
        if $GREP "$re_begincf" "$progpath" >/dev/null 2>&1; then
	  taglist="$taglist $tagname"

	  # Evaluate the configuration.  Be careful to quote the path
	  # and the sed script, to avoid splitting on whitespace, but
	  # also don't use non-portable quotes within backquotes within
	  # quotes we have to do it in 2 steps:
	  extractedcf=`$SED -n -e "$sed_extractcf" < "$progpath"`
	  eval "$extractedcf"
        else
	  func_error "ignoring unknown tag $tagname"
        fi
        ;;
    esac
}


# func_check_version_match
# ------------------------
# Ensure that we are using m4 macros, and libtool script from the same
# release of libtool.
func_check_version_match ()
{
    if test "$package_revision" != "$macro_revision"; then
      if test "$VERSION" != "$macro_version"; then
        if test -z "$macro_version"; then
          cat >&2 <<_LT_EOF
$progname: Version mismatch error.  This is $PACKAGE $VERSION, but the
$progname: definition of this LT_INIT comes from an older release.
$progname: You should recreate aclocal.m4 with macros from $PACKAGE $VERSION
$progname: and run autoconf again.
_LT_EOF
        else
          cat >&2 <<_LT_EOF
$progname: Version mismatch error.  This is $PACKAGE $VERSION, but the
$progname: definition of this LT_INIT comes from $PACKAGE $macro_version.
$progname: You should recreate aclocal.m4 with macros from $PACKAGE $VERSION
$progname: and run autoconf again.
_LT_EOF
        fi
      else
        cat >&2 <<_LT_EOF
$progname: Version mismatch error.  This is $PACKAGE $VERSION, revision $package_revision,
$progname: but the definition of this LT_INIT comes from revision $macro_revision.
$progname: You should recreate aclocal.m4 with macros from revision $package_revision
$progname: of $PACKAGE $VERSION and run autoconf again.
_LT_EOF
      fi

      exit $EXIT_MISMATCH
    fi
}


# libtool_options_prep [ARG]...
# -----------------------------
# Preparation for options parsed by libtool.
libtool_options_prep ()
{
    $debug_mode

    # Option defaults:
    opt_config=false
    opt_dlopen=
    opt_dry_run=false
    opt_help=false
    opt_mode=
    opt_preserve_dup_deps=false
    opt_quiet=false

    nonopt=
    preserve_args=

    _G_rc_lt_options_prep=:

    # Shorthand for --mode=foo, only valid as the first argument
    case $1 in
    clean|clea|cle|cl)
      shift; set dummy --mode clean ${1+"$@"}; shift
      ;;
    compile|compil|compi|comp|com|co|c)
      shift; set dummy --mode compile ${1+"$@"}; shift
      ;;
    execute|execut|execu|exec|exe|ex|e)
      shift; set dummy --mode execute ${1+"$@"}; shift
      ;;
    finish|finis|fini|fin|fi|f)
      shift; set dummy --mode finish ${1+"$@"}; shift
      ;;
    install|instal|insta|inst|ins|in|i)
      shift; set dummy --mode install ${1+"$@"}; shift
      ;;
    link|lin|li|l)
      shift; set dummy --mode link ${1+"$@"}; shift
      ;;
    uninstall|uninstal|uninsta|uninst|unins|unin|uni|un|u)
      shift; set dummy --mode uninstall ${1+"$@"}; shift
      ;;
    *)
      _G_rc_lt_options_prep=false
      ;;
    esac

    if $_G_rc_lt_options_prep; then
      # Pass back the list of options.
      func_quote_for_eval ${1+"$@"}
      libtool_options_prep_result=$func_quote_for_eval_result
    fi

    $_G_rc_lt_options_prep
}
func_add_hook func_options_prep libtool_options_prep


# libtool_parse_options [ARG]...
# ---------------------------------
# Provide handling for libtool specific options.
libtool_parse_options ()
{
    $debug_cmd

    _G_rc_lt_parse_options=false

    # Perform our own loop to consume as many options as possible in
    # each iteration.
    while test $# -gt 0; do
      _G_match_lt_parse_options=:
      _G_opt=$1
      shift
      case $_G_opt in
        --dry-run|--dryrun|-n)
                        opt_dry_run=:
                        ;;

        --config)       func_config ;;

        --dlopen|-dlopen)
                        opt_dlopen="${opt_dlopen+$opt_dlopen
}$1"
                        shift
                        ;;

        --preserve-dup-deps)
                        opt_preserve_dup_deps=: ;;

        --features)     func_features ;;

        --finish)       set dummy --mode finish ${1+"$@"}; shift ;;

        --help)         opt_help=: ;;

        --help-all)     opt_help=': help-all' ;;

        --mode)         test $# = 0 && func_missing_arg $_G_opt && break
                        opt_mode=$1
                        case $1 in
                          # Valid mode arguments:
                          clean|compile|execute|finish|install|link|relink|uninstall) ;;

                          # Catch anything else as an error
                          *) func_error "invalid argument for $_G_opt"
                             exit_cmd=exit
                             break
                             ;;
                        esac
                        shift
                        ;;

        --no-silent|--no-quiet)
                        opt_quiet=false
                        func_append preserve_args " $_G_opt"
                        ;;

        --no-warnings|--no-warning|--no-warn)
                        opt_warning=false
                        func_append preserve_args " $_G_opt"
                        ;;

        --no-verbose)
                        opt_verbose=false
                        func_append preserve_args " $_G_opt"
                        ;;

        --silent|--quiet)
                        opt_quiet=:
                        opt_verbose=false
                        func_append preserve_args " $_G_opt"
                        ;;

        --tag)          test $# = 0 && func_missing_arg $_G_opt && break
                        opt_tag=$1
                        func_append preserve_args " $_G_opt $1"
                        func_enable_tag "$1"
                        shift
                        ;;

        --verbose|-v)   opt_quiet=false
                        opt_verbose=:
                        func_append preserve_args " $_G_opt"
                        ;;

        # An option not handled by this hook function:
        *)              set dummy "$_G_opt" ${1+"$@"} ; shift
                        _G_match_lt_parse_options=false
                        break
                        ;;
      esac
      $_G_match_lt_parse_options && _G_rc_lt_parse_options=:
    done

    if $_G_rc_lt_parse_options; then
      # save modified positional parameters for caller
      func_quote_for_eval ${1+"$@"}
      libtool_parse_options_result=$func_quote_for_eval_result
    fi

    $_G_rc_lt_parse_options
}
func_add_hook func_parse_options libtool_parse_options



# libtool_validate_options [ARG]...
# ---------------------------------
# Perform any sanity checks on option settings and/or unconsumed
# arguments.
libtool_validate_options ()
{
    # save first non-option argument
    if test 0 -lt $#; then
      nonopt=$1
      shift
    fi

    # preserve --debug
    test : = "$debug_cmd" || func_append preserve_args " --debug"

    case $host in
      # Solaris2 added to fix http://debbugs.gnu.org/cgi/bugreport.cgi?bug=16452
      # see also: http://gcc.gnu.org/bugzilla/show_bug.cgi?id=59788
      *cygwin* | *mingw* | *pw32* | *cegcc* | *solaris2* | *os2*)
        # don't eliminate duplications in $postdeps and $predeps
        opt_duplicate_compiler_generated_deps=:
        ;;
      *)
        opt_duplicate_compiler_generated_deps=$opt_preserve_dup_deps
        ;;
    esac

    $opt_help || {
      # Sanity checks first:
      func_check_version_match

      test yes != "$build_libtool_libs" \
        && test yes != "$build_old_libs" \
        && func_fatal_configuration "not configured to build any kind of library"

      # Darwin sucks
      eval std_shrext=\"$shrext_cmds\"

      # Only execute mode is allowed to have -dlopen flags.
      if test -n "$opt_dlopen" && test execute != "$opt_mode"; then
        func_error "unrecognized option '-dlopen'"
        $ECHO "$help" 1>&2
        exit $EXIT_FAILURE
      fi

      # Change the help message to a mode-specific one.
      generic_help=$help
      help="Try '$progname --help --mode=$opt_mode' for more information."
    }

    # Pass back the unparsed argument list
    func_quote_for_eval ${1+"$@"}
    libtool_validate_options_result=$func_quote_for_eval_result
}
func_add_hook func_validate_options libtool_validate_options


# Process options as early as possible so that --help and --version
# can return quickly.
func_options ${1+"$@"}
eval set dummy "$func_options_result"; shift



## ----------- ##
##    Main.    ##
## ----------- ##

magic='%%%MAGIC variable%%%'
magic_exe='%%%MAGIC EXE variable%%%'

# Global variables.
extracted_archives=
extracted_serial=0

# If this variable is set in any of the actions, the command in it
# will be execed at the end.  This prevents here-documents from being
# left over by shells.
exec_cmd=


# A function that is used when there is no print builtin or printf.
func_fallback_echo ()
{
  eval 'cat <<_LTECHO_EOF
$1
_LTECHO_EOF'
}

# func_generated_by_libtool
# True iff stdin has been generated by Libtool. This function is only
# a basic sanity check; it will hardly flush out determined imposters.
func_generated_by_libtool_p ()
{
  $GREP "^# Generated by .*$PACKAGE" > /dev/null 2>&1
}

# func_lalib_p file
# True iff FILE is a libtool '.la' library or '.lo' object file.
# This function is only a basic sanity check; it will hardly flush out
# determined imposters.
func_lalib_p ()
{
    test -f "$1" &&
      $SED -e 4q "$1" 2>/dev/null | func_generated_by_libtool_p
}

# func_lalib_unsafe_p file
# True iff FILE is a libtool '.la' library or '.lo' object file.
# This function implements the same check as func_lalib_p without
# resorting to external programs.  To this end, it redirects stdin and
# closes it afterwards, without saving the original file descriptor.
# As a safety measure, use it only where a negative result would be
# fatal anyway.  Works if 'file' does not exist.
func_lalib_unsafe_p ()
{
    lalib_p=no
    if test -f "$1" && test -r "$1" && exec 5<&0 <"$1"; then
	for lalib_p_l in 1 2 3 4
	do
	    read lalib_p_line
	    case $lalib_p_line in
		\#\ Generated\ by\ *$PACKAGE* ) lalib_p=yes; break;;
	    esac
	done
	exec 0<&5 5<&-
    fi
    test yes = "$lalib_p"
}

# func_ltwrapper_script_p file
# True iff FILE is a libtool wrapper script
# This function is only a basic sanity check; it will hardly flush out
# determined imposters.
func_ltwrapper_script_p ()
{
    test -f "$1" &&
      $lt_truncate_bin < "$1" 2>/dev/null | func_generated_by_libtool_p
}

# func_ltwrapper_executable_p file
# True iff FILE is a libtool wrapper executable
# This function is only a basic sanity check; it will hardly flush out
# determined imposters.
func_ltwrapper_executable_p ()
{
    func_ltwrapper_exec_suffix=
    case $1 in
    *.exe) ;;
    *) func_ltwrapper_exec_suffix=.exe ;;
    esac
    $GREP "$magic_exe" "$1$func_ltwrapper_exec_suffix" >/dev/null 2>&1
}

# func_ltwrapper_scriptname file
# Assumes file is an ltwrapper_executable
# uses $file to determine the appropriate filename for a
# temporary ltwrapper_script.
func_ltwrapper_scriptname ()
{
    func_dirname_and_basename "$1" "" "."
    func_stripname '' '.exe' "$func_basename_result"
    func_ltwrapper_scriptname_result=$func_dirname_result/$objdir/${func_stripname_result}_ltshwrapper
}

# func_ltwrapper_p file
# True iff FILE is a libtool wrapper script or wrapper executable
# This function is only a basic sanity check; it will hardly flush out
# determined imposters.
func_ltwrapper_p ()
{
    func_ltwrapper_script_p "$1" || func_ltwrapper_executable_p "$1"
}


# func_execute_cmds commands fail_cmd
# Execute tilde-delimited COMMANDS.
# If FAIL_CMD is given, eval that upon failure.
# FAIL_CMD may read-access the current command in variable CMD!
func_execute_cmds ()
{
    $debug_cmd

    save_ifs=$IFS; IFS='~'
    for cmd in $1; do
      IFS=$sp$nl
      eval cmd=\"$cmd\"
      IFS=$save_ifs
      func_show_eval "$cmd" "${2-:}"
    done
    IFS=$save_ifs
}


# func_source file
# Source FILE, adding directory component if necessary.
# Note that it is not necessary on cygwin/mingw to append a dot to
# FILE even if both FILE and FILE.exe exist: automatic-append-.exe
# behavior happens only for exec(3), not for open(2)!  Also, sourcing
# 'FILE.' does not work on cygwin managed mounts.
func_source ()
{
    $debug_cmd

    case $1 in
    */* | *\\*)	. "$1" ;;
    *)		. "./$1" ;;
    esac
}


# func_resolve_sysroot PATH
# Replace a leading = in PATH with a sysroot.  Store the result into
# func_resolve_sysroot_result
func_resolve_sysroot ()
{
  func_resolve_sysroot_result=$1
  case $func_resolve_sysroot_result in
  =*)
    func_stripname '=' '' "$func_resolve_sysroot_result"
    func_resolve_sysroot_result=$lt_sysroot$func_stripname_result
    ;;
  esac
}

# func_replace_sysroot PATH
# If PATH begins with the sysroot, replace it with = and
# store the result into func_replace_sysroot_result.
func_replace_sysroot ()
{
  case $lt_sysroot:$1 in
  ?*:"$lt_sysroot"*)
    func_stripname "$lt_sysroot" '' "$1"
    func_replace_sysroot_result='='$func_stripname_result
    ;;
  *)
    # Including no sysroot.
    func_replace_sysroot_result=$1
    ;;
  esac
}

# func_infer_tag arg
# Infer tagged configuration to use if any are available and
# if one wasn't chosen via the "--tag" command line option.
# Only attempt this if the compiler in the base compile
# command doesn't match the default compiler.
# arg is usually of the form 'gcc ...'
func_infer_tag ()
{
    $debug_cmd

    if test -n "$available_tags" && test -z "$tagname"; then
      CC_quoted=
      for arg in $CC; do
	func_append_quoted CC_quoted "$arg"
      done
      CC_expanded=`func_echo_all $CC`
      CC_quoted_expanded=`func_echo_all $CC_quoted`
      case $@ in
      # Blanks in the command may have been stripped by the calling shell,
      # but not from the CC environment variable when configure was run.
      " $CC "* | "$CC "* | " $CC_expanded "* | "$CC_expanded "* | \
      " $CC_quoted"* | "$CC_quoted "* | " $CC_quoted_expanded "* | "$CC_quoted_expanded "*) ;;
      # Blanks at the start of $base_compile will cause this to fail
      # if we don't check for them as well.
      *)
	for z in $available_tags; do
	  if $GREP "^# ### BEGIN LIBTOOL TAG CONFIG: $z$" < "$progpath" > /dev/null; then
	    # Evaluate the configuration.
	    eval "`$SED -n -e '/^# ### BEGIN LIBTOOL TAG CONFIG: '$z'$/,/^# ### END LIBTOOL TAG CONFIG: '$z'$/p' < $progpath`"
	    CC_quoted=
	    for arg in $CC; do
	      # Double-quote args containing other shell metacharacters.
	      func_append_quoted CC_quoted "$arg"
	    done
	    CC_expanded=`func_echo_all $CC`
	    CC_quoted_expanded=`func_echo_all $CC_quoted`
	    case "$@ " in
	    " $CC "* | "$CC "* | " $CC_expanded "* | "$CC_expanded "* | \
	    " $CC_quoted"* | "$CC_quoted "* | " $CC_quoted_expanded "* | "$CC_quoted_expanded "*)
	      # The compiler in the base compile command matches
	      # the one in the tagged configuration.
	      # Assume this is the tagged configuration we want.
	      tagname=$z
	      break
	      ;;
	    esac
	  fi
	done
	# If $tagname still isn't set, then no tagged configuration
	# was found and let the user know that the "--tag" command
	# line option must be used.
	if test -z "$tagname"; then
	  func_echo "unable to infer tagged configuration"
	  func_fatal_error "specify a tag with '--tag'"
#	else
#	  func_verbose "using $tagname tagged configuration"
	fi
	;;
      esac
    fi
}



# func_write_libtool_object output_name pic_name nonpic_name
# Create a libtool object file (analogous to a ".la" file),
# but don't create it if we're doing a dry run.
func_write_libtool_object ()
{
    write_libobj=$1
    if test yes = "$build_libtool_libs"; then
      write_lobj=\'$2\'
    else
      write_lobj=none
    fi

    if test yes = "$build_old_libs"; then
      write_oldobj=\'$3\'
    else
      write_oldobj=none
    fi

    $opt_dry_run || {
      cat >${write_libobj}T <<EOF
# $write_libobj - a libtool object file
# Generated by $PROGRAM (GNU $PACKAGE) $VERSION
#
# Please DO NOT delete this file!
# It is necessary for linking the library.

# Name of the PIC object.
pic_object=$write_lobj

# Name of the non-PIC object
non_pic_object=$write_oldobj

EOF
      $MV "${write_libobj}T" "$write_libobj"
    }
}


##################################################
# FILE NAME AND PATH CONVERSION HELPER FUNCTIONS #
##################################################

# func_convert_core_file_wine_to_w32 ARG
# Helper function used by file name conversion functions when $build is *nix,
# and $host is mingw, cygwin, or some other w32 environment. Relies on a
# correctly configured wine environment available, with the winepath program
# in $build's $PATH.
#
# ARG is the $build file name to be converted to w32 format.
# Result is available in $func_convert_core_file_wine_to_w32_result, and will
# be empty on error (or when ARG is empty)
func_convert_core_file_wine_to_w32 ()
{
  $debug_cmd

  func_convert_core_file_wine_to_w32_result=$1
  if test -n "$1"; then
    # Unfortunately, winepath does not exit with a non-zero error code, so we
    # are forced to check the contents of stdout. On the other hand, if the
    # command is not found, the shell will set an exit code of 127 and print
    # *an error message* to stdout. So we must check for both error code of
    # zero AND non-empty stdout, which explains the odd construction:
    func_convert_core_file_wine_to_w32_tmp=`winepath -w "$1" 2>/dev/null`
    if test "$?" -eq 0 && test -n "$func_convert_core_file_wine_to_w32_tmp"; then
      func_convert_core_file_wine_to_w32_result=`$ECHO "$func_convert_core_file_wine_to_w32_tmp" |
        $SED -e "$sed_naive_backslashify"`
    else
      func_convert_core_file_wine_to_w32_result=
    fi
  fi
}
# end: func_convert_core_file_wine_to_w32


# func_convert_core_path_wine_to_w32 ARG
# Helper function used by path conversion functions when $build is *nix, and
# $host is mingw, cygwin, or some other w32 environment. Relies on a correctly
# configured wine environment available, with the winepath program in $build's
# $PATH. Assumes ARG has no leading or trailing path separator characters.
#
# ARG is path to be converted from $build format to win32.
# Result is available in $func_convert_core_path_wine_to_w32_result.
# Unconvertible file (directory) names in ARG are skipped; if no directory names
# are convertible, then the result may be empty.
func_convert_core_path_wine_to_w32 ()
{
  $debug_cmd

  # unfortunately, winepath doesn't convert paths, only file names
  func_convert_core_path_wine_to_w32_result=
  if test -n "$1"; then
    oldIFS=$IFS
    IFS=:
    for func_convert_core_path_wine_to_w32_f in $1; do
      IFS=$oldIFS
      func_convert_core_file_wine_to_w32 "$func_convert_core_path_wine_to_w32_f"
      if test -n "$func_convert_core_file_wine_to_w32_result"; then
        if test -z "$func_convert_core_path_wine_to_w32_result"; then
          func_convert_core_path_wine_to_w32_result=$func_convert_core_file_wine_to_w32_result
        else
          func_append func_convert_core_path_wine_to_w32_result ";$func_convert_core_file_wine_to_w32_result"
        fi
      fi
    done
    IFS=$oldIFS
  fi
}
# end: func_convert_core_path_wine_to_w32


# func_cygpath ARGS...
# Wrapper around calling the cygpath program via LT_CYGPATH. This is used when
# when (1) $build is *nix and Cygwin is hosted via a wine environment; or (2)
# $build is MSYS and $host is Cygwin, or (3) $build is Cygwin. In case (1) or
# (2), returns the Cygwin file name or path in func_cygpath_result (input
# file name or path is assumed to be in w32 format, as previously converted
# from $build's *nix or MSYS format). In case (3), returns the w32 file name
# or path in func_cygpath_result (input file name or path is assumed to be in
# Cygwin format). Returns an empty string on error.
#
# ARGS are passed to cygpath, with the last one being the file name or path to
# be converted.
#
# Specify the absolute *nix (or w32) name to cygpath in the LT_CYGPATH
# environment variable; do not put it in $PATH.
func_cygpath ()
{
  $debug_cmd

  if test -n "$LT_CYGPATH" && test -f "$LT_CYGPATH"; then
    func_cygpath_result=`$LT_CYGPATH "$@" 2>/dev/null`
    if test "$?" -ne 0; then
      # on failure, ensure result is empty
      func_cygpath_result=
    fi
  else
    func_cygpath_result=
    func_error "LT_CYGPATH is empty or specifies non-existent file: '$LT_CYGPATH'"
  fi
}
#end: func_cygpath


# func_convert_core_msys_to_w32 ARG
# Convert file name or path ARG from MSYS format to w32 format.  Return
# result in func_convert_core_msys_to_w32_result.
func_convert_core_msys_to_w32 ()
{
  $debug_cmd

  # awkward: cmd appends spaces to result
  func_convert_core_msys_to_w32_result=`( cmd //c echo "$1" ) 2>/dev/null |
    $SED -e 's/[ ]*$//' -e "$sed_naive_backslashify"`
}
#end: func_convert_core_msys_to_w32


# func_convert_file_check ARG1 ARG2
# Verify that ARG1 (a file name in $build format) was converted to $host
# format in ARG2. Otherwise, emit an error message, but continue (resetting
# func_to_host_file_result to ARG1).
func_convert_file_check ()
{
  $debug_cmd

  if test -z "$2" && test -n "$1"; then
    func_error "Could not determine host file name corresponding to"
    func_error "  '$1'"
    func_error "Continuing, but uninstalled executables may not work."
    # Fallback:
    func_to_host_file_result=$1
  fi
}
# end func_convert_file_check


# func_convert_path_check FROM_PATHSEP TO_PATHSEP FROM_PATH TO_PATH
# Verify that FROM_PATH (a path in $build format) was converted to $host
# format in TO_PATH. Otherwise, emit an error message, but continue, resetting
# func_to_host_file_result to a simplistic fallback value (see below).
func_convert_path_check ()
{
  $debug_cmd

  if test -z "$4" && test -n "$3"; then
    func_error "Could not determine the host path corresponding to"
    func_error "  '$3'"
    func_error "Continuing, but uninstalled executables may not work."
    # Fallback.  This is a deliberately simplistic "conversion" and
    # should not be "improved".  See libtool.info.
    if test "x$1" != "x$2"; then
      lt_replace_pathsep_chars="s|$1|$2|g"
      func_to_host_path_result=`echo "$3" |
        $SED -e "$lt_replace_pathsep_chars"`
    else
      func_to_host_path_result=$3
    fi
  fi
}
# end func_convert_path_check


# func_convert_path_front_back_pathsep FRONTPAT BACKPAT REPL ORIG
# Modifies func_to_host_path_result by prepending REPL if ORIG matches FRONTPAT
# and appending REPL if ORIG matches BACKPAT.
func_convert_path_front_back_pathsep ()
{
  $debug_cmd

  case $4 in
  $1 ) func_to_host_path_result=$3$func_to_host_path_result
    ;;
  esac
  case $4 in
  $2 ) func_append func_to_host_path_result "$3"
    ;;
  esac
}
# end func_convert_path_front_back_pathsep


##################################################
# $build to $host FILE NAME CONVERSION FUNCTIONS #
##################################################
# invoked via '$to_host_file_cmd ARG'
#
# In each case, ARG is the path to be converted from $build to $host format.
# Result will be available in $func_to_host_file_result.


# func_to_host_file ARG
# Converts the file name ARG from $build format to $host format. Return result
# in func_to_host_file_result.
func_to_host_file ()
{
  $debug_cmd

  $to_host_file_cmd "$1"
}
# end func_to_host_file


# func_to_tool_file ARG LAZY
# converts the file name ARG from $build format to toolchain format. Return
# result in func_to_tool_file_result.  If the conversion in use is listed
# in (the comma separated) LAZY, no conversion takes place.
func_to_tool_file ()
{
  $debug_cmd

  case ,$2, in
    *,"$to_tool_file_cmd",*)
      func_to_tool_file_result=$1
      ;;
    *)
      $to_tool_file_cmd "$1"
      func_to_tool_file_result=$func_to_host_file_result
      ;;
  esac
}
# end func_to_tool_file


# func_convert_file_noop ARG
# Copy ARG to func_to_host_file_result.
func_convert_file_noop ()
{
  func_to_host_file_result=$1
}
# end func_convert_file_noop


# func_convert_file_msys_to_w32 ARG
# Convert file name ARG from (mingw) MSYS to (mingw) w32 format; automatic
# conversion to w32 is not available inside the cwrapper.  Returns result in
# func_to_host_file_result.
func_convert_file_msys_to_w32 ()
{
  $debug_cmd

  func_to_host_file_result=$1
  if test -n "$1"; then
    func_convert_core_msys_to_w32 "$1"
    func_to_host_file_result=$func_convert_core_msys_to_w32_result
  fi
  func_convert_file_check "$1" "$func_to_host_file_result"
}
# end func_convert_file_msys_to_w32


# func_convert_file_cygwin_to_w32 ARG
# Convert file name ARG from Cygwin to w32 format.  Returns result in
# func_to_host_file_result.
func_convert_file_cygwin_to_w32 ()
{
  $debug_cmd

  func_to_host_file_result=$1
  if test -n "$1"; then
    # because $build is cygwin, we call "the" cygpath in $PATH; no need to use
    # LT_CYGPATH in this case.
    func_to_host_file_result=`cygpath -m "$1"`
  fi
  func_convert_file_check "$1" "$func_to_host_file_result"
}
# end func_convert_file_cygwin_to_w32


# func_convert_file_nix_to_w32 ARG
# Convert file name ARG from *nix to w32 format.  Requires a wine environment
# and a working winepath. Returns result in func_to_host_file_result.
func_convert_file_nix_to_w32 ()
{
  $debug_cmd

  func_to_host_file_result=$1
  if test -n "$1"; then
    func_convert_core_file_wine_to_w32 "$1"
    func_to_host_file_result=$func_convert_core_file_wine_to_w32_result
  fi
  func_convert_file_check "$1" "$func_to_host_file_result"
}
# end func_convert_file_nix_to_w32


# func_convert_file_msys_to_cygwin ARG
# Convert file name ARG from MSYS to Cygwin format.  Requires LT_CYGPATH set.
# Returns result in func_to_host_file_result.
func_convert_file_msys_to_cygwin ()
{
  $debug_cmd

  func_to_host_file_result=$1
  if test -n "$1"; then
    func_convert_core_msys_to_w32 "$1"
    func_cygpath -u "$func_convert_core_msys_to_w32_result"
    func_to_host_file_result=$func_cygpath_result
  fi
  func_convert_file_check "$1" "$func_to_host_file_result"
}
# end func_convert_file_msys_to_cygwin


# func_convert_file_nix_to_cygwin ARG
# Convert file name ARG from *nix to Cygwin format.  Requires Cygwin installed
# in a wine environment, working winepath, and LT_CYGPATH set.  Returns result
# in func_to_host_file_result.
func_convert_file_nix_to_cygwin ()
{
  $debug_cmd

  func_to_host_file_result=$1
  if test -n "$1"; then
    # convert from *nix to w32, then use cygpath to convert from w32 to cygwin.
    func_convert_core_file_wine_to_w32 "$1"
    func_cygpath -u "$func_convert_core_file_wine_to_w32_result"
    func_to_host_file_result=$func_cygpath_result
  fi
  func_convert_file_check "$1" "$func_to_host_file_result"
}
# end func_convert_file_nix_to_cygwin


#############################################
# $build to $host PATH CONVERSION FUNCTIONS #
#############################################
# invoked via '$to_host_path_cmd ARG'
#
# In each case, ARG is the path to be converted from $build to $host format.
# The result will be available in $func_to_host_path_result.
#
# Path separators are also converted from $build format to $host format.  If
# ARG begins or ends with a path separator character, it is preserved (but
# converted to $host format) on output.
#
# All path conversion functions are named using the following convention:
#   file name conversion function    : func_convert_file_X_to_Y ()
#   path conversion function         : func_convert_path_X_to_Y ()
# where, for any given $build/$host combination the 'X_to_Y' value is the
# same.  If conversion functions are added for new $build/$host combinations,
# the two new functions must follow this pattern, or func_init_to_host_path_cmd
# will break.


# func_init_to_host_path_cmd
# Ensures that function "pointer" variable $to_host_path_cmd is set to the
# appropriate value, based on the value of $to_host_file_cmd.
to_host_path_cmd=
func_init_to_host_path_cmd ()
{
  $debug_cmd

  if test -z "$to_host_path_cmd"; then
    func_stripname 'func_convert_file_' '' "$to_host_file_cmd"
    to_host_path_cmd=func_convert_path_$func_stripname_result
  fi
}


# func_to_host_path ARG
# Converts the path ARG from $build format to $host format. Return result
# in func_to_host_path_result.
func_to_host_path ()
{
  $debug_cmd

  func_init_to_host_path_cmd
  $to_host_path_cmd "$1"
}
# end func_to_host_path


# func_convert_path_noop ARG
# Copy ARG to func_to_host_path_result.
func_convert_path_noop ()
{
  func_to_host_path_result=$1
}
# end func_convert_path_noop


# func_convert_path_msys_to_w32 ARG
# Convert path ARG from (mingw) MSYS to (mingw) w32 format; automatic
# conversion to w32 is not available inside the cwrapper.  Returns result in
# func_to_host_path_result.
func_convert_path_msys_to_w32 ()
{
  $debug_cmd

  func_to_host_path_result=$1
  if test -n "$1"; then
    # Remove leading and trailing path separator characters from ARG.  MSYS
    # behavior is inconsistent here; cygpath turns them into '.;' and ';.';
    # and winepath ignores them completely.
    func_stripname : : "$1"
    func_to_host_path_tmp1=$func_stripname_result
    func_convert_core_msys_to_w32 "$func_to_host_path_tmp1"
    func_to_host_path_result=$func_convert_core_msys_to_w32_result
    func_convert_path_check : ";" \
      "$func_to_host_path_tmp1" "$func_to_host_path_result"
    func_convert_path_front_back_pathsep ":*" "*:" ";" "$1"
  fi
}
# end func_convert_path_msys_to_w32


# func_convert_path_cygwin_to_w32 ARG
# Convert path ARG from Cygwin to w32 format.  Returns result in
# func_to_host_file_result.
func_convert_path_cygwin_to_w32 ()
{
  $debug_cmd

  func_to_host_path_result=$1
  if test -n "$1"; then
    # See func_convert_path_msys_to_w32:
    func_stripname : : "$1"
    func_to_host_path_tmp1=$func_stripname_result
    func_to_host_path_result=`cygpath -m -p "$func_to_host_path_tmp1"`
    func_convert_path_check : ";" \
      "$func_to_host_path_tmp1" "$func_to_host_path_result"
    func_convert_path_front_back_pathsep ":*" "*:" ";" "$1"
  fi
}
# end func_convert_path_cygwin_to_w32


# func_convert_path_nix_to_w32 ARG
# Convert path ARG from *nix to w32 format.  Requires a wine environment and
# a working winepath.  Returns result in func_to_host_file_result.
func_convert_path_nix_to_w32 ()
{
  $debug_cmd

  func_to_host_path_result=$1
  if test -n "$1"; then
    # See func_convert_path_msys_to_w32:
    func_stripname : : "$1"
    func_to_host_path_tmp1=$func_stripname_result
    func_convert_core_path_wine_to_w32 "$func_to_host_path_tmp1"
    func_to_host_path_result=$func_convert_core_path_wine_to_w32_result
    func_convert_path_check : ";" \
      "$func_to_host_path_tmp1" "$func_to_host_path_result"
    func_convert_path_front_back_pathsep ":*" "*:" ";" "$1"
  fi
}
# end func_convert_path_nix_to_w32


# func_convert_path_msys_to_cygwin ARG
# Convert path ARG from MSYS to Cygwin format.  Requires LT_CYGPATH set.
# Returns result in func_to_host_file_result.
func_convert_path_msys_to_cygwin ()
{
  $debug_cmd

  func_to_host_path_result=$1
  if test -n "$1"; then
    # See func_convert_path_msys_to_w32:
    func_stripname : : "$1"
    func_to_host_path_tmp1=$func_stripname_result
    func_convert_core_msys_to_w32 "$func_to_host_path_tmp1"
    func_cygpath -u -p "$func_convert_core_msys_to_w32_result"
    func_to_host_path_result=$func_cygpath_result
    func_convert_path_check : : \
      "$func_to_host_path_tmp1" "$func_to_host_path_result"
    func_convert_path_front_back_pathsep ":*" "*:" : "$1"
  fi
}
# end func_convert_path_msys_to_cygwin


# func_convert_path_nix_to_cygwin ARG
# Convert path ARG from *nix to Cygwin format.  Requires Cygwin installed in a
# a wine environment, working winepath, and LT_CYGPATH set.  Returns result in
# func_to_host_file_result.
func_convert_path_nix_to_cygwin ()
{
  $debug_cmd

  func_to_host_path_result=$1
  if test -n "$1"; then
    # Remove leading and trailing path separator characters from
    # ARG. msys behavior is inconsistent here, cygpath turns them
    # into '.;' and ';.', and winepath ignores them completely.
    func_stripname : : "$1"
    func_to_host_path_tmp1=$func_stripname_result
    func_convert_core_path_wine_to_w32 "$func_to_host_path_tmp1"
    func_cygpath -u -p "$func_convert_core_path_wine_to_w32_result"
    func_to_host_path_result=$func_cygpath_result
    func_convert_path_check : : \
      "$func_to_host_path_tmp1" "$func_to_host_path_result"
    func_convert_path_front_back_pathsep ":*" "*:" : "$1"
  fi
}
# end func_convert_path_nix_to_cygwin


# func_dll_def_p FILE
# True iff FILE is a Windows DLL '.def' file.
# Keep in sync with _LT_DLL_DEF_P in libtool.m4
func_dll_def_p ()
{
  $debug_cmd

  func_dll_def_p_tmp=`$SED -n \
    -e 's/^[	 ]*//' \
    -e '/^\(;.*\)*$/d' \
    -e 's/^\(EXPORTS\|LIBRARY\)\([	 ].*\)*$/DEF/p' \
    -e q \
    "$1"`
  test DEF = "$func_dll_def_p_tmp"
}


# func_mode_compile arg...
func_mode_compile ()
{
    $debug_cmd

    # Get the compilation command and the source file.
    base_compile=
    srcfile=$nonopt  #  always keep a non-empty value in "srcfile"
    suppress_opt=yes
    suppress_output=
    arg_mode=normal
    libobj=
    later=
    pie_flag=

    for arg
    do
      case $arg_mode in
      arg  )
	# do not "continue".  Instead, add this to base_compile
	lastarg=$arg
	arg_mode=normal
	;;

      target )
	libobj=$arg
	arg_mode=normal
	continue
	;;

      normal )
	# Accept any command-line options.
	case $arg in
	-o)
	  test -n "$libobj" && \
	    func_fatal_error "you cannot specify '-o' more than once"
	  arg_mode=target
	  continue
	  ;;

	-pie | -fpie | -fPIE)
          func_append pie_flag " $arg"
	  continue
	  ;;

	-shared | -static | -prefer-pic | -prefer-non-pic)
	  func_append later " $arg"
	  continue
	  ;;

	-no-suppress)
	  suppress_opt=no
	  continue
	  ;;

	-Xcompiler)
	  arg_mode=arg  #  the next one goes into the "base_compile" arg list
	  continue      #  The current "srcfile" will either be retained or
	  ;;            #  replaced later.  I would guess that would be a bug.

	-Wc,*)
	  func_stripname '-Wc,' '' "$arg"
	  args=$func_stripname_result
	  lastarg=
	  save_ifs=$IFS; IFS=,
	  for arg in $args; do
	    IFS=$save_ifs
	    func_append_quoted lastarg "$arg"
	  done
	  IFS=$save_ifs
	  func_stripname ' ' '' "$lastarg"
	  lastarg=$func_stripname_result

	  # Add the arguments to base_compile.
	  func_append base_compile " $lastarg"
	  continue
	  ;;

	*)
	  # Accept the current argument as the source file.
	  # The previous "srcfile" becomes the current argument.
	  #
	  lastarg=$srcfile
	  srcfile=$arg
	  ;;
	esac  #  case $arg
	;;
      esac    #  case $arg_mode

      # Aesthetically quote the previous argument.
      func_append_quoted base_compile "$lastarg"
    done # for arg

    case $arg_mode in
    arg)
      func_fatal_error "you must specify an argument for -Xcompile"
      ;;
    target)
      func_fatal_error "you must specify a target with '-o'"
      ;;
    *)
      # Get the name of the library object.
      test -z "$libobj" && {
	func_basename "$srcfile"
	libobj=$func_basename_result
      }
      ;;
    esac

    # Recognize several different file suffixes.
    # If the user specifies -o file.o, it is replaced with file.lo
    case $libobj in
    *.[cCFSifmso] | \
    *.ada | *.adb | *.ads | *.asm | \
    *.c++ | *.cc | *.ii | *.class | *.cpp | *.cxx | \
    *.[fF][09]? | *.for | *.java | *.go | *.obj | *.sx | *.cu | *.cup)
      func_xform "$libobj"
      libobj=$func_xform_result
      ;;
    esac

    case $libobj in
    *.lo) func_lo2o "$libobj"; obj=$func_lo2o_result ;;
    *)
      func_fatal_error "cannot determine name of library object from '$libobj'"
      ;;
    esac

    func_infer_tag $base_compile

    for arg in $later; do
      case $arg in
      -shared)
	test yes = "$build_libtool_libs" \
	  || func_fatal_configuration "cannot build a shared library"
	build_old_libs=no
	continue
	;;

      -static)
	build_libtool_libs=no
	build_old_libs=yes
	continue
	;;

      -prefer-pic)
	pic_mode=yes
	continue
	;;

      -prefer-non-pic)
	pic_mode=no
	continue
	;;
      esac
    done

    func_quote_for_eval "$libobj"
    test "X$libobj" != "X$func_quote_for_eval_result" \
      && $ECHO "X$libobj" | $GREP '[]~#^*{};<>?"'"'"'	 &()|`$[]' \
      && func_warning "libobj name '$libobj' may not contain shell special characters."
    func_dirname_and_basename "$obj" "/" ""
    objname=$func_basename_result
    xdir=$func_dirname_result
    lobj=$xdir$objdir/$objname

    test -z "$base_compile" && \
      func_fatal_help "you must specify a compilation command"

    # Delete any leftover library objects.
    if test yes = "$build_old_libs"; then
      removelist="$obj $lobj $libobj ${libobj}T"
    else
      removelist="$lobj $libobj ${libobj}T"
    fi

    # On Cygwin there's no "real" PIC flag so we must build both object types
    case $host_os in
    cygwin* | mingw* | pw32* | os2* | cegcc*)
      pic_mode=default
      ;;
    esac
    if test no = "$pic_mode" && test pass_all != "$deplibs_check_method"; then
      # non-PIC code in shared libraries is not supported
      pic_mode=default
    fi

    # Calculate the filename of the output object if compiler does
    # not support -o with -c
    if test no = "$compiler_c_o"; then
      output_obj=`$ECHO "$srcfile" | $SED 's%^.*/%%; s%\.[^.]*$%%'`.$objext
      lockfile=$output_obj.lock
    else
      output_obj=
      need_locks=no
      lockfile=
    fi

    # Lock this critical section if it is needed
    # We use this script file to make the link, it avoids creating a new file
    if test yes = "$need_locks"; then
      until $opt_dry_run || ln "$progpath" "$lockfile" 2>/dev/null; do
	func_echo "Waiting for $lockfile to be removed"
	sleep 2
      done
    elif test warn = "$need_locks"; then
      if test -f "$lockfile"; then
	$ECHO "\
*** ERROR, $lockfile exists and contains:
`cat $lockfile 2>/dev/null`

This indicates that another process is trying to use the same
temporary object file, and libtool could not work around it because
your compiler does not support '-c' and '-o' together.  If you
repeat this compilation, it may succeed, by chance, but you had better
avoid parallel builds (make -j) in this platform, or get a better
compiler."

	$opt_dry_run || $RM $removelist
	exit $EXIT_FAILURE
      fi
      func_append removelist " $output_obj"
      $ECHO "$srcfile" > "$lockfile"
    fi

    $opt_dry_run || $RM $removelist
    func_append removelist " $lockfile"
    trap '$opt_dry_run || $RM $removelist; exit $EXIT_FAILURE' 1 2 15

    func_to_tool_file "$srcfile" func_convert_file_msys_to_w32
    srcfile=$func_to_tool_file_result
    func_quote_for_eval "$srcfile"
    qsrcfile=$func_quote_for_eval_result

    # Only build a PIC object if we are building libtool libraries.
    if test yes = "$build_libtool_libs"; then
      # Without this assignment, base_compile gets emptied.
      fbsd_hideous_sh_bug=$base_compile

      if test no != "$pic_mode"; then
	command="$base_compile $qsrcfile $pic_flag"
      else
	# Don't build PIC code
	command="$base_compile $qsrcfile"
      fi

      func_mkdir_p "$xdir$objdir"

      if test -z "$output_obj"; then
	# Place PIC objects in $objdir
	func_append command " -o $lobj"
      fi

      func_show_eval_locale "$command"	\
          'test -n "$output_obj" && $RM $removelist; exit $EXIT_FAILURE'

      if test warn = "$need_locks" &&
	 test "X`cat $lockfile 2>/dev/null`" != "X$srcfile"; then
	$ECHO "\
*** ERROR, $lockfile contains:
`cat $lockfile 2>/dev/null`

but it should contain:
$srcfile

This indicates that another process is trying to use the same
temporary object file, and libtool could not work around it because
your compiler does not support '-c' and '-o' together.  If you
repeat this compilation, it may succeed, by chance, but you had better
avoid parallel builds (make -j) in this platform, or get a better
compiler."

	$opt_dry_run || $RM $removelist
	exit $EXIT_FAILURE
      fi

      # Just move the object if needed, then go on to compile the next one
      if test -n "$output_obj" && test "X$output_obj" != "X$lobj"; then
	func_show_eval '$MV "$output_obj" "$lobj"' \
	  'error=$?; $opt_dry_run || $RM $removelist; exit $error'
      fi

      # Allow error messages only from the first compilation.
      if test yes = "$suppress_opt"; then
	suppress_output=' >/dev/null 2>&1'
      fi
    fi

    # Only build a position-dependent object if we build old libraries.
    if test yes = "$build_old_libs"; then
      if test yes != "$pic_mode"; then
	# Don't build PIC code
	command="$base_compile $qsrcfile$pie_flag"
      else
	command="$base_compile $qsrcfile $pic_flag"
      fi
      if test yes = "$compiler_c_o"; then
	func_append command " -o $obj"
      fi

      # Suppress compiler output if we already did a PIC compilation.
      func_append command "$suppress_output"
      func_show_eval_locale "$command" \
        '$opt_dry_run || $RM $removelist; exit $EXIT_FAILURE'

      if test warn = "$need_locks" &&
	 test "X`cat $lockfile 2>/dev/null`" != "X$srcfile"; then
	$ECHO "\
*** ERROR, $lockfile contains:
`cat $lockfile 2>/dev/null`

but it should contain:
$srcfile

This indicates that another process is trying to use the same
temporary object file, and libtool could not work around it because
your compiler does not support '-c' and '-o' together.  If you
repeat this compilation, it may succeed, by chance, but you had better
avoid parallel builds (make -j) in this platform, or get a better
compiler."

	$opt_dry_run || $RM $removelist
	exit $EXIT_FAILURE
      fi

      # Just move the object if needed
      if test -n "$output_obj" && test "X$output_obj" != "X$obj"; then
	func_show_eval '$MV "$output_obj" "$obj"' \
	  'error=$?; $opt_dry_run || $RM $removelist; exit $error'
      fi
    fi

    $opt_dry_run || {
      func_write_libtool_object "$libobj" "$objdir/$objname" "$objname"

      # Unlock the critical section if it was locked
      if test no != "$need_locks"; then
	removelist=$lockfile
        $RM "$lockfile"
      fi
    }

    exit $EXIT_SUCCESS
}

$opt_help || {
  test compile = "$opt_mode" && func_mode_compile ${1+"$@"}
}

func_mode_help ()
{
    # We need to display help for each of the modes.
    case $opt_mode in
      "")
        # Generic help is extracted from the usage comments
        # at the start of this file.
        func_help
        ;;

      clean)
        $ECHO \
"Usage: $progname [OPTION]... --mode=clean RM [RM-OPTION]... FILE...

Remove files from the build directory.

RM is the name of the program to use to delete files associated with each FILE
(typically '/bin/rm').  RM-OPTIONS are options (such as '-f') to be passed
to RM.

If FILE is a libtool library, object or program, all the files associated
with it are deleted. Otherwise, only FILE itself is deleted using RM."
        ;;

      compile)
      $ECHO \
"Usage: $progname [OPTION]... --mode=compile COMPILE-COMMAND... SOURCEFILE

Compile a source file into a libtool library object.

This mode accepts the following additional options:

  -o OUTPUT-FILE    set the output file name to OUTPUT-FILE
  -no-suppress      do not suppress compiler output for multiple passes
  -prefer-pic       try to build PIC objects only
  -prefer-non-pic   try to build non-PIC objects only
  -shared           do not build a '.o' file suitable for static linking
  -static           only build a '.o' file suitable for static linking
  -Wc,FLAG          pass FLAG directly to the compiler

COMPILE-COMMAND is a command to be used in creating a 'standard' object file
from the given SOURCEFILE.

The output file name is determined by removing the directory component from
SOURCEFILE, then substituting the C source code suffix '.c' with the
library object suffix, '.lo'."
        ;;

      execute)
        $ECHO \
"Usage: $progname [OPTION]... --mode=execute COMMAND [ARGS]...

Automatically set library path, then run a program.

This mode accepts the following additional options:

  -dlopen FILE      add the directory containing FILE to the library path

This mode sets the library path environment variable according to '-dlopen'
flags.

If any of the ARGS are libtool executable wrappers, then they are translated
into their corresponding uninstalled binary, and any of their required library
directories are added to the library path.

Then, COMMAND is executed, with ARGS as arguments."
        ;;

      finish)
        $ECHO \
"Usage: $progname [OPTION]... --mode=finish [LIBDIR]...

Complete the installation of libtool libraries.

Each LIBDIR is a directory that contains libtool libraries.

The commands that this mode executes may require superuser privileges.  Use
the '--dry-run' option if you just want to see what would be executed."
        ;;

      install)
        $ECHO \
"Usage: $progname [OPTION]... --mode=install INSTALL-COMMAND...

Install executables or libraries.

INSTALL-COMMAND is the installation command.  The first component should be
either the 'install' or 'cp' program.

The following components of INSTALL-COMMAND are treated specially:

  -inst-prefix-dir PREFIX-DIR  Use PREFIX-DIR as a staging area for installation

The rest of the components are interpreted as arguments to that command (only
BSD-compatible install options are recognized)."
        ;;

      link)
        $ECHO \
"Usage: $progname [OPTION]... --mode=link LINK-COMMAND...

Link object files or libraries together to form another library, or to
create an executable program.

LINK-COMMAND is a command using the C compiler that you would use to create
a program from several object files.

The following components of LINK-COMMAND are treated specially:

  -all-static       do not do any dynamic linking at all
  -avoid-version    do not add a version suffix if possible
  -bindir BINDIR    specify path to binaries directory (for systems where
                    libraries must be found in the PATH setting at runtime)
  -dlopen FILE      '-dlpreopen' FILE if it cannot be dlopened at runtime
  -dlpreopen FILE   link in FILE and add its symbols to lt_preloaded_symbols
  -export-dynamic   allow symbols from OUTPUT-FILE to be resolved with dlsym(3)
  -export-symbols SYMFILE
                    try to export only the symbols listed in SYMFILE
  -export-symbols-regex REGEX
                    try to export only the symbols matching REGEX
  -LLIBDIR          search LIBDIR for required installed libraries
  -lNAME            OUTPUT-FILE requires the installed library libNAME
  -module           build a library that can dlopened
  -no-fast-install  disable the fast-install mode
  -no-install       link a not-installable executable
  -no-undefined     declare that a library does not refer to external symbols
  -o OUTPUT-FILE    create OUTPUT-FILE from the specified objects
  -objectlist FILE  use a list of object files found in FILE to specify objects
  -os2dllname NAME  force a short DLL name on OS/2 (no effect on other OSes)
  -precious-files-regex REGEX
                    don't remove output files matching REGEX
  -release RELEASE  specify package release information
  -rpath LIBDIR     the created library will eventually be installed in LIBDIR
  -R[ ]LIBDIR       add LIBDIR to the runtime path of programs and libraries
  -shared           only do dynamic linking of libtool libraries
  -shrext SUFFIX    override the standard shared library file extension
  -static           do not do any dynamic linking of uninstalled libtool libraries
  -static-libtool-libs
                    do not do any dynamic linking of libtool libraries
  -version-info CURRENT[:REVISION[:AGE]]
                    specify library version info [each variable defaults to 0]
  -weak LIBNAME     declare that the target provides the LIBNAME interface
  -Wc,FLAG
  -Xcompiler FLAG   pass linker-specific FLAG directly to the compiler
  -Wl,FLAG
  -Xlinker FLAG     pass linker-specific FLAG directly to the linker
  -XCClinker FLAG   pass link-specific FLAG to the compiler driver (CC)

All other options (arguments beginning with '-') are ignored.

Every other argument is treated as a filename.  Files ending in '.la' are
treated as uninstalled libtool libraries, other files are standard or library
object files.

If the OUTPUT-FILE ends in '.la', then a libtool library is created,
only library objects ('.lo' files) may be specified, and '-rpath' is
required, except when creating a convenience library.

If OUTPUT-FILE ends in '.a' or '.lib', then a standard library is created
using 'ar' and 'ranlib', or on Windows using 'lib'.

If OUTPUT-FILE ends in '.lo' or '.$objext', then a reloadable object file
is created, otherwise an executable program is created."
        ;;

      uninstall)
        $ECHO \
"Usage: $progname [OPTION]... --mode=uninstall RM [RM-OPTION]... FILE...

Remove libraries from an installation directory.

RM is the name of the program to use to delete files associated with each FILE
(typically '/bin/rm').  RM-OPTIONS are options (such as '-f') to be passed
to RM.

If FILE is a libtool library, all the files associated with it are deleted.
Otherwise, only FILE itself is deleted using RM."
        ;;

      *)
        func_fatal_help "invalid operation mode '$opt_mode'"
        ;;
    esac

    echo
    $ECHO "Try '$progname --help' for more information about other modes."
}

# Now that we've collected a possible --mode arg, show help if necessary
if $opt_help; then
  if test : = "$opt_help"; then
    func_mode_help
  else
    {
      func_help noexit
      for opt_mode in compile link execute install finish uninstall clean; do
	func_mode_help
      done
    } | $SED -n '1p; 2,$s/^Usage:/  or: /p'
    {
      func_help noexit
      for opt_mode in compile link execute install finish uninstall clean; do
	echo
	func_mode_help
      done
    } |
    $SED '1d
      /^When reporting/,/^Report/{
	H
	d
      }
      $x
      /information about other modes/d
      /more detailed .*MODE/d
      s/^Usage:.*--mode=\([^ ]*\) .*/Description of \1 mode:/'
  fi
  exit $?
fi


# func_mode_execute arg...
func_mode_execute ()
{
    $debug_cmd

    # The first argument is the command name.
    cmd=$nonopt
    test -z "$cmd" && \
      func_fatal_help "you must specify a COMMAND"

    # Handle -dlopen flags immediately.
    for file in $opt_dlopen; do
      test -f "$file" \
	|| func_fatal_help "'$file' is not a file"

      dir=
      case $file in
      *.la)
	func_resolve_sysroot "$file"
	file=$func_resolve_sysroot_result

	# Check to see that this really is a libtool archive.
	func_lalib_unsafe_p "$file" \
	  || func_fatal_help "'$lib' is not a valid libtool archive"

	# Read the libtool library.
	dlname=
	library_names=
	func_source "$file"

	# Skip this library if it cannot be dlopened.
	if test -z "$dlname"; then
	  # Warn if it was a shared library.
	  test -n "$library_names" && \
	    func_warning "'$file' was not linked with '-export-dynamic'"
	  continue
	fi

	func_dirname "$file" "" "."
	dir=$func_dirname_result

	if test -f "$dir/$objdir/$dlname"; then
	  func_append dir "/$objdir"
	else
	  if test ! -f "$dir/$dlname"; then
	    func_fatal_error "cannot find '$dlname' in '$dir' or '$dir/$objdir'"
	  fi
	fi
	;;

      *.lo)
	# Just add the directory containing the .lo file.
	func_dirname "$file" "" "."
	dir=$func_dirname_result
	;;

      *)
	func_warning "'-dlopen' is ignored for non-libtool libraries and objects"
	continue
	;;
      esac

      # Get the absolute pathname.
      absdir=`cd "$dir" && pwd`
      test -n "$absdir" && dir=$absdir

      # Now add the directory to shlibpath_var.
      if eval "test -z \"\$$shlibpath_var\""; then
	eval "$shlibpath_var=\"\$dir\""
      else
	eval "$shlibpath_var=\"\$dir:\$$shlibpath_var\""
      fi
    done

    # This variable tells wrapper scripts just to set shlibpath_var
    # rather than running their programs.
    libtool_execute_magic=$magic

    # Check if any of the arguments is a wrapper script.
    args=
    for file
    do
      case $file in
      -* | *.la | *.lo ) ;;
      *)
	# Do a test to see if this is really a libtool program.
	if func_ltwrapper_script_p "$file"; then
	  func_source "$file"
	  # Transform arg to wrapped name.
	  file=$progdir/$program
	elif func_ltwrapper_executable_p "$file"; then
	  func_ltwrapper_scriptname "$file"
	  func_source "$func_ltwrapper_scriptname_result"
	  # Transform arg to wrapped name.
	  file=$progdir/$program
	fi
	;;
      esac
      # Quote arguments (to preserve shell metacharacters).
      func_append_quoted args "$file"
    done

    if $opt_dry_run; then
      # Display what would be done.
      if test -n "$shlibpath_var"; then
	eval "\$ECHO \"\$shlibpath_var=\$$shlibpath_var\""
	echo "export $shlibpath_var"
      fi
      $ECHO "$cmd$args"
      exit $EXIT_SUCCESS
    else
      if test -n "$shlibpath_var"; then
	# Export the shlibpath_var.
	eval "export $shlibpath_var"
      fi

      # Restore saved environment variables
      for lt_var in LANG LANGUAGE LC_ALL LC_CTYPE LC_COLLATE LC_MESSAGES
      do
	eval "if test \"\${save_$lt_var+set}\" = set; then
                $lt_var=\$save_$lt_var; export $lt_var
	      else
		$lt_unset $lt_var
	      fi"
      done

      # Now prepare to actually exec the command.
      exec_cmd=\$cmd$args
    fi
}

test execute = "$opt_mode" && func_mode_execute ${1+"$@"}


# func_mode_finish arg...
func_mode_finish ()
{
    $debug_cmd

    libs=
    libdirs=
    admincmds=

    for opt in "$nonopt" ${1+"$@"}
    do
      if test -d "$opt"; then
	func_append libdirs " $opt"

      elif test -f "$opt"; then
	if func_lalib_unsafe_p "$opt"; then
	  func_append libs " $opt"
	else
	  func_warning "'$opt' is not a valid libtool archive"
	fi

      else
	func_fatal_error "invalid argument '$opt'"
      fi
    done

    if test -n "$libs"; then
      if test -n "$lt_sysroot"; then
        sysroot_regex=`$ECHO "$lt_sysroot" | $SED "$sed_make_literal_regex"`
        sysroot_cmd="s/\([ ']\)$sysroot_regex/\1/g;"
      else
        sysroot_cmd=
      fi

      # Remove sysroot references
      if $opt_dry_run; then
        for lib in $libs; do
          echo "removing references to $lt_sysroot and '=' prefixes from $lib"
        done
      else
        tmpdir=`func_mktempdir`
        for lib in $libs; do
	  $SED -e "$sysroot_cmd s/\([ ']-[LR]\)=/\1/g; s/\([ ']\)=/\1/g" $lib \
	    > $tmpdir/tmp-la
	  mv -f $tmpdir/tmp-la $lib
	done
        ${RM}r "$tmpdir"
      fi
    fi

    if test -n "$finish_cmds$finish_eval" && test -n "$libdirs"; then
      for libdir in $libdirs; do
	if test -n "$finish_cmds"; then
	  # Do each command in the finish commands.
	  func_execute_cmds "$finish_cmds" 'admincmds="$admincmds
'"$cmd"'"'
	fi
	if test -n "$finish_eval"; then
	  # Do the single finish_eval.
	  eval cmds=\"$finish_eval\"
	  $opt_dry_run || eval "$cmds" || func_append admincmds "
       $cmds"
	fi
      done
    fi

    # Exit here if they wanted silent mode.
    $opt_quiet && exit $EXIT_SUCCESS

    if test -n "$finish_cmds$finish_eval" && test -n "$libdirs"; then
      echo "----------------------------------------------------------------------"
      echo "Libraries have been installed in:"
      for libdir in $libdirs; do
	$ECHO "   $libdir"
      done
      echo
      echo "If you ever happen to want to link against installed libraries"
      echo "in a given directory, LIBDIR, you must either use libtool, and"
      echo "specify the full pathname of the library, or use the '-LLIBDIR'"
      echo "flag during linking and do at least one of the following:"
      if test -n "$shlibpath_var"; then
	echo "   - add LIBDIR to the '$shlibpath_var' environment variable"
	echo "     during execution"
      fi
      if test -n "$runpath_var"; then
	echo "   - add LIBDIR to the '$runpath_var' environment variable"
	echo "     during linking"
      fi
      if test -n "$hardcode_libdir_flag_spec"; then
	libdir=LIBDIR
	eval flag=\"$hardcode_libdir_flag_spec\"

	$ECHO "   - use the '$flag' linker flag"
      fi
      if test -n "$admincmds"; then
	$ECHO "   - have your system administrator run these commands:$admincmds"
      fi
      if test -f /etc/ld.so.conf; then
	echo "   - have your system administrator add LIBDIR to '/etc/ld.so.conf'"
      fi
      echo

      echo "See any operating system documentation about shared libraries for"
      case $host in
	solaris2.[6789]|solaris2.1[0-9])
	  echo "more information, such as the ld(1), crle(1) and ld.so(8) manual"
	  echo "pages."
	  ;;
	*)
	  echo "more information, such as the ld(1) and ld.so(8) manual pages."
	  ;;
      esac
      echo "----------------------------------------------------------------------"
    fi
    exit $EXIT_SUCCESS
}

test finish = "$opt_mode" && func_mode_finish ${1+"$@"}


# func_mode_install arg...
func_mode_install ()
{
    $debug_cmd

    # There may be an optional sh(1) argument at the beginning of
    # install_prog (especially on Windows NT).
    if test "$SHELL" = "$nonopt" || test /bin/sh = "$nonopt" ||
       # Allow the use of GNU shtool's install command.
       case $nonopt in *shtool*) :;; *) false;; esac
    then
      # Aesthetically quote it.
      func_quote_for_eval "$nonopt"
      install_prog="$func_quote_for_eval_result "
      arg=$1
      shift
    else
      install_prog=
      arg=$nonopt
    fi

    # The real first argument should be the name of the installation program.
    # Aesthetically quote it.
    func_quote_for_eval "$arg"
    func_append install_prog "$func_quote_for_eval_result"
    install_shared_prog=$install_prog
    case " $install_prog " in
      *[\\\ /]cp\ *) install_cp=: ;;
      *) install_cp=false ;;
    esac

    # We need to accept at least all the BSD install flags.
    dest=
    files=
    opts=
    prev=
    install_type=
    isdir=false
    stripme=
    no_mode=:
    for arg
    do
      arg2=
      if test -n "$dest"; then
	func_append files " $dest"
	dest=$arg
	continue
      fi

      case $arg in
      -d) isdir=: ;;
      -f)
	if $install_cp; then :; else
	  prev=$arg
	fi
	;;
      -g | -m | -o)
	prev=$arg
	;;
      -s)
	stripme=" -s"
	continue
	;;
      -*)
	;;
      *)
	# If the previous option needed an argument, then skip it.
	if test -n "$prev"; then
	  if test X-m = "X$prev" && test -n "$install_override_mode"; then
	    arg2=$install_override_mode
	    no_mode=false
	  fi
	  prev=
	else
	  dest=$arg
	  continue
	fi
	;;
      esac

      # Aesthetically quote the argument.
      func_quote_for_eval "$arg"
      func_append install_prog " $func_quote_for_eval_result"
      if test -n "$arg2"; then
	func_quote_for_eval "$arg2"
      fi
      func_append install_shared_prog " $func_quote_for_eval_result"
    done

    test -z "$install_prog" && \
      func_fatal_help "you must specify an install program"

    test -n "$prev" && \
      func_fatal_help "the '$prev' option requires an argument"

    if test -n "$install_override_mode" && $no_mode; then
      if $install_cp; then :; else
	func_quote_for_eval "$install_override_mode"
	func_append install_shared_prog " -m $func_quote_for_eval_result"
      fi
    fi

    if test -z "$files"; then
      if test -z "$dest"; then
	func_fatal_help "no file or destination specified"
      else
	func_fatal_help "you must specify a destination"
      fi
    fi

    # Strip any trailing slash from the destination.
    func_stripname '' '/' "$dest"
    dest=$func_stripname_result

    # Check to see that the destination is a directory.
    test -d "$dest" && isdir=:
    if $isdir; then
      destdir=$dest
      destname=
    else
      func_dirname_and_basename "$dest" "" "."
      destdir=$func_dirname_result
      destname=$func_basename_result

      # Not a directory, so check to see that there is only one file specified.
      set dummy $files; shift
      test "$#" -gt 1 && \
	func_fatal_help "'$dest' is not a directory"
    fi
    case $destdir in
    [\\/]* | [A-Za-z]:[\\/]*) ;;
    *)
      for file in $files; do
	case $file in
	*.lo) ;;
	*)
	  func_fatal_help "'$destdir' must be an absolute directory name"
	  ;;
	esac
      done
      ;;
    esac

    # This variable tells wrapper scripts just to set variables rather
    # than running their programs.
    libtool_install_magic=$magic

    staticlibs=
    future_libdirs=
    current_libdirs=
    for file in $files; do

      # Do each installation.
      case $file in
      *.$libext)
	# Do the static libraries later.
	func_append staticlibs " $file"
	;;

      *.la)
	func_resolve_sysroot "$file"
	file=$func_resolve_sysroot_result

	# Check to see that this really is a libtool archive.
	func_lalib_unsafe_p "$file" \
	  || func_fatal_help "'$file' is not a valid libtool archive"

	library_names=
	old_library=
	relink_command=
	func_source "$file"

	# Add the libdir to current_libdirs if it is the destination.
	if test "X$destdir" = "X$libdir"; then
	  case "$current_libdirs " in
	  *" $libdir "*) ;;
	  *) func_append current_libdirs " $libdir" ;;
	  esac
	else
	  # Note the libdir as a future libdir.
	  case "$future_libdirs " in
	  *" $libdir "*) ;;
	  *) func_append future_libdirs " $libdir" ;;
	  esac
	fi

	func_dirname "$file" "/" ""
	dir=$func_dirname_result
	func_append dir "$objdir"

	if test -n "$relink_command"; then
	  # Determine the prefix the user has applied to our future dir.
	  inst_prefix_dir=`$ECHO "$destdir" | $SED -e "s%$libdir\$%%"`

	  # Don't allow the user to place us outside of our expected
	  # location b/c this prevents finding dependent libraries that
	  # are installed to the same prefix.
	  # At present, this check doesn't affect windows .dll's that
	  # are installed into $libdir/../bin (currently, that works fine)
	  # but it's something to keep an eye on.
	  test "$inst_prefix_dir" = "$destdir" && \
	    func_fatal_error "error: cannot install '$file' to a directory not ending in $libdir"

	  if test -n "$inst_prefix_dir"; then
	    # Stick the inst_prefix_dir data into the link command.
	    relink_command=`$ECHO "$relink_command" | $SED "s%@inst_prefix_dir@%-inst-prefix-dir $inst_prefix_dir%"`
	  else
	    relink_command=`$ECHO "$relink_command" | $SED "s%@inst_prefix_dir@%%"`
	  fi

	  func_warning "relinking '$file'"
	  func_show_eval "$relink_command" \
	    'func_fatal_error "error: relink '\''$file'\'' with the above command before installing it"'
	fi

	# See the names of the shared library.
	set dummy $library_names; shift
	if test -n "$1"; then
	  realname=$1
	  shift

	  srcname=$realname
	  test -n "$relink_command" && srcname=${realname}T

	  # Install the shared library and build the symlinks.
	  func_show_eval "$install_shared_prog $dir/$srcname $destdir/$realname" \
	      'exit $?'
	  tstripme=$stripme
	  case $host_os in
	  cygwin* | mingw* | pw32* | cegcc*)
	    case $realname in
	    *.dll.a)
	      tstripme=
	      ;;
	    esac
	    ;;
	  os2*)
	    case $realname in
	    *_dll.a)
	      tstripme=
	      ;;
	    esac
	    ;;
	  esac
	  if test -n "$tstripme" && test -n "$striplib"; then
	    func_show_eval "$striplib $destdir/$realname" 'exit $?'
	  fi

	  if test "$#" -gt 0; then
	    # Delete the old symlinks, and create new ones.
	    # Try 'ln -sf' first, because the 'ln' binary might depend on
	    # the symlink we replace!  Solaris /bin/ln does not understand -f,
	    # so we also need to try rm && ln -s.
	    for linkname
	    do
	      test "$linkname" != "$realname" \
		&& func_show_eval "(cd $destdir && { $LN_S -f $realname $linkname || { $RM $linkname && $LN_S $realname $linkname; }; })"
	    done
	  fi

	  # Do each command in the postinstall commands.
	  lib=$destdir/$realname
	  func_execute_cmds "$postinstall_cmds" 'exit $?'
	fi

	# Install the pseudo-library for information purposes.
	func_basename "$file"
	name=$func_basename_result
	instname=$dir/${name}i
	func_show_eval "$install_prog $instname $destdir/$name" 'exit $?'

	# Maybe install the static library, too.
	test -n "$old_library" && func_append staticlibs " $dir/$old_library"
	;;

      *.lo)
	# Install (i.e. copy) a libtool object.

	# Figure out destination file name, if it wasn't already specified.
	if test -n "$destname"; then
	  destfile=$destdir/$destname
	else
	  func_basename "$file"
	  destfile=$func_basename_result
	  destfile=$destdir/$destfile
	fi

	# Deduce the name of the destination old-style object file.
	case $destfile in
	*.lo)
	  func_lo2o "$destfile"
	  staticdest=$func_lo2o_result
	  ;;
	*.$objext)
	  staticdest=$destfile
	  destfile=
	  ;;
	*)
	  func_fatal_help "cannot copy a libtool object to '$destfile'"
	  ;;
	esac

	# Install the libtool object if requested.
	test -n "$destfile" && \
	  func_show_eval "$install_prog $file $destfile" 'exit $?'

	# Install the old object if enabled.
	if test yes = "$build_old_libs"; then
	  # Deduce the name of the old-style object file.
	  func_lo2o "$file"
	  staticobj=$func_lo2o_result
	  func_show_eval "$install_prog \$staticobj \$staticdest" 'exit $?'
	fi
	exit $EXIT_SUCCESS
	;;

      *)
	# Figure out destination file name, if it wasn't already specified.
	if test -n "$destname"; then
	  destfile=$destdir/$destname
	else
	  func_basename "$file"
	  destfile=$func_basename_result
	  destfile=$destdir/$destfile
	fi

	# If the file is missing, and there is a .exe on the end, strip it
	# because it is most likely a libtool script we actually want to
	# install
	stripped_ext=
	case $file in
	  *.exe)
	    if test ! -f "$file"; then
	      func_stripname '' '.exe' "$file"
	      file=$func_stripname_result
	      stripped_ext=.exe
	    fi
	    ;;
	esac

	# Do a test to see if this is really a libtool program.
	case $host in
	*cygwin* | *mingw*)
	    if func_ltwrapper_executable_p "$file"; then
	      func_ltwrapper_scriptname "$file"
	      wrapper=$func_ltwrapper_scriptname_result
	    else
	      func_stripname '' '.exe' "$file"
	      wrapper=$func_stripname_result
	    fi
	    ;;
	*)
	    wrapper=$file
	    ;;
	esac
	if func_ltwrapper_script_p "$wrapper"; then
	  notinst_deplibs=
	  relink_command=

	  func_source "$wrapper"

	  # Check the variables that should have been set.
	  test -z "$generated_by_libtool_version" && \
	    func_fatal_error "invalid libtool wrapper script '$wrapper'"

	  finalize=:
	  for lib in $notinst_deplibs; do
	    # Check to see that each library is installed.
	    libdir=
	    if test -f "$lib"; then
	      func_source "$lib"
	    fi
	    libfile=$libdir/`$ECHO "$lib" | $SED 's%^.*/%%g'`
	    if test -n "$libdir" && test ! -f "$libfile"; then
	      func_warning "'$lib' has not been installed in '$libdir'"
	      finalize=false
	    fi
	  done

	  relink_command=
	  func_source "$wrapper"

	  outputname=
	  if test no = "$fast_install" && test -n "$relink_command"; then
	    $opt_dry_run || {
	      if $finalize; then
	        tmpdir=`func_mktempdir`
		func_basename "$file$stripped_ext"
		file=$func_basename_result
	        outputname=$tmpdir/$file
	        # Replace the output file specification.
	        relink_command=`$ECHO "$relink_command" | $SED 's%@OUTPUT@%'"$outputname"'%g'`

	        $opt_quiet || {
	          func_quote_for_expand "$relink_command"
		  eval "func_echo $func_quote_for_expand_result"
	        }
	        if eval "$relink_command"; then :
	          else
		  func_error "error: relink '$file' with the above command before installing it"
		  $opt_dry_run || ${RM}r "$tmpdir"
		  continue
	        fi
	        file=$outputname
	      else
	        func_warning "cannot relink '$file'"
	      fi
	    }
	  else
	    # Install the binary that we compiled earlier.
	    file=`$ECHO "$file$stripped_ext" | $SED "s%\([^/]*\)$%$objdir/\1%"`
	  fi
	fi

	# remove .exe since cygwin /usr/bin/install will append another
	# one anyway
	case $install_prog,$host in
	*/usr/bin/install*,*cygwin*)
	  case $file:$destfile in
	  *.exe:*.exe)
	    # this is ok
	    ;;
	  *.exe:*)
	    destfile=$destfile.exe
	    ;;
	  *:*.exe)
	    func_stripname '' '.exe' "$destfile"
	    destfile=$func_stripname_result
	    ;;
	  esac
	  ;;
	esac
	func_show_eval "$install_prog\$stripme \$file \$destfile" 'exit $?'
	$opt_dry_run || if test -n "$outputname"; then
	  ${RM}r "$tmpdir"
	fi
	;;
      esac
    done

    for file in $staticlibs; do
      func_basename "$file"
      name=$func_basename_result

      # Set up the ranlib parameters.
      oldlib=$destdir/$name
      func_to_tool_file "$oldlib" func_convert_file_msys_to_w32
      tool_oldlib=$func_to_tool_file_result

      func_show_eval "$install_prog \$file \$oldlib" 'exit $?'

      if test -n "$stripme" && test -n "$old_striplib"; then
	func_show_eval "$old_striplib $tool_oldlib" 'exit $?'
      fi

      # Do each command in the postinstall commands.
      func_execute_cmds "$old_postinstall_cmds" 'exit $?'
    done

    test -n "$future_libdirs" && \
      func_warning "remember to run '$progname --finish$future_libdirs'"

    if test -n "$current_libdirs"; then
      # Maybe just do a dry run.
      $opt_dry_run && current_libdirs=" -n$current_libdirs"
      exec_cmd='$SHELL "$progpath" $preserve_args --finish$current_libdirs'
    else
      exit $EXIT_SUCCESS
    fi
}

test install = "$opt_mode" && func_mode_install ${1+"$@"}


# func_generate_dlsyms outputname originator pic_p
# Extract symbols from dlprefiles and create ${outputname}S.o with
# a dlpreopen symbol table.
func_generate_dlsyms ()
{
    $debug_cmd

    my_outputname=$1
    my_originator=$2
    my_pic_p=${3-false}
    my_prefix=`$ECHO "$my_originator" | $SED 's%[^a-zA-Z0-9]%_%g'`
    my_dlsyms=

    if test -n "$dlfiles$dlprefiles" || test no != "$dlself"; then
      if test -n "$NM" && test -n "$global_symbol_pipe"; then
	my_dlsyms=${my_outputname}S.c
      else
	func_error "not configured to extract global symbols from dlpreopened files"
      fi
    fi

    if test -n "$my_dlsyms"; then
      case $my_dlsyms in
      "") ;;
      *.c)
	# Discover the nlist of each of the dlfiles.
	nlist=$output_objdir/$my_outputname.nm

	func_show_eval "$RM $nlist ${nlist}S ${nlist}T"

	# Parse the name list into a source file.
	func_verbose "creating $output_objdir/$my_dlsyms"

	$opt_dry_run || $ECHO > "$output_objdir/$my_dlsyms" "\
/* $my_dlsyms - symbol resolution table for '$my_outputname' dlsym emulation. */
/* Generated by $PROGRAM (GNU $PACKAGE) $VERSION */

#ifdef __cplusplus
extern \"C\" {
#endif

#if defined __GNUC__ && (((__GNUC__ == 4) && (__GNUC_MINOR__ >= 4)) || (__GNUC__ > 4))
#pragma GCC diagnostic ignored \"-Wstrict-prototypes\"
#endif

/* Keep this code in sync between libtool.m4, ltmain, lt_system.h, and tests.  */
#if defined _WIN32 || defined __CYGWIN__ || defined _WIN32_WCE
/* DATA imports from DLLs on WIN32 can't be const, because runtime
   relocations are performed -- see ld's documentation on pseudo-relocs.  */
# define LT_DLSYM_CONST
#elif defined __osf__
/* This system does not cope well with relocations in const data.  */
# define LT_DLSYM_CONST
#else
# define LT_DLSYM_CONST const
#endif

#define STREQ(s1, s2) (strcmp ((s1), (s2)) == 0)

/* External symbol declarations for the compiler. */\
"

	if test yes = "$dlself"; then
	  func_verbose "generating symbol list for '$output'"

	  $opt_dry_run || echo ': @PROGRAM@ ' > "$nlist"

	  # Add our own program objects to the symbol list.
	  progfiles=`$ECHO "$objs$old_deplibs" | $SP2NL | $SED "$lo2o" | $NL2SP`
	  for progfile in $progfiles; do
	    func_to_tool_file "$progfile" func_convert_file_msys_to_w32
	    func_verbose "extracting global C symbols from '$func_to_tool_file_result'"
	    $opt_dry_run || eval "$NM $func_to_tool_file_result | $global_symbol_pipe >> '$nlist'"
	  done

	  if test -n "$exclude_expsyms"; then
	    $opt_dry_run || {
	      eval '$EGREP -v " ($exclude_expsyms)$" "$nlist" > "$nlist"T'
	      eval '$MV "$nlist"T "$nlist"'
	    }
	  fi

	  if test -n "$export_symbols_regex"; then
	    $opt_dry_run || {
	      eval '$EGREP -e "$export_symbols_regex" "$nlist" > "$nlist"T'
	      eval '$MV "$nlist"T "$nlist"'
	    }
	  fi

	  # Prepare the list of exported symbols
	  if test -z "$export_symbols"; then
	    export_symbols=$output_objdir/$outputname.exp
	    $opt_dry_run || {
	      $RM $export_symbols
	      eval "$SED -n -e '/^: @PROGRAM@ $/d' -e 's/^.* \(.*\)$/\1/p' "'< "$nlist" > "$export_symbols"'
	      case $host in
	      *cygwin* | *mingw* | *cegcc* )
                eval "echo EXPORTS "'> "$output_objdir/$outputname.def"'
                eval 'cat "$export_symbols" >> "$output_objdir/$outputname.def"'
	        ;;
	      esac
	    }
	  else
	    $opt_dry_run || {
	      eval "$SED -e 's/\([].[*^$]\)/\\\\\1/g' -e 's/^/ /' -e 's/$/$/'"' < "$export_symbols" > "$output_objdir/$outputname.exp"'
	      eval '$GREP -f "$output_objdir/$outputname.exp" < "$nlist" > "$nlist"T'
	      eval '$MV "$nlist"T "$nlist"'
	      case $host in
	        *cygwin* | *mingw* | *cegcc* )
	          eval "echo EXPORTS "'> "$output_objdir/$outputname.def"'
	          eval 'cat "$nlist" >> "$output_objdir/$outputname.def"'
	          ;;
	      esac
	    }
	  fi
	fi

	for dlprefile in $dlprefiles; do
	  func_verbose "extracting global C symbols from '$dlprefile'"
	  func_basename "$dlprefile"
	  name=$func_basename_result
          case $host in
	    *cygwin* | *mingw* | *cegcc* )
	      # if an import library, we need to obtain dlname
	      if func_win32_import_lib_p "$dlprefile"; then
	        func_tr_sh "$dlprefile"
	        eval "curr_lafile=\$libfile_$func_tr_sh_result"
	        dlprefile_dlbasename=
	        if test -n "$curr_lafile" && func_lalib_p "$curr_lafile"; then
	          # Use subshell, to avoid clobbering current variable values
	          dlprefile_dlname=`source "$curr_lafile" && echo "$dlname"`
	          if test -n "$dlprefile_dlname"; then
	            func_basename "$dlprefile_dlname"
	            dlprefile_dlbasename=$func_basename_result
	          else
	            # no lafile. user explicitly requested -dlpreopen <import library>.
	            $sharedlib_from_linklib_cmd "$dlprefile"
	            dlprefile_dlbasename=$sharedlib_from_linklib_result
	          fi
	        fi
	        $opt_dry_run || {
	          if test -n "$dlprefile_dlbasename"; then
	            eval '$ECHO ": $dlprefile_dlbasename" >> "$nlist"'
	          else
	            func_warning "Could not compute DLL name from $name"
	            eval '$ECHO ": $name " >> "$nlist"'
	          fi
	          func_to_tool_file "$dlprefile" func_convert_file_msys_to_w32
	          eval "$NM \"$func_to_tool_file_result\" 2>/dev/null | $global_symbol_pipe |
	            $SED -e '/I __imp/d' -e 's/I __nm_/D /;s/_nm__//' >> '$nlist'"
	        }
	      else # not an import lib
	        $opt_dry_run || {
	          eval '$ECHO ": $name " >> "$nlist"'
	          func_to_tool_file "$dlprefile" func_convert_file_msys_to_w32
	          eval "$NM \"$func_to_tool_file_result\" 2>/dev/null | $global_symbol_pipe >> '$nlist'"
	        }
	      fi
	    ;;
	    *)
	      $opt_dry_run || {
	        eval '$ECHO ": $name " >> "$nlist"'
	        func_to_tool_file "$dlprefile" func_convert_file_msys_to_w32
	        eval "$NM \"$func_to_tool_file_result\" 2>/dev/null | $global_symbol_pipe >> '$nlist'"
	      }
	    ;;
          esac
	done

	$opt_dry_run || {
	  # Make sure we have at least an empty file.
	  test -f "$nlist" || : > "$nlist"

	  if test -n "$exclude_expsyms"; then
	    $EGREP -v " ($exclude_expsyms)$" "$nlist" > "$nlist"T
	    $MV "$nlist"T "$nlist"
	  fi

	  # Try sorting and uniquifying the output.
	  if $GREP -v "^: " < "$nlist" |
	      if sort -k 3 </dev/null >/dev/null 2>&1; then
		sort -k 3
	      else
		sort +2
	      fi |
	      uniq > "$nlist"S; then
	    :
	  else
	    $GREP -v "^: " < "$nlist" > "$nlist"S
	  fi

	  if test -f "$nlist"S; then
	    eval "$global_symbol_to_cdecl"' < "$nlist"S >> "$output_objdir/$my_dlsyms"'
	  else
	    echo '/* NONE */' >> "$output_objdir/$my_dlsyms"
	  fi

	  func_show_eval '$RM "${nlist}I"'
	  if test -n "$global_symbol_to_import"; then
	    eval "$global_symbol_to_import"' < "$nlist"S > "$nlist"I'
	  fi

	  echo >> "$output_objdir/$my_dlsyms" "\

/* The mapping between symbol names and symbols.  */
typedef struct {
  const char *name;
  void *address;
} lt_dlsymlist;
extern LT_DLSYM_CONST lt_dlsymlist
lt_${my_prefix}_LTX_preloaded_symbols[];\
"

	  if test -s "$nlist"I; then
	    echo >> "$output_objdir/$my_dlsyms" "\
static void lt_syminit(void)
{
  LT_DLSYM_CONST lt_dlsymlist *symbol = lt_${my_prefix}_LTX_preloaded_symbols;
  for (; symbol->name; ++symbol)
    {"
	    $SED 's/.*/      if (STREQ (symbol->name, \"&\")) symbol->address = (void *) \&&;/' < "$nlist"I >> "$output_objdir/$my_dlsyms"
	    echo >> "$output_objdir/$my_dlsyms" "\
    }
}"
	  fi
	  echo >> "$output_objdir/$my_dlsyms" "\
LT_DLSYM_CONST lt_dlsymlist
lt_${my_prefix}_LTX_preloaded_symbols[] =
{ {\"$my_originator\", (void *) 0},"

	  if test -s "$nlist"I; then
	    echo >> "$output_objdir/$my_dlsyms" "\
  {\"@INIT@\", (void *) &lt_syminit},"
	  fi

	  case $need_lib_prefix in
	  no)
	    eval "$global_symbol_to_c_name_address" < "$nlist" >> "$output_objdir/$my_dlsyms"
	    ;;
	  *)
	    eval "$global_symbol_to_c_name_address_lib_prefix" < "$nlist" >> "$output_objdir/$my_dlsyms"
	    ;;
	  esac
	  echo >> "$output_objdir/$my_dlsyms" "\
  {0, (void *) 0}
};

/* This works around a problem in FreeBSD linker */
#ifdef FREEBSD_WORKAROUND
static const void *lt_preloaded_setup() {
  return lt_${my_prefix}_LTX_preloaded_symbols;
}
#endif

#ifdef __cplusplus
}
#endif\
"
	} # !$opt_dry_run

	pic_flag_for_symtable=
	case "$compile_command " in
	*" -static "*) ;;
	*)
	  case $host in
	  # compiling the symbol table file with pic_flag works around
	  # a FreeBSD bug that causes programs to crash when -lm is
	  # linked before any other PIC object.  But we must not use
	  # pic_flag when linking with -static.  The problem exists in
	  # FreeBSD 2.2.6 and is fixed in FreeBSD 3.1.
	  *-*-freebsd2.*|*-*-freebsd3.0*|*-*-freebsdelf3.0*)
	    pic_flag_for_symtable=" $pic_flag -DFREEBSD_WORKAROUND" ;;
	  *-*-hpux*)
	    pic_flag_for_symtable=" $pic_flag"  ;;
	  *)
	    $my_pic_p && pic_flag_for_symtable=" $pic_flag"
	    ;;
	  esac
	  ;;
	esac
	symtab_cflags=
	for arg in $LTCFLAGS; do
	  case $arg in
	  -pie | -fpie | -fPIE) ;;
	  *) func_append symtab_cflags " $arg" ;;
	  esac
	done

	# Now compile the dynamic symbol file.
	func_show_eval '(cd $output_objdir && $LTCC$symtab_cflags -c$no_builtin_flag$pic_flag_for_symtable "$my_dlsyms")' 'exit $?'

	# Clean up the generated files.
	func_show_eval '$RM "$output_objdir/$my_dlsyms" "$nlist" "${nlist}S" "${nlist}T" "${nlist}I"'

	# Transform the symbol file into the correct name.
	symfileobj=$output_objdir/${my_outputname}S.$objext
	case $host in
	*cygwin* | *mingw* | *cegcc* )
	  if test -f "$output_objdir/$my_outputname.def"; then
	    compile_command=`$ECHO "$compile_command" | $SED "s%@SYMFILE@%$output_objdir/$my_outputname.def $symfileobj%"`
	    finalize_command=`$ECHO "$finalize_command" | $SED "s%@SYMFILE@%$output_objdir/$my_outputname.def $symfileobj%"`
	  else
	    compile_command=`$ECHO "$compile_command" | $SED "s%@SYMFILE@%$symfileobj%"`
	    finalize_command=`$ECHO "$finalize_command" | $SED "s%@SYMFILE@%$symfileobj%"`
	  fi
	  ;;
	*)
	  compile_command=`$ECHO "$compile_command" | $SED "s%@SYMFILE@%$symfileobj%"`
	  finalize_command=`$ECHO "$finalize_command" | $SED "s%@SYMFILE@%$symfileobj%"`
	  ;;
	esac
	;;
      *)
	func_fatal_error "unknown suffix for '$my_dlsyms'"
	;;
      esac
    else
      # We keep going just in case the user didn't refer to
      # lt_preloaded_symbols.  The linker will fail if global_symbol_pipe
      # really was required.

      # Nullify the symbol file.
      compile_command=`$ECHO "$compile_command" | $SED "s% @SYMFILE@%%"`
      finalize_command=`$ECHO "$finalize_command" | $SED "s% @SYMFILE@%%"`
    fi
}

# func_cygming_gnu_implib_p ARG
# This predicate returns with zero status (TRUE) if
# ARG is a GNU/binutils-style import library. Returns
# with nonzero status (FALSE) otherwise.
func_cygming_gnu_implib_p ()
{
  $debug_cmd

  func_to_tool_file "$1" func_convert_file_msys_to_w32
  func_cygming_gnu_implib_tmp=`$NM "$func_to_tool_file_result" | eval "$global_symbol_pipe" | $EGREP ' (_head_[A-Za-z0-9_]+_[ad]l*|[A-Za-z0-9_]+_[ad]l*_iname)$'`
  test -n "$func_cygming_gnu_implib_tmp"
}

# func_cygming_ms_implib_p ARG
# This predicate returns with zero status (TRUE) if
# ARG is an MS-style import library. Returns
# with nonzero status (FALSE) otherwise.
func_cygming_ms_implib_p ()
{
  $debug_cmd

  func_to_tool_file "$1" func_convert_file_msys_to_w32
  func_cygming_ms_implib_tmp=`$NM "$func_to_tool_file_result" | eval "$global_symbol_pipe" | $GREP '_NULL_IMPORT_DESCRIPTOR'`
  test -n "$func_cygming_ms_implib_tmp"
}

# func_win32_libid arg
# return the library type of file 'arg'
#
# Need a lot of goo to handle *both* DLLs and import libs
# Has to be a shell function in order to 'eat' the argument
# that is supplied when $file_magic_command is called.
# Despite the name, also deal with 64 bit binaries.
func_win32_libid ()
{
  $debug_cmd

  win32_libid_type=unknown
  win32_fileres=`file -L $1 2>/dev/null`
  case $win32_fileres in
  *ar\ archive\ import\ library*) # definitely import
    win32_libid_type="x86 archive import"
    ;;
  *ar\ archive*) # could be an import, or static
    # Keep the egrep pattern in sync with the one in _LT_CHECK_MAGIC_METHOD.
    if eval $OBJDUMP -f $1 | $SED -e '10q' 2>/dev/null |
       $EGREP 'file format (pei*-i386(.*architecture: i386)?|pe-arm-wince|pe-x86-64)' >/dev/null; then
      case $nm_interface in
      "MS dumpbin")
	if func_cygming_ms_implib_p "$1" ||
	   func_cygming_gnu_implib_p "$1"
	then
	  win32_nmres=import
	else
	  win32_nmres=
	fi
	;;
      *)
	func_to_tool_file "$1" func_convert_file_msys_to_w32
	win32_nmres=`eval $NM -f posix -A \"$func_to_tool_file_result\" |
	  $SED -n -e '
	    1,100{
		/ I /{
		    s|.*|import|
		    p
		    q
		}
	    }'`
	;;
      esac
      case $win32_nmres in
      import*)  win32_libid_type="x86 archive import";;
      *)        win32_libid_type="x86 archive static";;
      esac
    fi
    ;;
  *DLL*)
    win32_libid_type="x86 DLL"
    ;;
  *executable*) # but shell scripts are "executable" too...
    case $win32_fileres in
    *MS\ Windows\ PE\ Intel*)
      win32_libid_type="x86 DLL"
      ;;
    esac
    ;;
  esac
  $ECHO "$win32_libid_type"
}

# func_cygming_dll_for_implib ARG
#
# Platform-specific function to extract the
# name of the DLL associated with the specified
# import library ARG.
# Invoked by eval'ing the libtool variable
#    $sharedlib_from_linklib_cmd
# Result is available in the variable
#    $sharedlib_from_linklib_result
func_cygming_dll_for_implib ()
{
  $debug_cmd

  sharedlib_from_linklib_result=`$DLLTOOL --identify-strict --identify "$1"`
}

# func_cygming_dll_for_implib_fallback_core SECTION_NAME LIBNAMEs
#
# The is the core of a fallback implementation of a
# platform-specific function to extract the name of the
# DLL associated with the specified import library LIBNAME.
#
# SECTION_NAME is either .idata$6 or .idata$7, depending
# on the platform and compiler that created the implib.
#
# Echos the name of the DLL associated with the
# specified import library.
func_cygming_dll_for_implib_fallback_core ()
{
  $debug_cmd

  match_literal=`$ECHO "$1" | $SED "$sed_make_literal_regex"`
  $OBJDUMP -s --section "$1" "$2" 2>/dev/null |
    $SED '/^Contents of section '"$match_literal"':/{
      # Place marker at beginning of archive member dllname section
      s/.*/====MARK====/
      p
      d
    }
    # These lines can sometimes be longer than 43 characters, but
    # are always uninteresting
    /:[	 ]*file format pe[i]\{,1\}-/d
    /^In archive [^:]*:/d
    # Ensure marker is printed
    /^====MARK====/p
    # Remove all lines with less than 43 characters
    /^.\{43\}/!d
    # From remaining lines, remove first 43 characters
    s/^.\{43\}//' |
    $SED -n '
      # Join marker and all lines until next marker into a single line
      /^====MARK====/ b para
      H
      $ b para
      b
      :para
      x
      s/\n//g
      # Remove the marker
      s/^====MARK====//
      # Remove trailing dots and whitespace
      s/[\. \t]*$//
      # Print
      /./p' |
    # we now have a list, one entry per line, of the stringified
    # contents of the appropriate section of all members of the
    # archive that possess that section. Heuristic: eliminate
    # all those that have a first or second character that is
    # a '.' (that is, objdump's representation of an unprintable
    # character.) This should work for all archives with less than
    # 0x302f exports -- but will fail for DLLs whose name actually
    # begins with a literal '.' or a single character followed by
    # a '.'.
    #
    # Of those that remain, print the first one.
    $SED -e '/^\./d;/^.\./d;q'
}

# func_cygming_dll_for_implib_fallback ARG
# Platform-specific function to extract the
# name of the DLL associated with the specified
# import library ARG.
#
# This fallback implementation is for use when $DLLTOOL
# does not support the --identify-strict option.
# Invoked by eval'ing the libtool variable
#    $sharedlib_from_linklib_cmd
# Result is available in the variable
#    $sharedlib_from_linklib_result
func_cygming_dll_for_implib_fallback ()
{
  $debug_cmd

  if func_cygming_gnu_implib_p "$1"; then
    # binutils import library
    sharedlib_from_linklib_result=`func_cygming_dll_for_implib_fallback_core '.idata$7' "$1"`
  elif func_cygming_ms_implib_p "$1"; then
    # ms-generated import library
    sharedlib_from_linklib_result=`func_cygming_dll_for_implib_fallback_core '.idata$6' "$1"`
  else
    # unknown
    sharedlib_from_linklib_result=
  fi
}


# func_extract_an_archive dir oldlib
func_extract_an_archive ()
{
    $debug_cmd

    f_ex_an_ar_dir=$1; shift
    f_ex_an_ar_oldlib=$1
    if test yes = "$lock_old_archive_extraction"; then
      lockfile=$f_ex_an_ar_oldlib.lock
      until $opt_dry_run || ln "$progpath" "$lockfile" 2>/dev/null; do
	func_echo "Waiting for $lockfile to be removed"
	sleep 2
      done
    fi
    func_show_eval "(cd \$f_ex_an_ar_dir && $AR x \"\$f_ex_an_ar_oldlib\")" \
		   'stat=$?; rm -f "$lockfile"; exit $stat'
    if test yes = "$lock_old_archive_extraction"; then
      $opt_dry_run || rm -f "$lockfile"
    fi
    if ($AR t "$f_ex_an_ar_oldlib" | sort | sort -uc >/dev/null 2>&1); then
     :
    else
      func_fatal_error "object name conflicts in archive: $f_ex_an_ar_dir/$f_ex_an_ar_oldlib"
    fi
}


# func_extract_archives gentop oldlib ...
func_extract_archives ()
{
    $debug_cmd

    my_gentop=$1; shift
    my_oldlibs=${1+"$@"}
    my_oldobjs=
    my_xlib=
    my_xabs=
    my_xdir=

    for my_xlib in $my_oldlibs; do
      # Extract the objects.
      case $my_xlib in
	[\\/]* | [A-Za-z]:[\\/]*) my_xabs=$my_xlib ;;
	*) my_xabs=`pwd`"/$my_xlib" ;;
      esac
      func_basename "$my_xlib"
      my_xlib=$func_basename_result
      my_xlib_u=$my_xlib
      while :; do
        case " $extracted_archives " in
	*" $my_xlib_u "*)
	  func_arith $extracted_serial + 1
	  extracted_serial=$func_arith_result
	  my_xlib_u=lt$extracted_serial-$my_xlib ;;
	*) break ;;
	esac
      done
      extracted_archives="$extracted_archives $my_xlib_u"
      my_xdir=$my_gentop/$my_xlib_u

      func_mkdir_p "$my_xdir"

      case $host in
      *-darwin*)
	func_verbose "Extracting $my_xabs"
	# Do not bother doing anything if just a dry run
	$opt_dry_run || {
	  darwin_orig_dir=`pwd`
	  cd $my_xdir || exit $?
	  darwin_archive=$my_xabs
	  darwin_curdir=`pwd`
	  func_basename "$darwin_archive"
	  darwin_base_archive=$func_basename_result
	  darwin_arches=`$LIPO -info "$darwin_archive" 2>/dev/null | $GREP Architectures 2>/dev/null || true`
	  if test -n "$darwin_arches"; then
	    darwin_arches=`$ECHO "$darwin_arches" | $SED -e 's/.*are://'`
	    darwin_arch=
	    func_verbose "$darwin_base_archive has multiple architectures $darwin_arches"
	    for darwin_arch in  $darwin_arches; do
	      func_mkdir_p "unfat-$$/$darwin_base_archive-$darwin_arch"
	      $LIPO -thin $darwin_arch -output "unfat-$$/$darwin_base_archive-$darwin_arch/$darwin_base_archive" "$darwin_archive"
	      cd "unfat-$$/$darwin_base_archive-$darwin_arch"
	      func_extract_an_archive "`pwd`" "$darwin_base_archive"
	      cd "$darwin_curdir"
	      $RM "unfat-$$/$darwin_base_archive-$darwin_arch/$darwin_base_archive"
	    done # $darwin_arches
            ## Okay now we've a bunch of thin objects, gotta fatten them up :)
	    darwin_filelist=`find unfat-$$ -type f -name \*.o -print -o -name \*.lo -print | $SED -e "$sed_basename" | sort -u`
	    darwin_file=
	    darwin_files=
	    for darwin_file in $darwin_filelist; do
	      darwin_files=`find unfat-$$ -name $darwin_file -print | sort | $NL2SP`
	      $LIPO -create -output "$darwin_file" $darwin_files
	    done # $darwin_filelist
	    $RM -rf unfat-$$
	    cd "$darwin_orig_dir"
	  else
	    cd $darwin_orig_dir
	    func_extract_an_archive "$my_xdir" "$my_xabs"
	  fi # $darwin_arches
	} # !$opt_dry_run
	;;
      *)
        func_extract_an_archive "$my_xdir" "$my_xabs"
	;;
      esac
      my_oldobjs="$my_oldobjs "`find $my_xdir -name \*.$objext -print -o -name \*.lo -print | sort | $NL2SP`
    done

    func_extract_archives_result=$my_oldobjs
}


# func_emit_wrapper [arg=no]
#
# Emit a libtool wrapper script on stdout.
# Don't directly open a file because we may want to
# incorporate the script contents within a cygwin/mingw
# wrapper executable.  Must ONLY be called from within
# func_mode_link because it depends on a number of variables
# set therein.
#
# ARG is the value that the WRAPPER_SCRIPT_BELONGS_IN_OBJDIR
# variable will take.  If 'yes', then the emitted script
# will assume that the directory where it is stored is
# the $objdir directory.  This is a cygwin/mingw-specific
# behavior.
func_emit_wrapper ()
{
	func_emit_wrapper_arg1=${1-no}

	$ECHO "\
#! $SHELL

# $output - temporary wrapper script for $objdir/$outputname
# Generated by $PROGRAM (GNU $PACKAGE) $VERSION
#
# The $output program cannot be directly executed until all the libtool
# libraries that it depends on are installed.
#
# This wrapper script should never be moved out of the build directory.
# If it is, it will not operate correctly.

# Sed substitution that helps us do robust quoting.  It backslashifies
# metacharacters that are still active within double-quoted strings.
sed_quote_subst='$sed_quote_subst'

# Be Bourne compatible
if test -n \"\${ZSH_VERSION+set}\" && (emulate sh) >/dev/null 2>&1; then
  emulate sh
  NULLCMD=:
  # Zsh 3.x and 4.x performs word splitting on \${1+\"\$@\"}, which
  # is contrary to our usage.  Disable this feature.
  alias -g '\${1+\"\$@\"}'='\"\$@\"'
  setopt NO_GLOB_SUBST
else
  case \`(set -o) 2>/dev/null\` in *posix*) set -o posix;; esac
fi
BIN_SH=xpg4; export BIN_SH # for Tru64
DUALCASE=1; export DUALCASE # for MKS sh

# The HP-UX ksh and POSIX shell print the target directory to stdout
# if CDPATH is set.
(unset CDPATH) >/dev/null 2>&1 && unset CDPATH

relink_command=\"$relink_command\"

# This environment variable determines our operation mode.
if test \"\$libtool_install_magic\" = \"$magic\"; then
  # install mode needs the following variables:
  generated_by_libtool_version='$macro_version'
  notinst_deplibs='$notinst_deplibs'
else
  # When we are sourced in execute mode, \$file and \$ECHO are already set.
  if test \"\$libtool_execute_magic\" != \"$magic\"; then
    file=\"\$0\""

    qECHO=`$ECHO "$ECHO" | $SED "$sed_quote_subst"`
    $ECHO "\

# A function that is used when there is no print builtin or printf.
func_fallback_echo ()
{
  eval 'cat <<_LTECHO_EOF
\$1
_LTECHO_EOF'
}
    ECHO=\"$qECHO\"
  fi

# Very basic option parsing. These options are (a) specific to
# the libtool wrapper, (b) are identical between the wrapper
# /script/ and the wrapper /executable/ that is used only on
# windows platforms, and (c) all begin with the string "--lt-"
# (application programs are unlikely to have options that match
# this pattern).
#
# There are only two supported options: --lt-debug and
# --lt-dump-script. There is, deliberately, no --lt-help.
#
# The first argument to this parsing function should be the
# script's $0 value, followed by "$@".
lt_option_debug=
func_parse_lt_options ()
{
  lt_script_arg0=\$0
  shift
  for lt_opt
  do
    case \"\$lt_opt\" in
    --lt-debug) lt_option_debug=1 ;;
    --lt-dump-script)
        lt_dump_D=\`\$ECHO \"X\$lt_script_arg0\" | $SED -e 's/^X//' -e 's%/[^/]*$%%'\`
        test \"X\$lt_dump_D\" = \"X\$lt_script_arg0\" && lt_dump_D=.
        lt_dump_F=\`\$ECHO \"X\$lt_script_arg0\" | $SED -e 's/^X//' -e 's%^.*/%%'\`
        cat \"\$lt_dump_D/\$lt_dump_F\"
        exit 0
      ;;
    --lt-*)
        \$ECHO \"Unrecognized --lt- option: '\$lt_opt'\" 1>&2
        exit 1
      ;;
    esac
  done

  # Print the debug banner immediately:
  if test -n \"\$lt_option_debug\"; then
    echo \"$outputname:$output:\$LINENO: libtool wrapper (GNU $PACKAGE) $VERSION\" 1>&2
  fi
}

# Used when --lt-debug. Prints its arguments to stdout
# (redirection is the responsibility of the caller)
func_lt_dump_args ()
{
  lt_dump_args_N=1;
  for lt_arg
  do
    \$ECHO \"$outputname:$output:\$LINENO: newargv[\$lt_dump_args_N]: \$lt_arg\"
    lt_dump_args_N=\`expr \$lt_dump_args_N + 1\`
  done
}

# Core function for launching the target application
func_exec_program_core ()
{
"
  case $host in
  # Backslashes separate directories on plain windows
  *-*-mingw | *-*-os2* | *-cegcc*)
    $ECHO "\
      if test -n \"\$lt_option_debug\"; then
        \$ECHO \"$outputname:$output:\$LINENO: newargv[0]: \$progdir\\\\\$program\" 1>&2
        func_lt_dump_args \${1+\"\$@\"} 1>&2
      fi
      exec \"\$progdir\\\\\$program\" \${1+\"\$@\"}
"
    ;;

  *)
    $ECHO "\
      if test -n \"\$lt_option_debug\"; then
        \$ECHO \"$outputname:$output:\$LINENO: newargv[0]: \$progdir/\$program\" 1>&2
        func_lt_dump_args \${1+\"\$@\"} 1>&2
      fi
      exec \"\$progdir/\$program\" \${1+\"\$@\"}
"
    ;;
  esac
  $ECHO "\
      \$ECHO \"\$0: cannot exec \$program \$*\" 1>&2
      exit 1
}

# A function to encapsulate launching the target application
# Strips options in the --lt-* namespace from \$@ and
# launches target application with the remaining arguments.
func_exec_program ()
{
  case \" \$* \" in
  *\\ --lt-*)
    for lt_wr_arg
    do
      case \$lt_wr_arg in
      --lt-*) ;;
      *) set x \"\$@\" \"\$lt_wr_arg\"; shift;;
      esac
      shift
    done ;;
  esac
  func_exec_program_core \${1+\"\$@\"}
}

  # Parse options
  func_parse_lt_options \"\$0\" \${1+\"\$@\"}

  # Find the directory that this script lives in.
  thisdir=\`\$ECHO \"\$file\" | $SED 's%/[^/]*$%%'\`
  test \"x\$thisdir\" = \"x\$file\" && thisdir=.

  # Follow symbolic links until we get to the real thisdir.
  file=\`ls -ld \"\$file\" | $SED -n 's/.*-> //p'\`
  while test -n \"\$file\"; do
    destdir=\`\$ECHO \"\$file\" | $SED 's%/[^/]*\$%%'\`

    # If there was a directory component, then change thisdir.
    if test \"x\$destdir\" != \"x\$file\"; then
      case \"\$destdir\" in
      [\\\\/]* | [A-Za-z]:[\\\\/]*) thisdir=\"\$destdir\" ;;
      *) thisdir=\"\$thisdir/\$destdir\" ;;
      esac
    fi

    file=\`\$ECHO \"\$file\" | $SED 's%^.*/%%'\`
    file=\`ls -ld \"\$thisdir/\$file\" | $SED -n 's/.*-> //p'\`
  done

  # Usually 'no', except on cygwin/mingw when embedded into
  # the cwrapper.
  WRAPPER_SCRIPT_BELONGS_IN_OBJDIR=$func_emit_wrapper_arg1
  if test \"\$WRAPPER_SCRIPT_BELONGS_IN_OBJDIR\" = \"yes\"; then
    # special case for '.'
    if test \"\$thisdir\" = \".\"; then
      thisdir=\`pwd\`
    fi
    # remove .libs from thisdir
    case \"\$thisdir\" in
    *[\\\\/]$objdir ) thisdir=\`\$ECHO \"\$thisdir\" | $SED 's%[\\\\/][^\\\\/]*$%%'\` ;;
    $objdir )   thisdir=. ;;
    esac
  fi

  # Try to get the absolute directory name.
  absdir=\`cd \"\$thisdir\" && pwd\`
  test -n \"\$absdir\" && thisdir=\"\$absdir\"
"

	if test yes = "$fast_install"; then
	  $ECHO "\
  program=lt-'$outputname'$exeext
  progdir=\"\$thisdir/$objdir\"

  if test ! -f \"\$progdir/\$program\" ||
     { file=\`ls -1dt \"\$progdir/\$program\" \"\$progdir/../\$program\" 2>/dev/null | $SED 1q\`; \\
       test \"X\$file\" != \"X\$progdir/\$program\"; }; then

    file=\"\$\$-\$program\"

    if test ! -d \"\$progdir\"; then
      $MKDIR \"\$progdir\"
    else
      $RM \"\$progdir/\$file\"
    fi"

	  $ECHO "\

    # relink executable if necessary
    if test -n \"\$relink_command\"; then
      if relink_command_output=\`eval \$relink_command 2>&1\`; then :
      else
	\$ECHO \"\$relink_command_output\" >&2
	$RM \"\$progdir/\$file\"
	exit 1
      fi
    fi

    $MV \"\$progdir/\$file\" \"\$progdir/\$program\" 2>/dev/null ||
    { $RM \"\$progdir/\$program\";
      $MV \"\$progdir/\$file\" \"\$progdir/\$program\"; }
    $RM \"\$progdir/\$file\"
  fi"
	else
	  $ECHO "\
  program='$outputname'
  progdir=\"\$thisdir/$objdir\"
"
	fi

	$ECHO "\

  if test -f \"\$progdir/\$program\"; then"

	# fixup the dll searchpath if we need to.
	#
	# Fix the DLL searchpath if we need to.  Do this before prepending
	# to shlibpath, because on Windows, both are PATH and uninstalled
	# libraries must come first.
	if test -n "$dllsearchpath"; then
	  $ECHO "\
    # Add the dll search path components to the executable PATH
    PATH=$dllsearchpath:\$PATH
"
	fi

	# Export our shlibpath_var if we have one.
	if test yes = "$shlibpath_overrides_runpath" && test -n "$shlibpath_var" && test -n "$temp_rpath"; then
	  $ECHO "\
    # Add our own library path to $shlibpath_var
    $shlibpath_var=\"$temp_rpath\$$shlibpath_var\"

    # Some systems cannot cope with colon-terminated $shlibpath_var
    # The second colon is a workaround for a bug in BeOS R4 sed
    $shlibpath_var=\`\$ECHO \"\$$shlibpath_var\" | $SED 's/::*\$//'\`

    export $shlibpath_var
"
	fi

	$ECHO "\
    if test \"\$libtool_execute_magic\" != \"$magic\"; then
      # Run the actual program with our arguments.
      func_exec_program \${1+\"\$@\"}
    fi
  else
    # The program doesn't exist.
    \$ECHO \"\$0: error: '\$progdir/\$program' does not exist\" 1>&2
    \$ECHO \"This script is just a wrapper for \$program.\" 1>&2
    \$ECHO \"See the $PACKAGE documentation for more information.\" 1>&2
    exit 1
  fi
fi\
"
}


# func_emit_cwrapperexe_src
# emit the source code for a wrapper executable on stdout
# Must ONLY be called from within func_mode_link because
# it depends on a number of variable set therein.
func_emit_cwrapperexe_src ()
{
	cat <<EOF

/* $cwrappersource - temporary wrapper executable for $objdir/$outputname
   Generated by $PROGRAM (GNU $PACKAGE) $VERSION

   The $output program cannot be directly executed until all the libtool
   libraries that it depends on are installed.

   This wrapper executable should never be moved out of the build directory.
   If it is, it will not operate correctly.
*/
EOF
	    cat <<"EOF"
#ifdef _MSC_VER
# define _CRT_SECURE_NO_DEPRECATE 1
#endif
#include <stdio.h>
#include <stdlib.h>
#ifdef _MSC_VER
# include <direct.h>
# include <process.h>
# include <io.h>
#else
# include <unistd.h>
# include <stdint.h>
# ifdef __CYGWIN__
#  include <io.h>
# endif
#endif
#include <malloc.h>
#include <stdarg.h>
#include <assert.h>
#include <string.h>
#include <ctype.h>
#include <errno.h>
#include <fcntl.h>
#include <sys/stat.h>

#define STREQ(s1, s2) (strcmp ((s1), (s2)) == 0)

/* declarations of non-ANSI functions */
#if defined __MINGW32__
# ifdef __STRICT_ANSI__
int _putenv (const char *);
# endif
#elif defined __CYGWIN__
# ifdef __STRICT_ANSI__
char *realpath (const char *, char *);
int putenv (char *);
int setenv (const char *, const char *, int);
# endif
/* #elif defined other_platform || defined ... */
#endif

/* portability defines, excluding path handling macros */
#if defined _MSC_VER
# define setmode _setmode
# define stat    _stat
# define chmod   _chmod
# define getcwd  _getcwd
# define putenv  _putenv
# define S_IXUSR _S_IEXEC
#elif defined __MINGW32__
# define setmode _setmode
# define stat    _stat
# define chmod   _chmod
# define getcwd  _getcwd
# define putenv  _putenv
#elif defined __CYGWIN__
# define HAVE_SETENV
# define FOPEN_WB "wb"
/* #elif defined other platforms ... */
#endif

#if defined PATH_MAX
# define LT_PATHMAX PATH_MAX
#elif defined MAXPATHLEN
# define LT_PATHMAX MAXPATHLEN
#else
# define LT_PATHMAX 1024
#endif

#ifndef S_IXOTH
# define S_IXOTH 0
#endif
#ifndef S_IXGRP
# define S_IXGRP 0
#endif

/* path handling portability macros */
#ifndef DIR_SEPARATOR
# define DIR_SEPARATOR '/'
# define PATH_SEPARATOR ':'
#endif

#if defined _WIN32 || defined __MSDOS__ || defined __DJGPP__ || \
  defined __OS2__
# define HAVE_DOS_BASED_FILE_SYSTEM
# define FOPEN_WB "wb"
# ifndef DIR_SEPARATOR_2
#  define DIR_SEPARATOR_2 '\\'
# endif
# ifndef PATH_SEPARATOR_2
#  define PATH_SEPARATOR_2 ';'
# endif
#endif

#ifndef DIR_SEPARATOR_2
# define IS_DIR_SEPARATOR(ch) ((ch) == DIR_SEPARATOR)
#else /* DIR_SEPARATOR_2 */
# define IS_DIR_SEPARATOR(ch) \
	(((ch) == DIR_SEPARATOR) || ((ch) == DIR_SEPARATOR_2))
#endif /* DIR_SEPARATOR_2 */

#ifndef PATH_SEPARATOR_2
# define IS_PATH_SEPARATOR(ch) ((ch) == PATH_SEPARATOR)
#else /* PATH_SEPARATOR_2 */
# define IS_PATH_SEPARATOR(ch) ((ch) == PATH_SEPARATOR_2)
#endif /* PATH_SEPARATOR_2 */

#ifndef FOPEN_WB
# define FOPEN_WB "w"
#endif
#ifndef _O_BINARY
# define _O_BINARY 0
#endif

#define XMALLOC(type, num)      ((type *) xmalloc ((num) * sizeof(type)))
#define XFREE(stale) do { \
  if (stale) { free (stale); stale = 0; } \
} while (0)

#if defined LT_DEBUGWRAPPER
static int lt_debug = 1;
#else
static int lt_debug = 0;
#endif

const char *program_name = "libtool-wrapper"; /* in case xstrdup fails */

void *xmalloc (size_t num);
char *xstrdup (const char *string);
const char *base_name (const char *name);
char *find_executable (const char *wrapper);
char *chase_symlinks (const char *pathspec);
int make_executable (const char *path);
int check_executable (const char *path);
char *strendzap (char *str, const char *pat);
void lt_debugprintf (const char *file, int line, const char *fmt, ...);
void lt_fatal (const char *file, int line, const char *message, ...);
static const char *nonnull (const char *s);
static const char *nonempty (const char *s);
void lt_setenv (const char *name, const char *value);
char *lt_extend_str (const char *orig_value, const char *add, int to_end);
void lt_update_exe_path (const char *name, const char *value);
void lt_update_lib_path (const char *name, const char *value);
char **prepare_spawn (char **argv);
void lt_dump_script (FILE *f);
EOF

	    cat <<EOF
#if __GNUC__ < 4 || (__GNUC__ == 4 && __GNUC_MINOR__ < 5)
# define externally_visible volatile
#else
# define externally_visible __attribute__((externally_visible)) volatile
#endif
externally_visible const char * MAGIC_EXE = "$magic_exe";
const char * LIB_PATH_VARNAME = "$shlibpath_var";
EOF

	    if test yes = "$shlibpath_overrides_runpath" && test -n "$shlibpath_var" && test -n "$temp_rpath"; then
              func_to_host_path "$temp_rpath"
	      cat <<EOF
const char * LIB_PATH_VALUE   = "$func_to_host_path_result";
EOF
	    else
	      cat <<"EOF"
const char * LIB_PATH_VALUE   = "";
EOF
	    fi

	    if test -n "$dllsearchpath"; then
              func_to_host_path "$dllsearchpath:"
	      cat <<EOF
const char * EXE_PATH_VARNAME = "PATH";
const char * EXE_PATH_VALUE   = "$func_to_host_path_result";
EOF
	    else
	      cat <<"EOF"
const char * EXE_PATH_VARNAME = "";
const char * EXE_PATH_VALUE   = "";
EOF
	    fi

	    if test yes = "$fast_install"; then
	      cat <<EOF
const char * TARGET_PROGRAM_NAME = "lt-$outputname"; /* hopefully, no .exe */
EOF
	    else
	      cat <<EOF
const char * TARGET_PROGRAM_NAME = "$outputname"; /* hopefully, no .exe */
EOF
	    fi


	    cat <<"EOF"

#define LTWRAPPER_OPTION_PREFIX         "--lt-"

static const char *ltwrapper_option_prefix = LTWRAPPER_OPTION_PREFIX;
static const char *dumpscript_opt       = LTWRAPPER_OPTION_PREFIX "dump-script";
static const char *debug_opt            = LTWRAPPER_OPTION_PREFIX "debug";

int
main (int argc, char *argv[])
{
  char **newargz;
  int  newargc;
  char *tmp_pathspec;
  char *actual_cwrapper_path;
  char *actual_cwrapper_name;
  char *target_name;
  char *lt_argv_zero;
  int rval = 127;

  int i;

  program_name = (char *) xstrdup (base_name (argv[0]));
  newargz = XMALLOC (char *, (size_t) argc + 1);

  /* very simple arg parsing; don't want to rely on getopt
   * also, copy all non cwrapper options to newargz, except
   * argz[0], which is handled differently
   */
  newargc=0;
  for (i = 1; i < argc; i++)
    {
      if (STREQ (argv[i], dumpscript_opt))
	{
EOF
	    case $host in
	      *mingw* | *cygwin* )
		# make stdout use "unix" line endings
		echo "          setmode(1,_O_BINARY);"
		;;
	      esac

	    cat <<"EOF"
	  lt_dump_script (stdout);
	  return 0;
	}
      if (STREQ (argv[i], debug_opt))
	{
          lt_debug = 1;
          continue;
	}
      if (STREQ (argv[i], ltwrapper_option_prefix))
        {
          /* however, if there is an option in the LTWRAPPER_OPTION_PREFIX
             namespace, but it is not one of the ones we know about and
             have already dealt with, above (inluding dump-script), then
             report an error. Otherwise, targets might begin to believe
             they are allowed to use options in the LTWRAPPER_OPTION_PREFIX
             namespace. The first time any user complains about this, we'll
             need to make LTWRAPPER_OPTION_PREFIX a configure-time option
             or a configure.ac-settable value.
           */
          lt_fatal (__FILE__, __LINE__,
		    "unrecognized %s option: '%s'",
                    ltwrapper_option_prefix, argv[i]);
        }
      /* otherwise ... */
      newargz[++newargc] = xstrdup (argv[i]);
    }
  newargz[++newargc] = NULL;

EOF
	    cat <<EOF
  /* The GNU banner must be the first non-error debug message */
  lt_debugprintf (__FILE__, __LINE__, "libtool wrapper (GNU $PACKAGE) $VERSION\n");
EOF
	    cat <<"EOF"
  lt_debugprintf (__FILE__, __LINE__, "(main) argv[0]: %s\n", argv[0]);
  lt_debugprintf (__FILE__, __LINE__, "(main) program_name: %s\n", program_name);

  tmp_pathspec = find_executable (argv[0]);
  if (tmp_pathspec == NULL)
    lt_fatal (__FILE__, __LINE__, "couldn't find %s", argv[0]);
  lt_debugprintf (__FILE__, __LINE__,
                  "(main) found exe (before symlink chase) at: %s\n",
		  tmp_pathspec);

  actual_cwrapper_path = chase_symlinks (tmp_pathspec);
  lt_debugprintf (__FILE__, __LINE__,
                  "(main) found exe (after symlink chase) at: %s\n",
		  actual_cwrapper_path);
  XFREE (tmp_pathspec);

  actual_cwrapper_name = xstrdup (base_name (actual_cwrapper_path));
  strendzap (actual_cwrapper_path, actual_cwrapper_name);

  /* wrapper name transforms */
  strendzap (actual_cwrapper_name, ".exe");
  tmp_pathspec = lt_extend_str (actual_cwrapper_name, ".exe", 1);
  XFREE (actual_cwrapper_name);
  actual_cwrapper_name = tmp_pathspec;
  tmp_pathspec = 0;

  /* target_name transforms -- use actual target program name; might have lt- prefix */
  target_name = xstrdup (base_name (TARGET_PROGRAM_NAME));
  strendzap (target_name, ".exe");
  tmp_pathspec = lt_extend_str (target_name, ".exe", 1);
  XFREE (target_name);
  target_name = tmp_pathspec;
  tmp_pathspec = 0;

  lt_debugprintf (__FILE__, __LINE__,
		  "(main) libtool target name: %s\n",
		  target_name);
EOF

	    cat <<EOF
  newargz[0] =
    XMALLOC (char, (strlen (actual_cwrapper_path) +
		    strlen ("$objdir") + 1 + strlen (actual_cwrapper_name) + 1));
  strcpy (newargz[0], actual_cwrapper_path);
  strcat (newargz[0], "$objdir");
  strcat (newargz[0], "/");
EOF

	    cat <<"EOF"
  /* stop here, and copy so we don't have to do this twice */
  tmp_pathspec = xstrdup (newargz[0]);

  /* do NOT want the lt- prefix here, so use actual_cwrapper_name */
  strcat (newargz[0], actual_cwrapper_name);

  /* DO want the lt- prefix here if it exists, so use target_name */
  lt_argv_zero = lt_extend_str (tmp_pathspec, target_name, 1);
  XFREE (tmp_pathspec);
  tmp_pathspec = NULL;
EOF

	    case $host_os in
	      mingw*)
	    cat <<"EOF"
  {
    char* p;
    while ((p = strchr (newargz[0], '\\')) != NULL)
      {
	*p = '/';
      }
    while ((p = strchr (lt_argv_zero, '\\')) != NULL)
      {
	*p = '/';
      }
  }
EOF
	    ;;
	    esac

	    cat <<"EOF"
  XFREE (target_name);
  XFREE (actual_cwrapper_path);
  XFREE (actual_cwrapper_name);

  lt_setenv ("BIN_SH", "xpg4"); /* for Tru64 */
  lt_setenv ("DUALCASE", "1");  /* for MSK sh */
  /* Update the DLL searchpath.  EXE_PATH_VALUE ($dllsearchpath) must
     be prepended before (that is, appear after) LIB_PATH_VALUE ($temp_rpath)
     because on Windows, both *_VARNAMEs are PATH but uninstalled
     libraries must come first. */
  lt_update_exe_path (EXE_PATH_VARNAME, EXE_PATH_VALUE);
  lt_update_lib_path (LIB_PATH_VARNAME, LIB_PATH_VALUE);

  lt_debugprintf (__FILE__, __LINE__, "(main) lt_argv_zero: %s\n",
		  nonnull (lt_argv_zero));
  for (i = 0; i < newargc; i++)
    {
      lt_debugprintf (__FILE__, __LINE__, "(main) newargz[%d]: %s\n",
		      i, nonnull (newargz[i]));
    }

EOF

	    case $host_os in
	      mingw*)
		cat <<"EOF"
  /* execv doesn't actually work on mingw as expected on unix */
  newargz = prepare_spawn (newargz);
  rval = (int) _spawnv (_P_WAIT, lt_argv_zero, (const char * const *) newargz);
  if (rval == -1)
    {
      /* failed to start process */
      lt_debugprintf (__FILE__, __LINE__,
		      "(main) failed to launch target \"%s\": %s\n",
		      lt_argv_zero, nonnull (strerror (errno)));
      return 127;
    }
  return rval;
EOF
		;;
	      *)
		cat <<"EOF"
  execv (lt_argv_zero, newargz);
  return rval; /* =127, but avoids unused variable warning */
EOF
		;;
	    esac

	    cat <<"EOF"
}

void *
xmalloc (size_t num)
{
  void *p = (void *) malloc (num);
  if (!p)
    lt_fatal (__FILE__, __LINE__, "memory exhausted");

  return p;
}

char *
xstrdup (const char *string)
{
  return string ? strcpy ((char *) xmalloc (strlen (string) + 1),
			  string) : NULL;
}

const char *
base_name (const char *name)
{
  const char *base;

#if defined HAVE_DOS_BASED_FILE_SYSTEM
  /* Skip over the disk name in MSDOS pathnames. */
  if (isalpha ((unsigned char) name[0]) && name[1] == ':')
    name += 2;
#endif

  for (base = name; *name; name++)
    if (IS_DIR_SEPARATOR (*name))
      base = name + 1;
  return base;
}

int
check_executable (const char *path)
{
  struct stat st;

  lt_debugprintf (__FILE__, __LINE__, "(check_executable): %s\n",
                  nonempty (path));
  if ((!path) || (!*path))
    return 0;

  if ((stat (path, &st) >= 0)
      && (st.st_mode & (S_IXUSR | S_IXGRP | S_IXOTH)))
    return 1;
  else
    return 0;
}

int
make_executable (const char *path)
{
  int rval = 0;
  struct stat st;

  lt_debugprintf (__FILE__, __LINE__, "(make_executable): %s\n",
                  nonempty (path));
  if ((!path) || (!*path))
    return 0;

  if (stat (path, &st) >= 0)
    {
      rval = chmod (path, st.st_mode | S_IXOTH | S_IXGRP | S_IXUSR);
    }
  return rval;
}

/* Searches for the full path of the wrapper.  Returns
   newly allocated full path name if found, NULL otherwise
   Does not chase symlinks, even on platforms that support them.
*/
char *
find_executable (const char *wrapper)
{
  int has_slash = 0;
  const char *p;
  const char *p_next;
  /* static buffer for getcwd */
  char tmp[LT_PATHMAX + 1];
  size_t tmp_len;
  char *concat_name;

  lt_debugprintf (__FILE__, __LINE__, "(find_executable): %s\n",
                  nonempty (wrapper));

  if ((wrapper == NULL) || (*wrapper == '\0'))
    return NULL;

  /* Absolute path? */
#if defined HAVE_DOS_BASED_FILE_SYSTEM
  if (isalpha ((unsigned char) wrapper[0]) && wrapper[1] == ':')
    {
      concat_name = xstrdup (wrapper);
      if (check_executable (concat_name))
	return concat_name;
      XFREE (concat_name);
    }
  else
    {
#endif
      if (IS_DIR_SEPARATOR (wrapper[0]))
	{
	  concat_name = xstrdup (wrapper);
	  if (check_executable (concat_name))
	    return concat_name;
	  XFREE (concat_name);
	}
#if defined HAVE_DOS_BASED_FILE_SYSTEM
    }
#endif

  for (p = wrapper; *p; p++)
    if (*p == '/')
      {
	has_slash = 1;
	break;
      }
  if (!has_slash)
    {
      /* no slashes; search PATH */
      const char *path = getenv ("PATH");
      if (path != NULL)
	{
	  for (p = path; *p; p = p_next)
	    {
	      const char *q;
	      size_t p_len;
	      for (q = p; *q; q++)
		if (IS_PATH_SEPARATOR (*q))
		  break;
	      p_len = (size_t) (q - p);
	      p_next = (*q == '\0' ? q : q + 1);
	      if (p_len == 0)
		{
		  /* empty path: current directory */
		  if (getcwd (tmp, LT_PATHMAX) == NULL)
		    lt_fatal (__FILE__, __LINE__, "getcwd failed: %s",
                              nonnull (strerror (errno)));
		  tmp_len = strlen (tmp);
		  concat_name =
		    XMALLOC (char, tmp_len + 1 + strlen (wrapper) + 1);
		  memcpy (concat_name, tmp, tmp_len);
		  concat_name[tmp_len] = '/';
		  strcpy (concat_name + tmp_len + 1, wrapper);
		}
	      else
		{
		  concat_name =
		    XMALLOC (char, p_len + 1 + strlen (wrapper) + 1);
		  memcpy (concat_name, p, p_len);
		  concat_name[p_len] = '/';
		  strcpy (concat_name + p_len + 1, wrapper);
		}
	      if (check_executable (concat_name))
		return concat_name;
	      XFREE (concat_name);
	    }
	}
      /* not found in PATH; assume curdir */
    }
  /* Relative path | not found in path: prepend cwd */
  if (getcwd (tmp, LT_PATHMAX) == NULL)
    lt_fatal (__FILE__, __LINE__, "getcwd failed: %s",
              nonnull (strerror (errno)));
  tmp_len = strlen (tmp);
  concat_name = XMALLOC (char, tmp_len + 1 + strlen (wrapper) + 1);
  memcpy (concat_name, tmp, tmp_len);
  concat_name[tmp_len] = '/';
  strcpy (concat_name + tmp_len + 1, wrapper);

  if (check_executable (concat_name))
    return concat_name;
  XFREE (concat_name);
  return NULL;
}

char *
chase_symlinks (const char *pathspec)
{
#ifndef S_ISLNK
  return xstrdup (pathspec);
#else
  char buf[LT_PATHMAX];
  struct stat s;
  char *tmp_pathspec = xstrdup (pathspec);
  char *p;
  int has_symlinks = 0;
  while (strlen (tmp_pathspec) && !has_symlinks)
    {
      lt_debugprintf (__FILE__, __LINE__,
		      "checking path component for symlinks: %s\n",
		      tmp_pathspec);
      if (lstat (tmp_pathspec, &s) == 0)
	{
	  if (S_ISLNK (s.st_mode) != 0)
	    {
	      has_symlinks = 1;
	      break;
	    }

	  /* search backwards for last DIR_SEPARATOR */
	  p = tmp_pathspec + strlen (tmp_pathspec) - 1;
	  while ((p > tmp_pathspec) && (!IS_DIR_SEPARATOR (*p)))
	    p--;
	  if ((p == tmp_pathspec) && (!IS_DIR_SEPARATOR (*p)))
	    {
	      /* no more DIR_SEPARATORS left */
	      break;
	    }
	  *p = '\0';
	}
      else
	{
	  lt_fatal (__FILE__, __LINE__,
		    "error accessing file \"%s\": %s",
		    tmp_pathspec, nonnull (strerror (errno)));
	}
    }
  XFREE (tmp_pathspec);

  if (!has_symlinks)
    {
      return xstrdup (pathspec);
    }

  tmp_pathspec = realpath (pathspec, buf);
  if (tmp_pathspec == 0)
    {
      lt_fatal (__FILE__, __LINE__,
		"could not follow symlinks for %s", pathspec);
    }
  return xstrdup (tmp_pathspec);
#endif
}

char *
strendzap (char *str, const char *pat)
{
  size_t len, patlen;

  assert (str != NULL);
  assert (pat != NULL);

  len = strlen (str);
  patlen = strlen (pat);

  if (patlen <= len)
    {
      str += len - patlen;
      if (STREQ (str, pat))
	*str = '\0';
    }
  return str;
}

void
lt_debugprintf (const char *file, int line, const char *fmt, ...)
{
  va_list args;
  if (lt_debug)
    {
      (void) fprintf (stderr, "%s:%s:%d: ", program_name, file, line);
      va_start (args, fmt);
      (void) vfprintf (stderr, fmt, args);
      va_end (args);
    }
}

static void
lt_error_core (int exit_status, const char *file,
	       int line, const char *mode,
	       const char *message, va_list ap)
{
  fprintf (stderr, "%s:%s:%d: %s: ", program_name, file, line, mode);
  vfprintf (stderr, message, ap);
  fprintf (stderr, ".\n");

  if (exit_status >= 0)
    exit (exit_status);
}

void
lt_fatal (const char *file, int line, const char *message, ...)
{
  va_list ap;
  va_start (ap, message);
  lt_error_core (EXIT_FAILURE, file, line, "FATAL", message, ap);
  va_end (ap);
}

static const char *
nonnull (const char *s)
{
  return s ? s : "(null)";
}

static const char *
nonempty (const char *s)
{
  return (s && !*s) ? "(empty)" : nonnull (s);
}

void
lt_setenv (const char *name, const char *value)
{
  lt_debugprintf (__FILE__, __LINE__,
		  "(lt_setenv) setting '%s' to '%s'\n",
                  nonnull (name), nonnull (value));
  {
#ifdef HAVE_SETENV
    /* always make a copy, for consistency with !HAVE_SETENV */
    char *str = xstrdup (value);
    setenv (name, str, 1);
#else
    size_t len = strlen (name) + 1 + strlen (value) + 1;
    char *str = XMALLOC (char, len);
    sprintf (str, "%s=%s", name, value);
    if (putenv (str) != EXIT_SUCCESS)
      {
        XFREE (str);
      }
#endif
  }
}

char *
lt_extend_str (const char *orig_value, const char *add, int to_end)
{
  char *new_value;
  if (orig_value && *orig_value)
    {
      size_t orig_value_len = strlen (orig_value);
      size_t add_len = strlen (add);
      new_value = XMALLOC (char, add_len + orig_value_len + 1);
      if (to_end)
        {
          strcpy (new_value, orig_value);
          strcpy (new_value + orig_value_len, add);
        }
      else
        {
          strcpy (new_value, add);
          strcpy (new_value + add_len, orig_value);
        }
    }
  else
    {
      new_value = xstrdup (add);
    }
  return new_value;
}

void
lt_update_exe_path (const char *name, const char *value)
{
  lt_debugprintf (__FILE__, __LINE__,
		  "(lt_update_exe_path) modifying '%s' by prepending '%s'\n",
                  nonnull (name), nonnull (value));

  if (name && *name && value && *value)
    {
      char *new_value = lt_extend_str (getenv (name), value, 0);
      /* some systems can't cope with a ':'-terminated path #' */
      size_t len = strlen (new_value);
      while ((len > 0) && IS_PATH_SEPARATOR (new_value[len-1]))
        {
          new_value[--len] = '\0';
        }
      lt_setenv (name, new_value);
      XFREE (new_value);
    }
}

void
lt_update_lib_path (const char *name, const char *value)
{
  lt_debugprintf (__FILE__, __LINE__,
		  "(lt_update_lib_path) modifying '%s' by prepending '%s'\n",
                  nonnull (name), nonnull (value));

  if (name && *name && value && *value)
    {
      char *new_value = lt_extend_str (getenv (name), value, 0);
      lt_setenv (name, new_value);
      XFREE (new_value);
    }
}

EOF
	    case $host_os in
	      mingw*)
		cat <<"EOF"

/* Prepares an argument vector before calling spawn().
   Note that spawn() does not by itself call the command interpreter
     (getenv ("COMSPEC") != NULL ? getenv ("COMSPEC") :
      ({ OSVERSIONINFO v; v.dwOSVersionInfoSize = sizeof(OSVERSIONINFO);
         GetVersionEx(&v);
         v.dwPlatformId == VER_PLATFORM_WIN32_NT;
      }) ? "cmd.exe" : "command.com").
   Instead it simply concatenates the arguments, separated by ' ', and calls
   CreateProcess().  We must quote the arguments since Win32 CreateProcess()
   interprets characters like ' ', '\t', '\\', '"' (but not '<' and '>') in a
   special way:
   - Space and tab are interpreted as delimiters. They are not treated as
     delimiters if they are surrounded by double quotes: "...".
   - Unescaped double quotes are removed from the input. Their only effect is
     that within double quotes, space and tab are treated like normal
     characters.
   - Backslashes not followed by double quotes are not special.
   - But 2*n+1 backslashes followed by a double quote become
     n backslashes followed by a double quote (n >= 0):
       \" -> "
       \\\" -> \"
       \\\\\" -> \\"
 */
#define SHELL_SPECIAL_CHARS "\"\\ \001\002\003\004\005\006\007\010\011\012\013\014\015\016\017\020\021\022\023\024\025\026\027\030\031\032\033\034\035\036\037"
#define SHELL_SPACE_CHARS " \001\002\003\004\005\006\007\010\011\012\013\014\015\016\017\020\021\022\023\024\025\026\027\030\031\032\033\034\035\036\037"
char **
prepare_spawn (char **argv)
{
  size_t argc;
  char **new_argv;
  size_t i;

  /* Count number of arguments.  */
  for (argc = 0; argv[argc] != NULL; argc++)
    ;

  /* Allocate new argument vector.  */
  new_argv = XMALLOC (char *, argc + 1);

  /* Put quoted arguments into the new argument vector.  */
  for (i = 0; i < argc; i++)
    {
      const char *string = argv[i];

      if (string[0] == '\0')
	new_argv[i] = xstrdup ("\"\"");
      else if (strpbrk (string, SHELL_SPECIAL_CHARS) != NULL)
	{
	  int quote_around = (strpbrk (string, SHELL_SPACE_CHARS) != NULL);
	  size_t length;
	  unsigned int backslashes;
	  const char *s;
	  char *quoted_string;
	  char *p;

	  length = 0;
	  backslashes = 0;
	  if (quote_around)
	    length++;
	  for (s = string; *s != '\0'; s++)
	    {
	      char c = *s;
	      if (c == '"')
		length += backslashes + 1;
	      length++;
	      if (c == '\\')
		backslashes++;
	      else
		backslashes = 0;
	    }
	  if (quote_around)
	    length += backslashes + 1;

	  quoted_string = XMALLOC (char, length + 1);

	  p = quoted_string;
	  backslashes = 0;
	  if (quote_around)
	    *p++ = '"';
	  for (s = string; *s != '\0'; s++)
	    {
	      char c = *s;
	      if (c == '"')
		{
		  unsigned int j;
		  for (j = backslashes + 1; j > 0; j--)
		    *p++ = '\\';
		}
	      *p++ = c;
	      if (c == '\\')
		backslashes++;
	      else
		backslashes = 0;
	    }
	  if (quote_around)
	    {
	      unsigned int j;
	      for (j = backslashes; j > 0; j--)
		*p++ = '\\';
	      *p++ = '"';
	    }
	  *p = '\0';

	  new_argv[i] = quoted_string;
	}
      else
	new_argv[i] = (char *) string;
    }
  new_argv[argc] = NULL;

  return new_argv;
}
EOF
		;;
	    esac

            cat <<"EOF"
void lt_dump_script (FILE* f)
{
EOF
	    func_emit_wrapper yes |
	      $SED -n -e '
s/^\(.\{79\}\)\(..*\)/\1\
\2/
h
s/\([\\"]\)/\\\1/g
s/$/\\n/
s/\([^\n]*\).*/  fputs ("\1", f);/p
g
D'
            cat <<"EOF"
}
EOF
}
# end: func_emit_cwrapperexe_src

# func_win32_import_lib_p ARG
# True if ARG is an import lib, as indicated by $file_magic_cmd
func_win32_import_lib_p ()
{
    $debug_cmd

    case `eval $file_magic_cmd \"\$1\" 2>/dev/null | $SED -e 10q` in
    *import*) : ;;
    *) false ;;
    esac
}

# func_suncc_cstd_abi
# !!ONLY CALL THIS FOR SUN CC AFTER $compile_command IS FULLY EXPANDED!!
# Several compiler flags select an ABI that is incompatible with the
# Cstd library. Avoid specifying it if any are in CXXFLAGS.
func_suncc_cstd_abi ()
{
    $debug_cmd

    case " $compile_command " in
    *" -compat=g "*|*\ -std=c++[0-9][0-9]\ *|*" -library=stdcxx4 "*|*" -library=stlport4 "*)
      suncc_use_cstd_abi=no
      ;;
    *)
      suncc_use_cstd_abi=yes
      ;;
    esac
}

# func_mode_link arg...
func_mode_link ()
{
    $debug_cmd

    case $host in
    *-*-cygwin* | *-*-mingw* | *-*-pw32* | *-*-os2* | *-cegcc*)
      # It is impossible to link a dll without this setting, and
      # we shouldn't force the makefile maintainer to figure out
      # what system we are compiling for in order to pass an extra
      # flag for every libtool invocation.
      # allow_undefined=no

      # FIXME: Unfortunately, there are problems with the above when trying
      # to make a dll that has undefined symbols, in which case not
      # even a static library is built.  For now, we need to specify
      # -no-undefined on the libtool link line when we can be certain
      # that all symbols are satisfied, otherwise we get a static library.
      allow_undefined=yes
      ;;
    *)
      allow_undefined=yes
      ;;
    esac
    libtool_args=$nonopt
    base_compile="$nonopt $@"
    compile_command=$nonopt
    finalize_command=$nonopt

    compile_rpath=
    finalize_rpath=
    compile_shlibpath=
    finalize_shlibpath=
    convenience=
    old_convenience=
    deplibs=
    old_deplibs=
    compiler_flags=
    linker_flags=
    dllsearchpath=
    lib_search_path=`pwd`
    inst_prefix_dir=
    new_inherited_linker_flags=

    avoid_version=no
    bindir=
    dlfiles=
    dlprefiles=
    dlself=no
    export_dynamic=no
    export_symbols=
    export_symbols_regex=
    generated=
    libobjs=
    ltlibs=
    module=no
    no_install=no
    objs=
    os2dllname=
    non_pic_objects=
    precious_files_regex=
    prefer_static_libs=no
    preload=false
    prev=
    prevarg=
    release=
    rpath=
    xrpath=
    perm_rpath=
    temp_rpath=
    thread_safe=no
    vinfo=
    vinfo_number=no
    weak_libs=
    single_module=$wl-single_module
    func_infer_tag $base_compile

    # We need to know -static, to get the right output filenames.
    for arg
    do
      case $arg in
      -shared)
	test yes != "$build_libtool_libs" \
	  && func_fatal_configuration "cannot build a shared library"
	build_old_libs=no
	break
	;;
      -all-static | -static | -static-libtool-libs)
	case $arg in
	-all-static)
	  if test yes = "$build_libtool_libs" && test -z "$link_static_flag"; then
	    func_warning "complete static linking is impossible in this configuration"
	  fi
	  if test -n "$link_static_flag"; then
	    dlopen_self=$dlopen_self_static
	  fi
	  prefer_static_libs=yes
	  ;;
	-static)
	  if test -z "$pic_flag" && test -n "$link_static_flag"; then
	    dlopen_self=$dlopen_self_static
	  fi
	  prefer_static_libs=built
	  ;;
	-static-libtool-libs)
	  if test -z "$pic_flag" && test -n "$link_static_flag"; then
	    dlopen_self=$dlopen_self_static
	  fi
	  prefer_static_libs=yes
	  ;;
	esac
	build_libtool_libs=no
	build_old_libs=yes
	break
	;;
      esac
    done

    # See if our shared archives depend on static archives.
    test -n "$old_archive_from_new_cmds" && build_old_libs=yes

    # Go through the arguments, transforming them on the way.
    while test "$#" -gt 0; do
      arg=$1
      shift
      func_quote_for_eval "$arg"
      qarg=$func_quote_for_eval_unquoted_result
      func_append libtool_args " $func_quote_for_eval_result"

      # If the previous option needs an argument, assign it.
      if test -n "$prev"; then
	case $prev in
	output)
	  func_append compile_command " @OUTPUT@"
	  func_append finalize_command " @OUTPUT@"
	  ;;
	esac

	case $prev in
	bindir)
	  bindir=$arg
	  prev=
	  continue
	  ;;
	dlfiles|dlprefiles)
	  $preload || {
	    # Add the symbol object into the linking commands.
	    func_append compile_command " @SYMFILE@"
	    func_append finalize_command " @SYMFILE@"
	    preload=:
	  }
	  case $arg in
	  *.la | *.lo) ;;  # We handle these cases below.
	  force)
	    if test no = "$dlself"; then
	      dlself=needless
	      export_dynamic=yes
	    fi
	    prev=
	    continue
	    ;;
	  self)
	    if test dlprefiles = "$prev"; then
	      dlself=yes
	    elif test dlfiles = "$prev" && test yes != "$dlopen_self"; then
	      dlself=yes
	    else
	      dlself=needless
	      export_dynamic=yes
	    fi
	    prev=
	    continue
	    ;;
	  *)
	    if test dlfiles = "$prev"; then
	      func_append dlfiles " $arg"
	    else
	      func_append dlprefiles " $arg"
	    fi
	    prev=
	    continue
	    ;;
	  esac
	  ;;
	expsyms)
	  export_symbols=$arg
	  test -f "$arg" \
	    || func_fatal_error "symbol file '$arg' does not exist"
	  prev=
	  continue
	  ;;
	expsyms_regex)
	  export_symbols_regex=$arg
	  prev=
	  continue
	  ;;
	framework)
	  case $host in
	    *-*-darwin*)
	      case "$deplibs " in
		*" $qarg.ltframework "*) ;;
		*) func_append deplibs " $qarg.ltframework" # this is fixed later
		   ;;
	      esac
	      ;;
	  esac
	  prev=
	  continue
	  ;;
	inst_prefix)
	  inst_prefix_dir=$arg
	  prev=
	  continue
	  ;;
	mllvm)
	  # Clang does not use LLVM to link, so we can simply discard any
	  # '-mllvm $arg' options when doing the link step.
	  prev=
	  continue
	  ;;
	objectlist)
	  if test -f "$arg"; then
	    save_arg=$arg
	    moreargs=
	    for fil in `cat "$save_arg"`
	    do
#	      func_append moreargs " $fil"
	      arg=$fil
	      # A libtool-controlled object.

	      # Check to see that this really is a libtool object.
	      if func_lalib_unsafe_p "$arg"; then
		pic_object=
		non_pic_object=

		# Read the .lo file
		func_source "$arg"

		if test -z "$pic_object" ||
		   test -z "$non_pic_object" ||
		   test none = "$pic_object" &&
		   test none = "$non_pic_object"; then
		  func_fatal_error "cannot find name of object for '$arg'"
		fi

		# Extract subdirectory from the argument.
		func_dirname "$arg" "/" ""
		xdir=$func_dirname_result

		if test none != "$pic_object"; then
		  # Prepend the subdirectory the object is found in.
		  pic_object=$xdir$pic_object

		  if test dlfiles = "$prev"; then
		    if test yes = "$build_libtool_libs" && test yes = "$dlopen_support"; then
		      func_append dlfiles " $pic_object"
		      prev=
		      continue
		    else
		      # If libtool objects are unsupported, then we need to preload.
		      prev=dlprefiles
		    fi
		  fi

		  # CHECK ME:  I think I busted this.  -Ossama
		  if test dlprefiles = "$prev"; then
		    # Preload the old-style object.
		    func_append dlprefiles " $pic_object"
		    prev=
		  fi

		  # A PIC object.
		  func_append libobjs " $pic_object"
		  arg=$pic_object
		fi

		# Non-PIC object.
		if test none != "$non_pic_object"; then
		  # Prepend the subdirectory the object is found in.
		  non_pic_object=$xdir$non_pic_object

		  # A standard non-PIC object
		  func_append non_pic_objects " $non_pic_object"
		  if test -z "$pic_object" || test none = "$pic_object"; then
		    arg=$non_pic_object
		  fi
		else
		  # If the PIC object exists, use it instead.
		  # $xdir was prepended to $pic_object above.
		  non_pic_object=$pic_object
		  func_append non_pic_objects " $non_pic_object"
		fi
	      else
		# Only an error if not doing a dry-run.
		if $opt_dry_run; then
		  # Extract subdirectory from the argument.
		  func_dirname "$arg" "/" ""
		  xdir=$func_dirname_result

		  func_lo2o "$arg"
		  pic_object=$xdir$objdir/$func_lo2o_result
		  non_pic_object=$xdir$func_lo2o_result
		  func_append libobjs " $pic_object"
		  func_append non_pic_objects " $non_pic_object"
	        else
		  func_fatal_error "'$arg' is not a valid libtool object"
		fi
	      fi
	    done
	  else
	    func_fatal_error "link input file '$arg' does not exist"
	  fi
	  arg=$save_arg
	  prev=
	  continue
	  ;;
	os2dllname)
	  os2dllname=$arg
	  prev=
	  continue
	  ;;
	precious_regex)
	  precious_files_regex=$arg
	  prev=
	  continue
	  ;;
	release)
	  release=-$arg
	  prev=
	  continue
	  ;;
	rpath | xrpath)
	  # We need an absolute path.
	  case $arg in
	  [\\/]* | [A-Za-z]:[\\/]*) ;;
	  *)
	    func_fatal_error "only absolute run-paths are allowed"
	    ;;
	  esac
	  if test rpath = "$prev"; then
	    case "$rpath " in
	    *" $arg "*) ;;
	    *) func_append rpath " $arg" ;;
	    esac
	  else
	    case "$xrpath " in
	    *" $arg "*) ;;
	    *) func_append xrpath " $arg" ;;
	    esac
	  fi
	  prev=
	  continue
	  ;;
	shrext)
	  shrext_cmds=$arg
	  prev=
	  continue
	  ;;
	weak)
	  func_append weak_libs " $arg"
	  prev=
	  continue
	  ;;
	xcclinker)
	  func_append linker_flags " $qarg"
	  func_append compiler_flags " $qarg"
	  prev=
	  func_append compile_command " $qarg"
	  func_append finalize_command " $qarg"
	  continue
	  ;;
	xcompiler)
	  func_append compiler_flags " $qarg"
	  prev=
	  func_append compile_command " $qarg"
	  func_append finalize_command " $qarg"
	  continue
	  ;;
	xlinker)
	  func_append linker_flags " $qarg"
	  func_append compiler_flags " $wl$qarg"
	  prev=
	  func_append compile_command " $wl$qarg"
	  func_append finalize_command " $wl$qarg"
	  continue
	  ;;
	*)
	  eval "$prev=\"\$arg\""
	  prev=
	  continue
	  ;;
	esac
      fi # test -n "$prev"

      prevarg=$arg

      case $arg in
      -all-static)
	if test -n "$link_static_flag"; then
	  # See comment for -static flag below, for more details.
	  func_append compile_command " $link_static_flag"
	  func_append finalize_command " $link_static_flag"
	fi
	continue
	;;

      -allow-undefined)
	# FIXME: remove this flag sometime in the future.
	func_fatal_error "'-allow-undefined' must not be used because it is the default"
	;;

      -avoid-version)
	avoid_version=yes
	continue
	;;

      -bindir)
	prev=bindir
	continue
	;;

      -dlopen)
	prev=dlfiles
	continue
	;;

      -dlpreopen)
	prev=dlprefiles
	continue
	;;

      -export-dynamic)
	export_dynamic=yes
	continue
	;;

      -export-symbols | -export-symbols-regex)
	if test -n "$export_symbols" || test -n "$export_symbols_regex"; then
	  func_fatal_error "more than one -exported-symbols argument is not allowed"
	fi
	if test X-export-symbols = "X$arg"; then
	  prev=expsyms
	else
	  prev=expsyms_regex
	fi
	continue
	;;

      -framework)
	prev=framework
	continue
	;;

      -inst-prefix-dir)
	prev=inst_prefix
	continue
	;;

      # The native IRIX linker understands -LANG:*, -LIST:* and -LNO:*
      # so, if we see these flags be careful not to treat them like -L
      -L[A-Z][A-Z]*:*)
	case $with_gcc/$host in
	no/*-*-irix* | /*-*-irix*)
	  func_append compile_command " $arg"
	  func_append finalize_command " $arg"
	  ;;
	esac
	continue
	;;

      -L*)
	func_stripname "-L" '' "$arg"
	if test -z "$func_stripname_result"; then
	  if test "$#" -gt 0; then
	    func_fatal_error "require no space between '-L' and '$1'"
	  else
	    func_fatal_error "need path for '-L' option"
	  fi
	fi
	func_resolve_sysroot "$func_stripname_result"
	dir=$func_resolve_sysroot_result
	# We need an absolute path.
	case $dir in
	[\\/]* | [A-Za-z]:[\\/]*) ;;
	*)
	  absdir=`cd "$dir" && pwd`
	  test -z "$absdir" && \
	    func_fatal_error "cannot determine absolute directory name of '$dir'"
	  dir=$absdir
	  ;;
	esac
	case "$deplibs " in
	*" -L$dir "* | *" $arg "*)
	  # Will only happen for absolute or sysroot arguments
	  ;;
	*)
	  # Preserve sysroot, but never include relative directories
	  case $dir in
	    [\\/]* | [A-Za-z]:[\\/]* | =*) func_append deplibs " $arg" ;;
	    *) func_append deplibs " -L$dir" ;;
	  esac
	  func_append lib_search_path " $dir"
	  ;;
	esac
	case $host in
	*-*-cygwin* | *-*-mingw* | *-*-pw32* | *-*-os2* | *-cegcc*)
	  testbindir=`$ECHO "$dir" | $SED 's*/lib$*/bin*'`
	  case :$dllsearchpath: in
	  *":$dir:"*) ;;
	  ::) dllsearchpath=$dir;;
	  *) func_append dllsearchpath ":$dir";;
	  esac
	  case :$dllsearchpath: in
	  *":$testbindir:"*) ;;
	  ::) dllsearchpath=$testbindir;;
	  *) func_append dllsearchpath ":$testbindir";;
	  esac
	  ;;
	esac
	continue
	;;

      -l*)
	if test X-lc = "X$arg" || test X-lm = "X$arg"; then
	  case $host in
	  *-*-cygwin* | *-*-mingw* | *-*-pw32* | *-*-beos* | *-cegcc* | *-*-haiku*)
	    # These systems don't actually have a C or math library (as such)
	    continue
	    ;;
	  *-*-os2*)
	    # These systems don't actually have a C library (as such)
	    test X-lc = "X$arg" && continue
	    ;;
	  *-*-openbsd* | *-*-freebsd* | *-*-dragonfly* | *-*-bitrig*)
	    # Do not include libc due to us having libc/libc_r.
	    test X-lc = "X$arg" && continue
	    ;;
	  *-*-rhapsody* | *-*-darwin1.[012])
	    # Rhapsody C and math libraries are in the System framework
	    func_append deplibs " System.ltframework"
	    continue
	    ;;
	  *-*-sco3.2v5* | *-*-sco5v6*)
	    # Causes problems with __ctype
	    test X-lc = "X$arg" && continue
	    ;;
	  *-*-sysv4.2uw2* | *-*-sysv5* | *-*-unixware* | *-*-OpenUNIX*)
	    # Compiler inserts libc in the correct place for threads to work
	    test X-lc = "X$arg" && continue
	    ;;
	  esac
	elif test X-lc_r = "X$arg"; then
	 case $host in
	 *-*-openbsd* | *-*-freebsd* | *-*-dragonfly* | *-*-bitrig*)
	   # Do not include libc_r directly, use -pthread flag.
	   continue
	   ;;
	 esac
	fi
	func_append deplibs " $arg"
	continue
	;;

      -mllvm)
	prev=mllvm
	continue
	;;

      -module)
	module=yes
	continue
	;;

      # Tru64 UNIX uses -model [arg] to determine the layout of C++
      # classes, name mangling, and exception handling.
      # Darwin uses the -arch flag to determine output architecture.
      -model|-arch|-isysroot|--sysroot)
	func_append compiler_flags " $arg"
	func_append compile_command " $arg"
	func_append finalize_command " $arg"
	prev=xcompiler
	continue
	;;

      -mt|-mthreads|-kthread|-Kthread|-pthread|-pthreads|--thread-safe \
      |-threads|-fopenmp|-openmp|-mp|-xopenmp|-omp|-qsmp=*)
	func_append compiler_flags " $arg"
	func_append compile_command " $arg"
	func_append finalize_command " $arg"
	case "$new_inherited_linker_flags " in
	    *" $arg "*) ;;
	    * ) func_append new_inherited_linker_flags " $arg" ;;
	esac
	continue
	;;

      -multi_module)
	single_module=$wl-multi_module
	continue
	;;

      -no-fast-install)
	fast_install=no
	continue
	;;

      -no-install)
	case $host in
	*-*-cygwin* | *-*-mingw* | *-*-pw32* | *-*-os2* | *-*-darwin* | *-cegcc*)
	  # The PATH hackery in wrapper scripts is required on Windows
	  # and Darwin in order for the loader to find any dlls it needs.
	  func_warning "'-no-install' is ignored for $host"
	  func_warning "assuming '-no-fast-install' instead"
	  fast_install=no
	  ;;
	*) no_install=yes ;;
	esac
	continue
	;;

      -no-undefined)
	allow_undefined=no
	continue
	;;

      -objectlist)
	prev=objectlist
	continue
	;;

      -os2dllname)
	prev=os2dllname
	continue
	;;

      -o) prev=output ;;

      -precious-files-regex)
	prev=precious_regex
	continue
	;;

      -release)
	prev=release
	continue
	;;

      -rpath)
	prev=rpath
	continue
	;;

      -R)
	prev=xrpath
	continue
	;;

      -R*)
	func_stripname '-R' '' "$arg"
	dir=$func_stripname_result
	# We need an absolute path.
	case $dir in
	[\\/]* | [A-Za-z]:[\\/]*) ;;
	=*)
	  func_stripname '=' '' "$dir"
	  dir=$lt_sysroot$func_stripname_result
	  ;;
	*)
	  func_fatal_error "only absolute run-paths are allowed"
	  ;;
	esac
	case "$xrpath " in
	*" $dir "*) ;;
	*) func_append xrpath " $dir" ;;
	esac
	continue
	;;

      -shared)
	# The effects of -shared are defined in a previous loop.
	continue
	;;

      -shrext)
	prev=shrext
	continue
	;;

      -static | -static-libtool-libs)
	# The effects of -static are defined in a previous loop.
	# We used to do the same as -all-static on platforms that
	# didn't have a PIC flag, but the assumption that the effects
	# would be equivalent was wrong.  It would break on at least
	# Digital Unix and AIX.
	continue
	;;

      -thread-safe)
	thread_safe=yes
	continue
	;;

      -version-info)
	prev=vinfo
	continue
	;;

      -version-number)
	prev=vinfo
	vinfo_number=yes
	continue
	;;

      -weak)
        prev=weak
	continue
	;;

      -Wc,*)
	func_stripname '-Wc,' '' "$arg"
	args=$func_stripname_result
	arg=
	save_ifs=$IFS; IFS=,
	for flag in $args; do
	  IFS=$save_ifs
          func_quote_for_eval "$flag"
	  func_append arg " $func_quote_for_eval_result"
	  func_append compiler_flags " $func_quote_for_eval_result"
	done
	IFS=$save_ifs
	func_stripname ' ' '' "$arg"
	arg=$func_stripname_result
	;;

      -Wl,*)
	func_stripname '-Wl,' '' "$arg"
	args=$func_stripname_result
	arg=
	save_ifs=$IFS; IFS=,
	for flag in $args; do
	  IFS=$save_ifs
          func_quote_for_eval "$flag"
	  func_append arg " $wl$func_quote_for_eval_result"
	  func_append compiler_flags " $wl$func_quote_for_eval_result"
	  func_append linker_flags " $func_quote_for_eval_result"
	done
	IFS=$save_ifs
	func_stripname ' ' '' "$arg"
	arg=$func_stripname_result
	;;

      -Xcompiler)
	prev=xcompiler
	continue
	;;

      -Xlinker)
	prev=xlinker
	continue
	;;

      -XCClinker)
	prev=xcclinker
	continue
	;;

      # -msg_* for osf cc
      -msg_*)
	func_quote_for_eval "$arg"
	arg=$func_quote_for_eval_result
	;;

      # Flags to be passed through unchanged, with rationale:
      # -64, -mips[0-9]      enable 64-bit mode for the SGI compiler
      # -r[0-9][0-9]*        specify processor for the SGI compiler
      # -xarch=*, -xtarget=* enable 64-bit mode for the Sun compiler
      # +DA*, +DD*           enable 64-bit mode for the HP compiler
      # -q*                  compiler args for the IBM compiler
      # -m*, -t[45]*, -txscale* architecture-specific flags for GCC
      # -F/path              path to uninstalled frameworks, gcc on darwin
      # -p, -pg, --coverage, -fprofile-*  profiling flags for GCC
      # -fstack-protector*   stack protector flags for GCC
      # @file                GCC response files
      # -tp=*                Portland pgcc target processor selection
      # --sysroot=*          for sysroot support
      # -O*, -g*, -flto*, -fwhopr*, -fuse-linker-plugin GCC link-time optimization
      # -specs=*             GCC specs files
      # -stdlib=*            select c++ std lib with clang
      # -fsanitize=*         Clang/GCC memory and address sanitizer
      # -fuse-ld=*           Linker select flags for GCC
      -64|-mips[0-9]|-r[0-9][0-9]*|-xarch=*|-xtarget=*|+DA*|+DD*|-q*|-m*| \
      -t[45]*|-txscale*|-p|-pg|--coverage|-fprofile-*|-F*|@*|-tp=*|--sysroot=*| \
      -O*|-g*|-flto*|-fwhopr*|-fuse-linker-plugin|-fstack-protector*|-stdlib=*| \
      -specs=*|-fsanitize=*|-fuse-ld=*)
        func_quote_for_eval "$arg"
	arg=$func_quote_for_eval_result
        func_append compile_command " $arg"
        func_append finalize_command " $arg"
        func_append compiler_flags " $arg"
        continue
        ;;

      -Z*)
        if test os2 = "`expr $host : '.*\(os2\)'`"; then
          # OS/2 uses -Zxxx to specify OS/2-specific options
	  compiler_flags="$compiler_flags $arg"
	  func_append compile_command " $arg"
	  func_append finalize_command " $arg"
	  case $arg in
	  -Zlinker | -Zstack)
	    prev=xcompiler
	    ;;
	  esac
	  continue
        else
	  # Otherwise treat like 'Some other compiler flag' below
	  func_quote_for_eval "$arg"
	  arg=$func_quote_for_eval_result
        fi
	;;

      # Some other compiler flag.
      -* | +*)
        func_quote_for_eval "$arg"
	arg=$func_quote_for_eval_result
	;;

      *.$objext)
	# A standard object.
	func_append objs " $arg"
	;;

      *.lo)
	# A libtool-controlled object.

	# Check to see that this really is a libtool object.
	if func_lalib_unsafe_p "$arg"; then
	  pic_object=
	  non_pic_object=

	  # Read the .lo file
	  func_source "$arg"

	  if test -z "$pic_object" ||
	     test -z "$non_pic_object" ||
	     test none = "$pic_object" &&
	     test none = "$non_pic_object"; then
	    func_fatal_error "cannot find name of object for '$arg'"
	  fi

	  # Extract subdirectory from the argument.
	  func_dirname "$arg" "/" ""
	  xdir=$func_dirname_result

	  test none = "$pic_object" || {
	    # Prepend the subdirectory the object is found in.
	    pic_object=$xdir$pic_object

	    if test dlfiles = "$prev"; then
	      if test yes = "$build_libtool_libs" && test yes = "$dlopen_support"; then
		func_append dlfiles " $pic_object"
		prev=
		continue
	      else
		# If libtool objects are unsupported, then we need to preload.
		prev=dlprefiles
	      fi
	    fi

	    # CHECK ME:  I think I busted this.  -Ossama
	    if test dlprefiles = "$prev"; then
	      # Preload the old-style object.
	      func_append dlprefiles " $pic_object"
	      prev=
	    fi

	    # A PIC object.
	    func_append libobjs " $pic_object"
	    arg=$pic_object
	  }

	  # Non-PIC object.
	  if test none != "$non_pic_object"; then
	    # Prepend the subdirectory the object is found in.
	    non_pic_object=$xdir$non_pic_object

	    # A standard non-PIC object
	    func_append non_pic_objects " $non_pic_object"
	    if test -z "$pic_object" || test none = "$pic_object"; then
	      arg=$non_pic_object
	    fi
	  else
	    # If the PIC object exists, use it instead.
	    # $xdir was prepended to $pic_object above.
	    non_pic_object=$pic_object
	    func_append non_pic_objects " $non_pic_object"
	  fi
	else
	  # Only an error if not doing a dry-run.
	  if $opt_dry_run; then
	    # Extract subdirectory from the argument.
	    func_dirname "$arg" "/" ""
	    xdir=$func_dirname_result

	    func_lo2o "$arg"
	    pic_object=$xdir$objdir/$func_lo2o_result
	    non_pic_object=$xdir$func_lo2o_result
	    func_append libobjs " $pic_object"
	    func_append non_pic_objects " $non_pic_object"
	  else
	    func_fatal_error "'$arg' is not a valid libtool object"
	  fi
	fi
	;;

      *.$libext)
	# An archive.
	func_append deplibs " $arg"
	func_append old_deplibs " $arg"
	continue
	;;

      *.la)
	# A libtool-controlled library.

	func_resolve_sysroot "$arg"
	if test dlfiles = "$prev"; then
	  # This library was specified with -dlopen.
	  func_append dlfiles " $func_resolve_sysroot_result"
	  prev=
	elif test dlprefiles = "$prev"; then
	  # The library was specified with -dlpreopen.
	  func_append dlprefiles " $func_resolve_sysroot_result"
	  prev=
	else
	  func_append deplibs " $func_resolve_sysroot_result"
	fi
	continue
	;;

      # Some other compiler argument.
      *)
	# Unknown arguments in both finalize_command and compile_command need
	# to be aesthetically quoted because they are evaled later.
	func_quote_for_eval "$arg"
	arg=$func_quote_for_eval_result
	;;
      esac # arg

      # Now actually substitute the argument into the commands.
      if test -n "$arg"; then
	func_append compile_command " $arg"
	func_append finalize_command " $arg"
      fi
    done # argument parsing loop

    test -n "$prev" && \
      func_fatal_help "the '$prevarg' option requires an argument"

    if test yes = "$export_dynamic" && test -n "$export_dynamic_flag_spec"; then
      eval arg=\"$export_dynamic_flag_spec\"
      func_append compile_command " $arg"
      func_append finalize_command " $arg"
    fi

    oldlibs=
    # calculate the name of the file, without its directory
    func_basename "$output"
    outputname=$func_basename_result
    libobjs_save=$libobjs

    if test -n "$shlibpath_var"; then
      # get the directories listed in $shlibpath_var
      eval shlib_search_path=\`\$ECHO \"\$$shlibpath_var\" \| \$SED \'s/:/ /g\'\`
    else
      shlib_search_path=
    fi
    eval sys_lib_search_path=\"$sys_lib_search_path_spec\"
    eval sys_lib_dlsearch_path=\"$sys_lib_dlsearch_path_spec\"

    # Definition is injected by LT_CONFIG during libtool generation.
    func_munge_path_list sys_lib_dlsearch_path "$LT_SYS_LIBRARY_PATH"

    func_dirname "$output" "/" ""
    output_objdir=$func_dirname_result$objdir
    func_to_tool_file "$output_objdir/"
    tool_output_objdir=$func_to_tool_file_result
    # Create the object directory.
    func_mkdir_p "$output_objdir"

    # Determine the type of output
    case $output in
    "")
      func_fatal_help "you must specify an output file"
      ;;
    *.$libext) linkmode=oldlib ;;
    *.lo | *.$objext) linkmode=obj ;;
    *.la) linkmode=lib ;;
    *) linkmode=prog ;; # Anything else should be a program.
    esac

    specialdeplibs=

    libs=
    # Find all interdependent deplibs by searching for libraries
    # that are linked more than once (e.g. -la -lb -la)
    for deplib in $deplibs; do
      if $opt_preserve_dup_deps; then
	case "$libs " in
	*" $deplib "*) func_append specialdeplibs " $deplib" ;;
	esac
      fi
      func_append libs " $deplib"
    done

    if test lib = "$linkmode"; then
      libs="$predeps $libs $compiler_lib_search_path $postdeps"

      # Compute libraries that are listed more than once in $predeps
      # $postdeps and mark them as special (i.e., whose duplicates are
      # not to be eliminated).
      pre_post_deps=
      if $opt_duplicate_compiler_generated_deps; then
	for pre_post_dep in $predeps $postdeps; do
	  case "$pre_post_deps " in
	  *" $pre_post_dep "*) func_append specialdeplibs " $pre_post_deps" ;;
	  esac
	  func_append pre_post_deps " $pre_post_dep"
	done
      fi
      pre_post_deps=
    fi

    deplibs=
    newdependency_libs=
    newlib_search_path=
    need_relink=no # whether we're linking any uninstalled libtool libraries
    notinst_deplibs= # not-installed libtool libraries
    notinst_path= # paths that contain not-installed libtool libraries

    case $linkmode in
    lib)
	passes="conv dlpreopen link"
	for file in $dlfiles $dlprefiles; do
	  case $file in
	  *.la) ;;
	  *)
	    func_fatal_help "libraries can '-dlopen' only libtool libraries: $file"
	    ;;
	  esac
	done
	;;
    prog)
	compile_deplibs=
	finalize_deplibs=
	alldeplibs=false
	newdlfiles=
	newdlprefiles=
	passes="conv scan dlopen dlpreopen link"
	;;
    *)  passes="conv"
	;;
    esac

    for pass in $passes; do
      # The preopen pass in lib mode reverses $deplibs; put it back here
      # so that -L comes before libs that need it for instance...
      if test lib,link = "$linkmode,$pass"; then
	## FIXME: Find the place where the list is rebuilt in the wrong
	##        order, and fix it there properly
        tmp_deplibs=
	for deplib in $deplibs; do
	  tmp_deplibs="$deplib $tmp_deplibs"
	done
	deplibs=$tmp_deplibs
      fi

      if test lib,link = "$linkmode,$pass" ||
	 test prog,scan = "$linkmode,$pass"; then
	libs=$deplibs
	deplibs=
      fi
      if test prog = "$linkmode"; then
	case $pass in
	dlopen) libs=$dlfiles ;;
	dlpreopen) libs=$dlprefiles ;;
	link)
	  libs="$deplibs %DEPLIBS%"
	  test "X$link_all_deplibs" != Xno && libs="$libs $dependency_libs"
	  ;;
	esac
      fi
      if test lib,dlpreopen = "$linkmode,$pass"; then
	# Collect and forward deplibs of preopened libtool libs
	for lib in $dlprefiles; do
	  # Ignore non-libtool-libs
	  dependency_libs=
	  func_resolve_sysroot "$lib"
	  case $lib in
	  *.la)	func_source "$func_resolve_sysroot_result" ;;
	  esac

	  # Collect preopened libtool deplibs, except any this library
	  # has declared as weak libs
	  for deplib in $dependency_libs; do
	    func_basename "$deplib"
            deplib_base=$func_basename_result
	    case " $weak_libs " in
	    *" $deplib_base "*) ;;
	    *) func_append deplibs " $deplib" ;;
	    esac
	  done
	done
	libs=$dlprefiles
      fi
      if test dlopen = "$pass"; then
	# Collect dlpreopened libraries
	save_deplibs=$deplibs
	deplibs=
      fi

      for deplib in $libs; do
	lib=
	found=false
	case $deplib in
	-mt|-mthreads|-kthread|-Kthread|-pthread|-pthreads|--thread-safe \
        |-threads|-fopenmp|-openmp|-mp|-xopenmp|-omp|-qsmp=*)
	  if test prog,link = "$linkmode,$pass"; then
	    compile_deplibs="$deplib $compile_deplibs"
	    finalize_deplibs="$deplib $finalize_deplibs"
	  else
	    func_append compiler_flags " $deplib"
	    if test lib = "$linkmode"; then
		case "$new_inherited_linker_flags " in
		    *" $deplib "*) ;;
		    * ) func_append new_inherited_linker_flags " $deplib" ;;
		esac
	    fi
	  fi
	  continue
	  ;;
	-l*)
	  if test lib != "$linkmode" && test prog != "$linkmode"; then
	    func_warning "'-l' is ignored for archives/objects"
	    continue
	  fi
	  func_stripname '-l' '' "$deplib"
	  name=$func_stripname_result
	  if test lib = "$linkmode"; then
	    searchdirs="$newlib_search_path $lib_search_path $compiler_lib_search_dirs $sys_lib_search_path $shlib_search_path"
	  else
	    searchdirs="$newlib_search_path $lib_search_path $sys_lib_search_path $shlib_search_path"
	  fi
	  for searchdir in $searchdirs; do
	    for search_ext in .la $std_shrext .so .a; do
	      # Search the libtool library
	      lib=$searchdir/lib$name$search_ext
	      if test -f "$lib"; then
		if test .la = "$search_ext"; then
		  found=:
		else
		  found=false
		fi
		break 2
	      fi
	    done
	  done
	  if $found; then
	    # deplib is a libtool library
	    # If $allow_libtool_libs_with_static_runtimes && $deplib is a stdlib,
	    # We need to do some special things here, and not later.
	    if test yes = "$allow_libtool_libs_with_static_runtimes"; then
	      case " $predeps $postdeps " in
	      *" $deplib "*)
		if func_lalib_p "$lib"; then
		  library_names=
		  old_library=
		  func_source "$lib"
		  for l in $old_library $library_names; do
		    ll=$l
		  done
		  if test "X$ll" = "X$old_library"; then # only static version available
		    found=false
		    func_dirname "$lib" "" "."
		    ladir=$func_dirname_result
		    lib=$ladir/$old_library
		    if test prog,link = "$linkmode,$pass"; then
		      compile_deplibs="$deplib $compile_deplibs"
		      finalize_deplibs="$deplib $finalize_deplibs"
		    else
		      deplibs="$deplib $deplibs"
		      test lib = "$linkmode" && newdependency_libs="$deplib $newdependency_libs"
		    fi
		    continue
		  fi
		fi
		;;
	      *) ;;
	      esac
	    fi
	  else
	    # deplib doesn't seem to be a libtool library
	    if test prog,link = "$linkmode,$pass"; then
	      compile_deplibs="$deplib $compile_deplibs"
	      finalize_deplibs="$deplib $finalize_deplibs"
	    else
	      deplibs="$deplib $deplibs"
	      test lib = "$linkmode" && newdependency_libs="$deplib $newdependency_libs"
	    fi
	    continue
	  fi
	  ;; # -l
	*.ltframework)
	  if test prog,link = "$linkmode,$pass"; then
	    compile_deplibs="$deplib $compile_deplibs"
	    finalize_deplibs="$deplib $finalize_deplibs"
	  else
	    deplibs="$deplib $deplibs"
	    if test lib = "$linkmode"; then
		case "$new_inherited_linker_flags " in
		    *" $deplib "*) ;;
		    * ) func_append new_inherited_linker_flags " $deplib" ;;
		esac
	    fi
	  fi
	  continue
	  ;;
	-L*)
	  case $linkmode in
	  lib)
	    deplibs="$deplib $deplibs"
	    test conv = "$pass" && continue
	    newdependency_libs="$deplib $newdependency_libs"
	    func_stripname '-L' '' "$deplib"
	    func_resolve_sysroot "$func_stripname_result"
	    func_append newlib_search_path " $func_resolve_sysroot_result"
	    ;;
	  prog)
	    if test conv = "$pass"; then
	      deplibs="$deplib $deplibs"
	      continue
	    fi
	    if test scan = "$pass"; then
	      deplibs="$deplib $deplibs"
	    else
	      compile_deplibs="$deplib $compile_deplibs"
	      finalize_deplibs="$deplib $finalize_deplibs"
	    fi
	    func_stripname '-L' '' "$deplib"
	    func_resolve_sysroot "$func_stripname_result"
	    func_append newlib_search_path " $func_resolve_sysroot_result"
	    ;;
	  *)
	    func_warning "'-L' is ignored for archives/objects"
	    ;;
	  esac # linkmode
	  continue
	  ;; # -L
	-R*)
	  if test link = "$pass"; then
	    func_stripname '-R' '' "$deplib"
	    func_resolve_sysroot "$func_stripname_result"
	    dir=$func_resolve_sysroot_result
	    # Make sure the xrpath contains only unique directories.
	    case "$xrpath " in
	    *" $dir "*) ;;
	    *) func_append xrpath " $dir" ;;
	    esac
	  fi
	  deplibs="$deplib $deplibs"
	  continue
	  ;;
	*.la)
	  func_resolve_sysroot "$deplib"
	  lib=$func_resolve_sysroot_result
	  ;;
	*.$libext)
	  if test conv = "$pass"; then
	    deplibs="$deplib $deplibs"
	    continue
	  fi
	  case $linkmode in
	  lib)
	    # Linking convenience modules into shared libraries is allowed,
	    # but linking other static libraries is non-portable.
	    case " $dlpreconveniencelibs " in
	    *" $deplib "*) ;;
	    *)
	      valid_a_lib=false
	      case $deplibs_check_method in
		match_pattern*)
		  set dummy $deplibs_check_method; shift
		  match_pattern_regex=`expr "$deplibs_check_method" : "$1 \(.*\)"`
		  if eval "\$ECHO \"$deplib\"" 2>/dev/null | $SED 10q \
		    | $EGREP "$match_pattern_regex" > /dev/null; then
		    valid_a_lib=:
		  fi
		;;
		pass_all)
		  valid_a_lib=:
		;;
	      esac
	      if $valid_a_lib; then
		echo
		$ECHO "*** Warning: Linking the shared library $output against the"
		$ECHO "*** static library $deplib is not portable!"
		deplibs="$deplib $deplibs"
	      else
		echo
		$ECHO "*** Warning: Trying to link with static lib archive $deplib."
		echo "*** I have the capability to make that library automatically link in when"
		echo "*** you link to this library.  But I can only do this if you have a"
		echo "*** shared version of the library, which you do not appear to have"
		echo "*** because the file extensions .$libext of this argument makes me believe"
		echo "*** that it is just a static archive that I should not use here."
	      fi
	      ;;
	    esac
	    continue
	    ;;
	  prog)
	    if test link != "$pass"; then
	      deplibs="$deplib $deplibs"
	    else
	      compile_deplibs="$deplib $compile_deplibs"
	      finalize_deplibs="$deplib $finalize_deplibs"
	    fi
	    continue
	    ;;
	  esac # linkmode
	  ;; # *.$libext
	*.lo | *.$objext)
	  if test conv = "$pass"; then
	    deplibs="$deplib $deplibs"
	  elif test prog = "$linkmode"; then
	    if test dlpreopen = "$pass" || test yes != "$dlopen_support" || test no = "$build_libtool_libs"; then
	      # If there is no dlopen support or we're linking statically,
	      # we need to preload.
	      func_append newdlprefiles " $deplib"
	      compile_deplibs="$deplib $compile_deplibs"
	      finalize_deplibs="$deplib $finalize_deplibs"
	    else
	      func_append newdlfiles " $deplib"
	    fi
	  fi
	  continue
	  ;;
	%DEPLIBS%)
	  alldeplibs=:
	  continue
	  ;;
	esac # case $deplib

	$found || test -f "$lib" \
	  || func_fatal_error "cannot find the library '$lib' or unhandled argument '$deplib'"

	# Check to see that this really is a libtool archive.
	func_lalib_unsafe_p "$lib" \
	  || func_fatal_error "'$lib' is not a valid libtool archive"

	func_dirname "$lib" "" "."
	ladir=$func_dirname_result

	dlname=
	dlopen=
	dlpreopen=
	libdir=
	library_names=
	old_library=
	inherited_linker_flags=
	# If the library was installed with an old release of libtool,
	# it will not redefine variables installed, or shouldnotlink
	installed=yes
	shouldnotlink=no
	avoidtemprpath=


	# Read the .la file
	func_source "$lib"

	# Convert "-framework foo" to "foo.ltframework"
	if test -n "$inherited_linker_flags"; then
	  tmp_inherited_linker_flags=`$ECHO "$inherited_linker_flags" | $SED 's/-framework \([^ $]*\)/\1.ltframework/g'`
	  for tmp_inherited_linker_flag in $tmp_inherited_linker_flags; do
	    case " $new_inherited_linker_flags " in
	      *" $tmp_inherited_linker_flag "*) ;;
	      *) func_append new_inherited_linker_flags " $tmp_inherited_linker_flag";;
	    esac
	  done
	fi
	dependency_libs=`$ECHO " $dependency_libs" | $SED 's% \([^ $]*\).ltframework% -framework \1%g'`
	if test lib,link = "$linkmode,$pass" ||
	   test prog,scan = "$linkmode,$pass" ||
	   { test prog != "$linkmode" && test lib != "$linkmode"; }; then
	  test -n "$dlopen" && func_append dlfiles " $dlopen"
	  test -n "$dlpreopen" && func_append dlprefiles " $dlpreopen"
	fi

	if test conv = "$pass"; then
	  # Only check for convenience libraries
	  deplibs="$lib $deplibs"
	  if test -z "$libdir"; then
	    if test -z "$old_library"; then
	      func_fatal_error "cannot find name of link library for '$lib'"
	    fi
	    # It is a libtool convenience library, so add in its objects.
	    func_append convenience " $ladir/$objdir/$old_library"
	    func_append old_convenience " $ladir/$objdir/$old_library"
	    tmp_libs=
	    for deplib in $dependency_libs; do
	      deplibs="$deplib $deplibs"
	      if $opt_preserve_dup_deps; then
		case "$tmp_libs " in
		*" $deplib "*) func_append specialdeplibs " $deplib" ;;
		esac
	      fi
	      func_append tmp_libs " $deplib"
	    done
	  elif test prog != "$linkmode" && test lib != "$linkmode"; then
	    func_fatal_error "'$lib' is not a convenience library"
	  fi
	  continue
	fi # $pass = conv


	# Get the name of the library we link against.
	linklib=
	if test -n "$old_library" &&
	   { test yes = "$prefer_static_libs" ||
	     test built,no = "$prefer_static_libs,$installed"; }; then
	  linklib=$old_library
	else
	  for l in $old_library $library_names; do
	    linklib=$l
	  done
	fi
	if test -z "$linklib"; then
	  func_fatal_error "cannot find name of link library for '$lib'"
	fi

	# This library was specified with -dlopen.
	if test dlopen = "$pass"; then
	  test -z "$libdir" \
	    && func_fatal_error "cannot -dlopen a convenience library: '$lib'"
	  if test -z "$dlname" ||
	     test yes != "$dlopen_support" ||
	     test no = "$build_libtool_libs"
	  then
	    # If there is no dlname, no dlopen support or we're linking
	    # statically, we need to preload.  We also need to preload any
	    # dependent libraries so libltdl's deplib preloader doesn't
	    # bomb out in the load deplibs phase.
	    func_append dlprefiles " $lib $dependency_libs"
	  else
	    func_append newdlfiles " $lib"
	  fi
	  continue
	fi # $pass = dlopen

	# We need an absolute path.
	case $ladir in
	[\\/]* | [A-Za-z]:[\\/]*) abs_ladir=$ladir ;;
	*)
	  abs_ladir=`cd "$ladir" && pwd`
	  if test -z "$abs_ladir"; then
	    func_warning "cannot determine absolute directory name of '$ladir'"
	    func_warning "passing it literally to the linker, although it might fail"
	    abs_ladir=$ladir
	  fi
	  ;;
	esac
	func_basename "$lib"
	laname=$func_basename_result

	# Find the relevant object directory and library name.
	if test yes = "$installed"; then
	  if test ! -f "$lt_sysroot$libdir/$linklib" && test -f "$abs_ladir/$linklib"; then
	    func_warning "library '$lib' was moved."
	    dir=$ladir
	    absdir=$abs_ladir
	    libdir=$abs_ladir
	  else
	    dir=$lt_sysroot$libdir
	    absdir=$lt_sysroot$libdir
	  fi
	  test yes = "$hardcode_automatic" && avoidtemprpath=yes
	else
	  if test ! -f "$ladir/$objdir/$linklib" && test -f "$abs_ladir/$linklib"; then
	    dir=$ladir
	    absdir=$abs_ladir
	    # Remove this search path later
	    func_append notinst_path " $abs_ladir"
	  else
	    dir=$ladir/$objdir
	    absdir=$abs_ladir/$objdir
	    # Remove this search path later
	    func_append notinst_path " $abs_ladir"
	  fi
	fi # $installed = yes
	func_stripname 'lib' '.la' "$laname"
	name=$func_stripname_result

	# This library was specified with -dlpreopen.
	if test dlpreopen = "$pass"; then
	  if test -z "$libdir" && test prog = "$linkmode"; then
	    func_fatal_error "only libraries may -dlpreopen a convenience library: '$lib'"
	  fi
	  case $host in
	    # special handling for platforms with PE-DLLs.
	    *cygwin* | *mingw* | *cegcc* )
	      # Linker will automatically link against shared library if both
	      # static and shared are present.  Therefore, ensure we extract
	      # symbols from the import library if a shared library is present
	      # (otherwise, the dlopen module name will be incorrect).  We do
	      # this by putting the import library name into $newdlprefiles.
	      # We recover the dlopen module name by 'saving' the la file
	      # name in a special purpose variable, and (later) extracting the
	      # dlname from the la file.
	      if test -n "$dlname"; then
	        func_tr_sh "$dir/$linklib"
	        eval "libfile_$func_tr_sh_result=\$abs_ladir/\$laname"
	        func_append newdlprefiles " $dir/$linklib"
	      else
	        func_append newdlprefiles " $dir/$old_library"
	        # Keep a list of preopened convenience libraries to check
	        # that they are being used correctly in the link pass.
	        test -z "$libdir" && \
	          func_append dlpreconveniencelibs " $dir/$old_library"
	      fi
	    ;;
	    * )
	      # Prefer using a static library (so that no silly _DYNAMIC symbols
	      # are required to link).
	      if test -n "$old_library"; then
	        func_append newdlprefiles " $dir/$old_library"
	        # Keep a list of preopened convenience libraries to check
	        # that they are being used correctly in the link pass.
	        test -z "$libdir" && \
	          func_append dlpreconveniencelibs " $dir/$old_library"
	      # Otherwise, use the dlname, so that lt_dlopen finds it.
	      elif test -n "$dlname"; then
	        func_append newdlprefiles " $dir/$dlname"
	      else
	        func_append newdlprefiles " $dir/$linklib"
	      fi
	    ;;
	  esac
	fi # $pass = dlpreopen

	if test -z "$libdir"; then
	  # Link the convenience library
	  if test lib = "$linkmode"; then
	    deplibs="$dir/$old_library $deplibs"
	  elif test prog,link = "$linkmode,$pass"; then
	    compile_deplibs="$dir/$old_library $compile_deplibs"
	    finalize_deplibs="$dir/$old_library $finalize_deplibs"
	  else
	    deplibs="$lib $deplibs" # used for prog,scan pass
	  fi
	  continue
	fi


	if test prog = "$linkmode" && test link != "$pass"; then
	  func_append newlib_search_path " $ladir"
	  deplibs="$lib $deplibs"

	  linkalldeplibs=false
	  if test no != "$link_all_deplibs" || test -z "$library_names" ||
	     test no = "$build_libtool_libs"; then
	    linkalldeplibs=:
	  fi

	  tmp_libs=
	  for deplib in $dependency_libs; do
	    case $deplib in
	    -L*) func_stripname '-L' '' "$deplib"
	         func_resolve_sysroot "$func_stripname_result"
	         func_append newlib_search_path " $func_resolve_sysroot_result"
		 ;;
	    esac
	    # Need to link against all dependency_libs?
	    if $linkalldeplibs; then
	      deplibs="$deplib $deplibs"
	    else
	      # Need to hardcode shared library paths
	      # or/and link against static libraries
	      newdependency_libs="$deplib $newdependency_libs"
	    fi
	    if $opt_preserve_dup_deps; then
	      case "$tmp_libs " in
	      *" $deplib "*) func_append specialdeplibs " $deplib" ;;
	      esac
	    fi
	    func_append tmp_libs " $deplib"
	  done # for deplib
	  continue
	fi # $linkmode = prog...

	if test prog,link = "$linkmode,$pass"; then
	  if test -n "$library_names" &&
	     { { test no = "$prefer_static_libs" ||
	         test built,yes = "$prefer_static_libs,$installed"; } ||
	       test -z "$old_library"; }; then
	    # We need to hardcode the library path
	    if test -n "$shlibpath_var" && test -z "$avoidtemprpath"; then
	      # Make sure the rpath contains only unique directories.
	      case $temp_rpath: in
	      *"$absdir:"*) ;;
	      *) func_append temp_rpath "$absdir:" ;;
	      esac
	    fi

	    # Hardcode the library path.
	    # Skip directories that are in the system default run-time
	    # search path.
	    case " $sys_lib_dlsearch_path " in
	    *" $absdir "*) ;;
	    *)
	      case "$compile_rpath " in
	      *" $absdir "*) ;;
	      *) func_append compile_rpath " $absdir" ;;
	      esac
	      ;;
	    esac
	    case " $sys_lib_dlsearch_path " in
	    *" $libdir "*) ;;
	    *)
	      case "$finalize_rpath " in
	      *" $libdir "*) ;;
	      *) func_append finalize_rpath " $libdir" ;;
	      esac
	      ;;
	    esac
	  fi # $linkmode,$pass = prog,link...

	  if $alldeplibs &&
	     { test pass_all = "$deplibs_check_method" ||
	       { test yes = "$build_libtool_libs" &&
		 test -n "$library_names"; }; }; then
	    # We only need to search for static libraries
	    continue
	  fi
	fi

	link_static=no # Whether the deplib will be linked statically
	use_static_libs=$prefer_static_libs
	if test built = "$use_static_libs" && test yes = "$installed"; then
	  use_static_libs=no
	fi
	if test -n "$library_names" &&
	   { test no = "$use_static_libs" || test -z "$old_library"; }; then
	  case $host in
	  *cygwin* | *mingw* | *cegcc* | *os2*)
	      # No point in relinking DLLs because paths are not encoded
	      func_append notinst_deplibs " $lib"
	      need_relink=no
	    ;;
	  *)
	    if test no = "$installed"; then
	      func_append notinst_deplibs " $lib"
	      need_relink=yes
	    fi
	    ;;
	  esac
	  # This is a shared library

	  # Warn about portability, can't link against -module's on some
	  # systems (darwin).  Don't bleat about dlopened modules though!
	  dlopenmodule=
	  for dlpremoduletest in $dlprefiles; do
	    if test "X$dlpremoduletest" = "X$lib"; then
	      dlopenmodule=$dlpremoduletest
	      break
	    fi
	  done
	  if test -z "$dlopenmodule" && test yes = "$shouldnotlink" && test link = "$pass"; then
	    echo
	    if test prog = "$linkmode"; then
	      $ECHO "*** Warning: Linking the executable $output against the loadable module"
	    else
	      $ECHO "*** Warning: Linking the shared library $output against the loadable module"
	    fi
	    $ECHO "*** $linklib is not portable!"
	  fi
	  if test lib = "$linkmode" &&
	     test yes = "$hardcode_into_libs"; then
	    # Hardcode the library path.
	    # Skip directories that are in the system default run-time
	    # search path.
	    case " $sys_lib_dlsearch_path " in
	    *" $absdir "*) ;;
	    *)
	      case "$compile_rpath " in
	      *" $absdir "*) ;;
	      *) func_append compile_rpath " $absdir" ;;
	      esac
	      ;;
	    esac
	    case " $sys_lib_dlsearch_path " in
	    *" $libdir "*) ;;
	    *)
	      case "$finalize_rpath " in
	      *" $libdir "*) ;;
	      *) func_append finalize_rpath " $libdir" ;;
	      esac
	      ;;
	    esac
	  fi

	  if test -n "$old_archive_from_expsyms_cmds"; then
	    # figure out the soname
	    set dummy $library_names
	    shift
	    realname=$1
	    shift
	    libname=`eval "\\$ECHO \"$libname_spec\""`
	    # use dlname if we got it. it's perfectly good, no?
	    if test -n "$dlname"; then
	      soname=$dlname
	    elif test -n "$soname_spec"; then
	      # bleh windows
	      case $host in
	      *cygwin* | mingw* | *cegcc* | *os2*)
	        func_arith $current - $age
		major=$func_arith_result
		versuffix=-$major
		;;
	      esac
	      eval soname=\"$soname_spec\"
	    else
	      soname=$realname
	    fi

	    # Make a new name for the extract_expsyms_cmds to use
	    soroot=$soname
	    func_basename "$soroot"
	    soname=$func_basename_result
	    func_stripname 'lib' '.dll' "$soname"
	    newlib=libimp-$func_stripname_result.a

	    # If the library has no export list, then create one now
	    if test -f "$output_objdir/$soname-def"; then :
	    else
	      func_verbose "extracting exported symbol list from '$soname'"
	      func_execute_cmds "$extract_expsyms_cmds" 'exit $?'
	    fi

	    # Create $newlib
	    if test -f "$output_objdir/$newlib"; then :; else
	      func_verbose "generating import library for '$soname'"
	      func_execute_cmds "$old_archive_from_expsyms_cmds" 'exit $?'
	    fi
	    # make sure the library variables are pointing to the new library
	    dir=$output_objdir
	    linklib=$newlib
	  fi # test -n "$old_archive_from_expsyms_cmds"

	  if test prog = "$linkmode" || test relink != "$opt_mode"; then
	    add_shlibpath=
	    add_dir=
	    add=
	    lib_linked=yes
	    case $hardcode_action in
	    immediate | unsupported)
	      if test no = "$hardcode_direct"; then
		add=$dir/$linklib
		case $host in
		  *-*-sco3.2v5.0.[024]*) add_dir=-L$dir ;;
		  *-*-sysv4*uw2*) add_dir=-L$dir ;;
		  *-*-sysv5OpenUNIX* | *-*-sysv5UnixWare7.[01].[10]* | \
		    *-*-unixware7*) add_dir=-L$dir ;;
		  *-*-darwin* )
		    # if the lib is a (non-dlopened) module then we cannot
		    # link against it, someone is ignoring the earlier warnings
		    if /usr/bin/file -L $add 2> /dev/null |
			 $GREP ": [^:]* bundle" >/dev/null; then
		      if test "X$dlopenmodule" != "X$lib"; then
			$ECHO "*** Warning: lib $linklib is a module, not a shared library"
			if test -z "$old_library"; then
			  echo
			  echo "*** And there doesn't seem to be a static archive available"
			  echo "*** The link will probably fail, sorry"
			else
			  add=$dir/$old_library
			fi
		      elif test -n "$old_library"; then
			add=$dir/$old_library
		      fi
		    fi
		esac
	      elif test no = "$hardcode_minus_L"; then
		case $host in
		*-*-sunos*) add_shlibpath=$dir ;;
		esac
		add_dir=-L$dir
		add=-l$name
	      elif test no = "$hardcode_shlibpath_var"; then
		add_shlibpath=$dir
		add=-l$name
	      else
		lib_linked=no
	      fi
	      ;;
	    relink)
	      if test yes = "$hardcode_direct" &&
	         test no = "$hardcode_direct_absolute"; then
		add=$dir/$linklib
	      elif test yes = "$hardcode_minus_L"; then
		add_dir=-L$absdir
		# Try looking first in the location we're being installed to.
		if test -n "$inst_prefix_dir"; then
		  case $libdir in
		    [\\/]*)
		      func_append add_dir " -L$inst_prefix_dir$libdir"
		      ;;
		  esac
		fi
		add=-l$name
	      elif test yes = "$hardcode_shlibpath_var"; then
		add_shlibpath=$dir
		add=-l$name
	      else
		lib_linked=no
	      fi
	      ;;
	    *) lib_linked=no ;;
	    esac

	    if test yes != "$lib_linked"; then
	      func_fatal_configuration "unsupported hardcode properties"
	    fi

	    if test -n "$add_shlibpath"; then
	      case :$compile_shlibpath: in
	      *":$add_shlibpath:"*) ;;
	      *) func_append compile_shlibpath "$add_shlibpath:" ;;
	      esac
	    fi
	    if test prog = "$linkmode"; then
	      test -n "$add_dir" && compile_deplibs="$add_dir $compile_deplibs"
	      test -n "$add" && compile_deplibs="$add $compile_deplibs"
	    else
	      test -n "$add_dir" && deplibs="$add_dir $deplibs"
	      test -n "$add" && deplibs="$add $deplibs"
	      if test yes != "$hardcode_direct" &&
		 test yes != "$hardcode_minus_L" &&
		 test yes = "$hardcode_shlibpath_var"; then
		case :$finalize_shlibpath: in
		*":$libdir:"*) ;;
		*) func_append finalize_shlibpath "$libdir:" ;;
		esac
	      fi
	    fi
	  fi

	  if test prog = "$linkmode" || test relink = "$opt_mode"; then
	    add_shlibpath=
	    add_dir=
	    add=
	    # Finalize command for both is simple: just hardcode it.
	    if test yes = "$hardcode_direct" &&
	       test no = "$hardcode_direct_absolute"; then
	      add=$libdir/$linklib
	    elif test yes = "$hardcode_minus_L"; then
	      add_dir=-L$libdir
	      add=-l$name
	    elif test yes = "$hardcode_shlibpath_var"; then
	      case :$finalize_shlibpath: in
	      *":$libdir:"*) ;;
	      *) func_append finalize_shlibpath "$libdir:" ;;
	      esac
	      add=-l$name
	    elif test yes = "$hardcode_automatic"; then
	      if test -n "$inst_prefix_dir" &&
		 test -f "$inst_prefix_dir$libdir/$linklib"; then
		add=$inst_prefix_dir$libdir/$linklib
	      else
		add=$libdir/$linklib
	      fi
	    else
	      # We cannot seem to hardcode it, guess we'll fake it.
	      add_dir=-L$libdir
	      # Try looking first in the location we're being installed to.
	      if test -n "$inst_prefix_dir"; then
		case $libdir in
		  [\\/]*)
		    func_append add_dir " -L$inst_prefix_dir$libdir"
		    ;;
		esac
	      fi
	      add=-l$name
	    fi

	    if test prog = "$linkmode"; then
	      test -n "$add_dir" && finalize_deplibs="$add_dir $finalize_deplibs"
	      test -n "$add" && finalize_deplibs="$add $finalize_deplibs"
	    else
	      test -n "$add_dir" && deplibs="$add_dir $deplibs"
	      test -n "$add" && deplibs="$add $deplibs"
	    fi
	  fi
	elif test prog = "$linkmode"; then
	  # Here we assume that one of hardcode_direct or hardcode_minus_L
	  # is not unsupported.  This is valid on all known static and
	  # shared platforms.
	  if test unsupported != "$hardcode_direct"; then
	    test -n "$old_library" && linklib=$old_library
	    compile_deplibs="$dir/$linklib $compile_deplibs"
	    finalize_deplibs="$dir/$linklib $finalize_deplibs"
	  else
	    compile_deplibs="-l$name -L$dir $compile_deplibs"
	    finalize_deplibs="-l$name -L$dir $finalize_deplibs"
	  fi
	elif test yes = "$build_libtool_libs"; then
	  # Not a shared library
	  if test pass_all != "$deplibs_check_method"; then
	    # We're trying link a shared library against a static one
	    # but the system doesn't support it.

	    # Just print a warning and add the library to dependency_libs so
	    # that the program can be linked against the static library.
	    echo
	    $ECHO "*** Warning: This system cannot link to static lib archive $lib."
	    echo "*** I have the capability to make that library automatically link in when"
	    echo "*** you link to this library.  But I can only do this if you have a"
	    echo "*** shared version of the library, which you do not appear to have."
	    if test yes = "$module"; then
	      echo "*** But as you try to build a module library, libtool will still create "
	      echo "*** a static module, that should work as long as the dlopening application"
	      echo "*** is linked with the -dlopen flag to resolve symbols at runtime."
	      if test -z "$global_symbol_pipe"; then
		echo
		echo "*** However, this would only work if libtool was able to extract symbol"
		echo "*** lists from a program, using 'nm' or equivalent, but libtool could"
		echo "*** not find such a program.  So, this module is probably useless."
		echo "*** 'nm' from GNU binutils and a full rebuild may help."
	      fi
	      if test no = "$build_old_libs"; then
		build_libtool_libs=module
		build_old_libs=yes
	      else
		build_libtool_libs=no
	      fi
	    fi
	  else
	    deplibs="$dir/$old_library $deplibs"
	    link_static=yes
	  fi
	fi # link shared/static library?

	if test lib = "$linkmode"; then
	  if test -n "$dependency_libs" &&
	     { test yes != "$hardcode_into_libs" ||
	       test yes = "$build_old_libs" ||
	       test yes = "$link_static"; }; then
	    # Extract -R from dependency_libs
	    temp_deplibs=
	    for libdir in $dependency_libs; do
	      case $libdir in
	      -R*) func_stripname '-R' '' "$libdir"
	           temp_xrpath=$func_stripname_result
		   case " $xrpath " in
		   *" $temp_xrpath "*) ;;
		   *) func_append xrpath " $temp_xrpath";;
		   esac;;
	      *) func_append temp_deplibs " $libdir";;
	      esac
	    done
	    dependency_libs=$temp_deplibs
	  fi

	  func_append newlib_search_path " $absdir"
	  # Link against this library
	  test no = "$link_static" && newdependency_libs="$abs_ladir/$laname $newdependency_libs"
	  # ... and its dependency_libs
	  tmp_libs=
	  for deplib in $dependency_libs; do
	    newdependency_libs="$deplib $newdependency_libs"
	    case $deplib in
              -L*) func_stripname '-L' '' "$deplib"
                   func_resolve_sysroot "$func_stripname_result";;
              *) func_resolve_sysroot "$deplib" ;;
            esac
	    if $opt_preserve_dup_deps; then
	      case "$tmp_libs " in
	      *" $func_resolve_sysroot_result "*)
                func_append specialdeplibs " $func_resolve_sysroot_result" ;;
	      esac
	    fi
	    func_append tmp_libs " $func_resolve_sysroot_result"
	  done

	  if test no != "$link_all_deplibs"; then
	    # Add the search paths of all dependency libraries
	    for deplib in $dependency_libs; do
	      path=
	      case $deplib in
	      -L*) path=$deplib ;;
	      *.la)
	        func_resolve_sysroot "$deplib"
	        deplib=$func_resolve_sysroot_result
	        func_dirname "$deplib" "" "."
		dir=$func_dirname_result
		# We need an absolute path.
		case $dir in
		[\\/]* | [A-Za-z]:[\\/]*) absdir=$dir ;;
		*)
		  absdir=`cd "$dir" && pwd`
		  if test -z "$absdir"; then
		    func_warning "cannot determine absolute directory name of '$dir'"
		    absdir=$dir
		  fi
		  ;;
		esac
		if $GREP "^installed=no" $deplib > /dev/null; then
		case $host in
		*-*-darwin*)
		  depdepl=
		  eval deplibrary_names=`$SED -n -e 's/^library_names=\(.*\)$/\1/p' $deplib`
		  if test -n "$deplibrary_names"; then
		    for tmp in $deplibrary_names; do
		      depdepl=$tmp
		    done
		    if test -f "$absdir/$objdir/$depdepl"; then
		      depdepl=$absdir/$objdir/$depdepl
		      darwin_install_name=`$OTOOL -L $depdepl | awk '{if (NR == 2) {print $1;exit}}'`
                      if test -z "$darwin_install_name"; then
                          darwin_install_name=`$OTOOL64 -L $depdepl  | awk '{if (NR == 2) {print $1;exit}}'`
                      fi
		      func_append compiler_flags " $wl-dylib_file $wl$darwin_install_name:$depdepl"
		      func_append linker_flags " -dylib_file $darwin_install_name:$depdepl"
		      path=
		    fi
		  fi
		  ;;
		*)
		  path=-L$absdir/$objdir
		  ;;
		esac
		else
		  eval libdir=`$SED -n -e 's/^libdir=\(.*\)$/\1/p' $deplib`
		  test -z "$libdir" && \
		    func_fatal_error "'$deplib' is not a valid libtool archive"
		  test "$absdir" != "$libdir" && \
		    func_warning "'$deplib' seems to be moved"

		  path=-L$absdir
		fi
		;;
	      esac
	      case " $deplibs " in
	      *" $path "*) ;;
	      *) deplibs="$path $deplibs" ;;
	      esac
	    done
	  fi # link_all_deplibs != no
	fi # linkmode = lib
      done # for deplib in $libs
      if test link = "$pass"; then
	if test prog = "$linkmode"; then
	  compile_deplibs="$new_inherited_linker_flags $compile_deplibs"
	  finalize_deplibs="$new_inherited_linker_flags $finalize_deplibs"
	else
	  compiler_flags="$compiler_flags "`$ECHO " $new_inherited_linker_flags" | $SED 's% \([^ $]*\).ltframework% -framework \1%g'`
	fi
      fi
      dependency_libs=$newdependency_libs
      if test dlpreopen = "$pass"; then
	# Link the dlpreopened libraries before other libraries
	for deplib in $save_deplibs; do
	  deplibs="$deplib $deplibs"
	done
      fi
      if test dlopen != "$pass"; then
	test conv = "$pass" || {
	  # Make sure lib_search_path contains only unique directories.
	  lib_search_path=
	  for dir in $newlib_search_path; do
	    case "$lib_search_path " in
	    *" $dir "*) ;;
	    *) func_append lib_search_path " $dir" ;;
	    esac
	  done
	  newlib_search_path=
	}

	if test prog,link = "$linkmode,$pass"; then
	  vars="compile_deplibs finalize_deplibs"
	else
	  vars=deplibs
	fi
	for var in $vars dependency_libs; do
	  # Add libraries to $var in reverse order
	  eval tmp_libs=\"\$$var\"
	  new_libs=
	  for deplib in $tmp_libs; do
	    # FIXME: Pedantically, this is the right thing to do, so
	    #        that some nasty dependency loop isn't accidentally
	    #        broken:
	    #new_libs="$deplib $new_libs"
	    # Pragmatically, this seems to cause very few problems in
	    # practice:
	    case $deplib in
	    -L*) new_libs="$deplib $new_libs" ;;
	    -R*) ;;
	    *)
	      # And here is the reason: when a library appears more
	      # than once as an explicit dependence of a library, or
	      # is implicitly linked in more than once by the
	      # compiler, it is considered special, and multiple
	      # occurrences thereof are not removed.  Compare this
	      # with having the same library being listed as a
	      # dependency of multiple other libraries: in this case,
	      # we know (pedantically, we assume) the library does not
	      # need to be listed more than once, so we keep only the
	      # last copy.  This is not always right, but it is rare
	      # enough that we require users that really mean to play
	      # such unportable linking tricks to link the library
	      # using -Wl,-lname, so that libtool does not consider it
	      # for duplicate removal.
	      case " $specialdeplibs " in
	      *" $deplib "*) new_libs="$deplib $new_libs" ;;
	      *)
		case " $new_libs " in
		*" $deplib "*) ;;
		*) new_libs="$deplib $new_libs" ;;
		esac
		;;
	      esac
	      ;;
	    esac
	  done
	  tmp_libs=
	  for deplib in $new_libs; do
	    case $deplib in
	    -L*)
	      case " $tmp_libs " in
	      *" $deplib "*) ;;
	      *) func_append tmp_libs " $deplib" ;;
	      esac
	      ;;
	    *) func_append tmp_libs " $deplib" ;;
	    esac
	  done
	  eval $var=\"$tmp_libs\"
	done # for var
      fi

      # Add Sun CC postdeps if required:
      test CXX = "$tagname" && {
        case $host_os in
        linux*)
          case `$CC -V 2>&1 | sed 5q` in
          *Sun\ C*) # Sun C++ 5.9
            func_suncc_cstd_abi

            if test no != "$suncc_use_cstd_abi"; then
              func_append postdeps ' -library=Cstd -library=Crun'
            fi
            ;;
          esac
          ;;

        solaris*)
          func_cc_basename "$CC"
          case $func_cc_basename_result in
          CC* | sunCC*)
            func_suncc_cstd_abi

            if test no != "$suncc_use_cstd_abi"; then
              func_append postdeps ' -library=Cstd -library=Crun'
            fi
            ;;
          esac
          ;;
        esac
      }

      # Last step: remove runtime libs from dependency_libs
      # (they stay in deplibs)
      tmp_libs=
      for i in $dependency_libs; do
	case " $predeps $postdeps $compiler_lib_search_path " in
	*" $i "*)
	  i=
	  ;;
	esac
	if test -n "$i"; then
	  func_append tmp_libs " $i"
	fi
      done
      dependency_libs=$tmp_libs
    done # for pass
    if test prog = "$linkmode"; then
      dlfiles=$newdlfiles
    fi
    if test prog = "$linkmode" || test lib = "$linkmode"; then
      dlprefiles=$newdlprefiles
    fi

    case $linkmode in
    oldlib)
      if test -n "$dlfiles$dlprefiles" || test no != "$dlself"; then
	func_warning "'-dlopen' is ignored for archives"
      fi

      case " $deplibs" in
      *\ -l* | *\ -L*)
	func_warning "'-l' and '-L' are ignored for archives" ;;
      esac

      test -n "$rpath" && \
	func_warning "'-rpath' is ignored for archives"

      test -n "$xrpath" && \
	func_warning "'-R' is ignored for archives"

      test -n "$vinfo" && \
	func_warning "'-version-info/-version-number' is ignored for archives"

      test -n "$release" && \
	func_warning "'-release' is ignored for archives"

      test -n "$export_symbols$export_symbols_regex" && \
	func_warning "'-export-symbols' is ignored for archives"

      # Now set the variables for building old libraries.
      build_libtool_libs=no
      oldlibs=$output
      func_append objs "$old_deplibs"
      ;;

    lib)
      # Make sure we only generate libraries of the form 'libNAME.la'.
      case $outputname in
      lib*)
	func_stripname 'lib' '.la' "$outputname"
	name=$func_stripname_result
	eval shared_ext=\"$shrext_cmds\"
	eval libname=\"$libname_spec\"
	;;
      *)
	test no = "$module" \
	  && func_fatal_help "libtool library '$output' must begin with 'lib'"

	if test no != "$need_lib_prefix"; then
	  # Add the "lib" prefix for modules if required
	  func_stripname '' '.la' "$outputname"
	  name=$func_stripname_result
	  eval shared_ext=\"$shrext_cmds\"
	  eval libname=\"$libname_spec\"
	else
	  func_stripname '' '.la' "$outputname"
	  libname=$func_stripname_result
	fi
	;;
      esac

      if test -n "$objs"; then
	if test pass_all != "$deplibs_check_method"; then
	  func_fatal_error "cannot build libtool library '$output' from non-libtool objects on this host:$objs"
	else
	  echo
	  $ECHO "*** Warning: Linking the shared library $output against the non-libtool"
	  $ECHO "*** objects $objs is not portable!"
	  func_append libobjs " $objs"
	fi
      fi

      test no = "$dlself" \
	|| func_warning "'-dlopen self' is ignored for libtool libraries"

      set dummy $rpath
      shift
      test 1 -lt "$#" \
	&& func_warning "ignoring multiple '-rpath's for a libtool library"

      install_libdir=$1

      oldlibs=
      if test -z "$rpath"; then
	if test yes = "$build_libtool_libs"; then
	  # Building a libtool convenience library.
	  # Some compilers have problems with a '.al' extension so
	  # convenience libraries should have the same extension an
	  # archive normally would.
	  oldlibs="$output_objdir/$libname.$libext $oldlibs"
	  build_libtool_libs=convenience
	  build_old_libs=yes
	fi

	test -n "$vinfo" && \
	  func_warning "'-version-info/-version-number' is ignored for convenience libraries"

	test -n "$release" && \
	  func_warning "'-release' is ignored for convenience libraries"
      else

	# Parse the version information argument.
	save_ifs=$IFS; IFS=:
	set dummy $vinfo 0 0 0
	shift
	IFS=$save_ifs

	test -n "$7" && \
	  func_fatal_help "too many parameters to '-version-info'"

	# convert absolute version numbers to libtool ages
	# this retains compatibility with .la files and attempts
	# to make the code below a bit more comprehensible

	case $vinfo_number in
	yes)
	  number_major=$1
	  number_minor=$2
	  number_revision=$3
	  #
	  # There are really only two kinds -- those that
	  # use the current revision as the major version
	  # and those that subtract age and use age as
	  # a minor version.  But, then there is irix
	  # that has an extra 1 added just for fun
	  #
	  case $version_type in
	  # correct linux to gnu/linux during the next big refactor
	  darwin|freebsd-elf|linux|osf|windows|none)
	    func_arith $number_major + $number_minor
	    current=$func_arith_result
	    age=$number_minor
	    revision=$number_revision
	    ;;
	  freebsd-aout|qnx|sunos)
	    current=$number_major
	    revision=$number_minor
	    age=0
	    ;;
	  irix|nonstopux)
	    func_arith $number_major + $number_minor
	    current=$func_arith_result
	    age=$number_minor
	    revision=$number_minor
	    lt_irix_increment=no
	    ;;
	  *)
	    func_fatal_configuration "$modename: unknown library version type '$version_type'"
	    ;;
	  esac
	  ;;
	no)
	  current=$1
	  revision=$2
	  age=$3
	  ;;
	esac

	# Check that each of the things are valid numbers.
	case $current in
	0|[1-9]|[1-9][0-9]|[1-9][0-9][0-9]|[1-9][0-9][0-9][0-9]|[1-9][0-9][0-9][0-9][0-9]) ;;
	*)
	  func_error "CURRENT '$current' must be a nonnegative integer"
	  func_fatal_error "'$vinfo' is not valid version information"
	  ;;
	esac

	case $revision in
	0|[1-9]|[1-9][0-9]|[1-9][0-9][0-9]|[1-9][0-9][0-9][0-9]|[1-9][0-9][0-9][0-9][0-9]) ;;
	*)
	  func_error "REVISION '$revision' must be a nonnegative integer"
	  func_fatal_error "'$vinfo' is not valid version information"
	  ;;
	esac

	case $age in
	0|[1-9]|[1-9][0-9]|[1-9][0-9][0-9]|[1-9][0-9][0-9][0-9]|[1-9][0-9][0-9][0-9][0-9]) ;;
	*)
	  func_error "AGE '$age' must be a nonnegative integer"
	  func_fatal_error "'$vinfo' is not valid version information"
	  ;;
	esac

	if test "$age" -gt "$current"; then
	  func_error "AGE '$age' is greater than the current interface number '$current'"
	  func_fatal_error "'$vinfo' is not valid version information"
	fi

	# Calculate the version variables.
	major=
	versuffix=
	verstring=
	case $version_type in
	none) ;;

	darwin)
	  # Like Linux, but with the current version available in
	  # verstring for coding it into the library header
	  func_arith $current - $age
	  major=.$func_arith_result
	  versuffix=$major.$age.$revision
	  # Darwin ld doesn't like 0 for these options...
	  func_arith $current + 1
	  minor_current=$func_arith_result
	  xlcverstring="$wl-compatibility_version $wl$minor_current $wl-current_version $wl$minor_current.$revision"
	  verstring="-compatibility_version $minor_current -current_version $minor_current.$revision"
          # On Darwin other compilers
          case $CC in
              nagfor*)
                  verstring="$wl-compatibility_version $wl$minor_current $wl-current_version $wl$minor_current.$revision"
                  ;;
              *)
                  verstring="-compatibility_version $minor_current -current_version $minor_current.$revision"
                  ;;
          esac
	  ;;

	freebsd-aout)
	  major=.$current
	  versuffix=.$current.$revision
	  ;;

	freebsd-elf)
	  func_arith $current - $age
	  major=.$func_arith_result
	  versuffix=$major.$age.$revision
	  ;;

	irix | nonstopux)
	  if test no = "$lt_irix_increment"; then
	    func_arith $current - $age
	  else
	    func_arith $current - $age + 1
	  fi
	  major=$func_arith_result

	  case $version_type in
	    nonstopux) verstring_prefix=nonstopux ;;
	    *)         verstring_prefix=sgi ;;
	  esac
	  verstring=$verstring_prefix$major.$revision

	  # Add in all the interfaces that we are compatible with.
	  loop=$revision
	  while test 0 -ne "$loop"; do
	    func_arith $revision - $loop
	    iface=$func_arith_result
	    func_arith $loop - 1
	    loop=$func_arith_result
	    verstring=$verstring_prefix$major.$iface:$verstring
	  done

	  # Before this point, $major must not contain '.'.
	  major=.$major
	  versuffix=$major.$revision
	  ;;

	linux) # correct to gnu/linux during the next big refactor
	  func_arith $current - $age
	  major=.$func_arith_result
	  versuffix=$major.$age.$revision
	  ;;

	osf)
	  func_arith $current - $age
	  major=.$func_arith_result
	  versuffix=.$current.$age.$revision
	  verstring=$current.$age.$revision

	  # Add in all the interfaces that we are compatible with.
	  loop=$age
	  while test 0 -ne "$loop"; do
	    func_arith $current - $loop
	    iface=$func_arith_result
	    func_arith $loop - 1
	    loop=$func_arith_result
	    verstring=$verstring:$iface.0
	  done

	  # Make executables depend on our current version.
	  func_append verstring ":$current.0"
	  ;;

	qnx)
	  major=.$current
	  versuffix=.$current
	  ;;

	sco)
	  major=.$current
	  versuffix=.$current
	  ;;

	sunos)
	  major=.$current
	  versuffix=.$current.$revision
	  ;;

	windows)
	  # Use '-' rather than '.', since we only want one
	  # extension on DOS 8.3 file systems.
	  func_arith $current - $age
	  major=$func_arith_result
	  versuffix=-$major
	  ;;

	*)
	  func_fatal_configuration "unknown library version type '$version_type'"
	  ;;
	esac

	# Clear the version info if we defaulted, and they specified a release.
	if test -z "$vinfo" && test -n "$release"; then
	  major=
	  case $version_type in
	  darwin)
	    # we can't check for "0.0" in archive_cmds due to quoting
	    # problems, so we reset it completely
	    verstring=
	    ;;
	  *)
	    verstring=0.0
	    ;;
	  esac
	  if test no = "$need_version"; then
	    versuffix=
	  else
	    versuffix=.0.0
	  fi
	fi

	# Remove version info from name if versioning should be avoided
	if test yes,no = "$avoid_version,$need_version"; then
	  major=
	  versuffix=
	  verstring=
	fi

	# Check to see if the archive will have undefined symbols.
	if test yes = "$allow_undefined"; then
	  if test unsupported = "$allow_undefined_flag"; then
	    if test yes = "$build_old_libs"; then
	      func_warning "undefined symbols not allowed in $host shared libraries; building static only"
	      build_libtool_libs=no
	    else
	      func_fatal_error "can't build $host shared library unless -no-undefined is specified"
	    fi
	  fi
	else
	  # Don't allow undefined symbols.
	  allow_undefined_flag=$no_undefined_flag
	fi

      fi

      func_generate_dlsyms "$libname" "$libname" :
      func_append libobjs " $symfileobj"
      test " " = "$libobjs" && libobjs=

      if test relink != "$opt_mode"; then
	# Remove our outputs, but don't remove object files since they
	# may have been created when compiling PIC objects.
	removelist=
	tempremovelist=`$ECHO "$output_objdir/*"`
	for p in $tempremovelist; do
	  case $p in
	    *.$objext | *.gcno)
	       ;;
	    $output_objdir/$outputname | $output_objdir/$libname.* | $output_objdir/$libname$release.*)
	       if test -n "$precious_files_regex"; then
		 if $ECHO "$p" | $EGREP -e "$precious_files_regex" >/dev/null 2>&1
		 then
		   continue
		 fi
	       fi
	       func_append removelist " $p"
	       ;;
	    *) ;;
	  esac
	done
	test -n "$removelist" && \
	  func_show_eval "${RM}r \$removelist"
      fi

      # Now set the variables for building old libraries.
      if test yes = "$build_old_libs" && test convenience != "$build_libtool_libs"; then
	func_append oldlibs " $output_objdir/$libname.$libext"

	# Transform .lo files to .o files.
	oldobjs="$objs "`$ECHO "$libobjs" | $SP2NL | $SED "/\.$libext$/d; $lo2o" | $NL2SP`
      fi

      # Eliminate all temporary directories.
      #for path in $notinst_path; do
      #	lib_search_path=`$ECHO "$lib_search_path " | $SED "s% $path % %g"`
      #	deplibs=`$ECHO "$deplibs " | $SED "s% -L$path % %g"`
      #	dependency_libs=`$ECHO "$dependency_libs " | $SED "s% -L$path % %g"`
      #done

      if test -n "$xrpath"; then
	# If the user specified any rpath flags, then add them.
	temp_xrpath=
	for libdir in $xrpath; do
	  func_replace_sysroot "$libdir"
	  func_append temp_xrpath " -R$func_replace_sysroot_result"
	  case "$finalize_rpath " in
	  *" $libdir "*) ;;
	  *) func_append finalize_rpath " $libdir" ;;
	  esac
	done
	if test yes != "$hardcode_into_libs" || test yes = "$build_old_libs"; then
	  dependency_libs="$temp_xrpath $dependency_libs"
	fi
      fi

      # Make sure dlfiles contains only unique files that won't be dlpreopened
      old_dlfiles=$dlfiles
      dlfiles=
      for lib in $old_dlfiles; do
	case " $dlprefiles $dlfiles " in
	*" $lib "*) ;;
	*) func_append dlfiles " $lib" ;;
	esac
      done

      # Make sure dlprefiles contains only unique files
      old_dlprefiles=$dlprefiles
      dlprefiles=
      for lib in $old_dlprefiles; do
	case "$dlprefiles " in
	*" $lib "*) ;;
	*) func_append dlprefiles " $lib" ;;
	esac
      done

      if test yes = "$build_libtool_libs"; then
	if test -n "$rpath"; then
	  case $host in
	  *-*-cygwin* | *-*-mingw* | *-*-pw32* | *-*-os2* | *-*-beos* | *-cegcc* | *-*-haiku*)
	    # these systems don't actually have a c library (as such)!
	    ;;
	  *-*-rhapsody* | *-*-darwin1.[012])
	    # Rhapsody C library is in the System framework
	    func_append deplibs " System.ltframework"
	    ;;
	  *-*-netbsd*)
	    # Don't link with libc until the a.out ld.so is fixed.
	    ;;
	  *-*-openbsd* | *-*-freebsd* | *-*-dragonfly*)
	    # Do not include libc due to us having libc/libc_r.
	    ;;
	  *-*-sco3.2v5* | *-*-sco5v6*)
	    # Causes problems with __ctype
	    ;;
	  *-*-sysv4.2uw2* | *-*-sysv5* | *-*-unixware* | *-*-OpenUNIX*)
	    # Compiler inserts libc in the correct place for threads to work
	    ;;
	  *)
	    # Add libc to deplibs on all other systems if necessary.
	    if test yes = "$build_libtool_need_lc"; then
	      func_append deplibs " -lc"
	    fi
	    ;;
	  esac
	fi

	# Transform deplibs into only deplibs that can be linked in shared.
	name_save=$name
	libname_save=$libname
	release_save=$release
	versuffix_save=$versuffix
	major_save=$major
	# I'm not sure if I'm treating the release correctly.  I think
	# release should show up in the -l (ie -lgmp5) so we don't want to
	# add it in twice.  Is that correct?
	release=
	versuffix=
	major=
	newdeplibs=
	droppeddeps=no
	case $deplibs_check_method in
	pass_all)
	  # Don't check for shared/static.  Everything works.
	  # This might be a little naive.  We might want to check
	  # whether the library exists or not.  But this is on
	  # osf3 & osf4 and I'm not really sure... Just
	  # implementing what was already the behavior.
	  newdeplibs=$deplibs
	  ;;
	test_compile)
	  # This code stresses the "libraries are programs" paradigm to its
	  # limits. Maybe even breaks it.  We compile a program, linking it
	  # against the deplibs as a proxy for the library.  Then we can check
	  # whether they linked in statically or dynamically with ldd.
	  $opt_dry_run || $RM conftest.c
	  cat > conftest.c <<EOF
	  int main() { return 0; }
EOF
	  $opt_dry_run || $RM conftest
	  if $LTCC $LTCFLAGS -o conftest conftest.c $deplibs; then
	    ldd_output=`ldd conftest`
	    for i in $deplibs; do
	      case $i in
	      -l*)
		func_stripname -l '' "$i"
		name=$func_stripname_result
		if test yes = "$allow_libtool_libs_with_static_runtimes"; then
		  case " $predeps $postdeps " in
		  *" $i "*)
		    func_append newdeplibs " $i"
		    i=
		    ;;
		  esac
		fi
		if test -n "$i"; then
		  libname=`eval "\\$ECHO \"$libname_spec\""`
		  deplib_matches=`eval "\\$ECHO \"$library_names_spec\""`
		  set dummy $deplib_matches; shift
		  deplib_match=$1
		  if test `expr "$ldd_output" : ".*$deplib_match"` -ne 0; then
		    func_append newdeplibs " $i"
		  else
		    droppeddeps=yes
		    echo
		    $ECHO "*** Warning: dynamic linker does not accept needed library $i."
		    echo "*** I have the capability to make that library automatically link in when"
		    echo "*** you link to this library.  But I can only do this if you have a"
		    echo "*** shared version of the library, which I believe you do not have"
		    echo "*** because a test_compile did reveal that the linker did not use it for"
		    echo "*** its dynamic dependency list that programs get resolved with at runtime."
		  fi
		fi
		;;
	      *)
		func_append newdeplibs " $i"
		;;
	      esac
	    done
	  else
	    # Error occurred in the first compile.  Let's try to salvage
	    # the situation: Compile a separate program for each library.
	    for i in $deplibs; do
	      case $i in
	      -l*)
		func_stripname -l '' "$i"
		name=$func_stripname_result
		$opt_dry_run || $RM conftest
		if $LTCC $LTCFLAGS -o conftest conftest.c $i; then
		  ldd_output=`ldd conftest`
		  if test yes = "$allow_libtool_libs_with_static_runtimes"; then
		    case " $predeps $postdeps " in
		    *" $i "*)
		      func_append newdeplibs " $i"
		      i=
		      ;;
		    esac
		  fi
		  if test -n "$i"; then
		    libname=`eval "\\$ECHO \"$libname_spec\""`
		    deplib_matches=`eval "\\$ECHO \"$library_names_spec\""`
		    set dummy $deplib_matches; shift
		    deplib_match=$1
		    if test `expr "$ldd_output" : ".*$deplib_match"` -ne 0; then
		      func_append newdeplibs " $i"
		    else
		      droppeddeps=yes
		      echo
		      $ECHO "*** Warning: dynamic linker does not accept needed library $i."
		      echo "*** I have the capability to make that library automatically link in when"
		      echo "*** you link to this library.  But I can only do this if you have a"
		      echo "*** shared version of the library, which you do not appear to have"
		      echo "*** because a test_compile did reveal that the linker did not use this one"
		      echo "*** as a dynamic dependency that programs can get resolved with at runtime."
		    fi
		  fi
		else
		  droppeddeps=yes
		  echo
		  $ECHO "*** Warning!  Library $i is needed by this library but I was not able to"
		  echo "*** make it link in!  You will probably need to install it or some"
		  echo "*** library that it depends on before this library will be fully"
		  echo "*** functional.  Installing it before continuing would be even better."
		fi
		;;
	      *)
		func_append newdeplibs " $i"
		;;
	      esac
	    done
	  fi
	  ;;
	file_magic*)
	  set dummy $deplibs_check_method; shift
	  file_magic_regex=`expr "$deplibs_check_method" : "$1 \(.*\)"`
	  for a_deplib in $deplibs; do
	    case $a_deplib in
	    -l*)
	      func_stripname -l '' "$a_deplib"
	      name=$func_stripname_result
	      if test yes = "$allow_libtool_libs_with_static_runtimes"; then
		case " $predeps $postdeps " in
		*" $a_deplib "*)
		  func_append newdeplibs " $a_deplib"
		  a_deplib=
		  ;;
		esac
	      fi
	      if test -n "$a_deplib"; then
		libname=`eval "\\$ECHO \"$libname_spec\""`
		if test -n "$file_magic_glob"; then
		  libnameglob=`func_echo_all "$libname" | $SED -e $file_magic_glob`
		else
		  libnameglob=$libname
		fi
		test yes = "$want_nocaseglob" && nocaseglob=`shopt -p nocaseglob`
		for i in $lib_search_path $sys_lib_search_path $shlib_search_path; do
		  if test yes = "$want_nocaseglob"; then
		    shopt -s nocaseglob
		    potential_libs=`ls $i/$libnameglob[.-]* 2>/dev/null`
		    $nocaseglob
		  else
		    potential_libs=`ls $i/$libnameglob[.-]* 2>/dev/null`
		  fi
		  for potent_lib in $potential_libs; do
		      # Follow soft links.
		      if ls -lLd "$potent_lib" 2>/dev/null |
			 $GREP " -> " >/dev/null; then
			continue
		      fi
		      # The statement above tries to avoid entering an
		      # endless loop below, in case of cyclic links.
		      # We might still enter an endless loop, since a link
		      # loop can be closed while we follow links,
		      # but so what?
		      potlib=$potent_lib
		      while test -h "$potlib" 2>/dev/null; do
			potliblink=`ls -ld $potlib | $SED 's/.* -> //'`
			case $potliblink in
			[\\/]* | [A-Za-z]:[\\/]*) potlib=$potliblink;;
			*) potlib=`$ECHO "$potlib" | $SED 's|[^/]*$||'`"$potliblink";;
			esac
		      done
		      if eval $file_magic_cmd \"\$potlib\" 2>/dev/null |
			 $SED -e 10q |
			 $EGREP "$file_magic_regex" > /dev/null; then
			func_append newdeplibs " $a_deplib"
			a_deplib=
			break 2
		      fi
		  done
		done
	      fi
	      if test -n "$a_deplib"; then
		droppeddeps=yes
		echo
		$ECHO "*** Warning: linker path does not have real file for library $a_deplib."
		echo "*** I have the capability to make that library automatically link in when"
		echo "*** you link to this library.  But I can only do this if you have a"
		echo "*** shared version of the library, which you do not appear to have"
		echo "*** because I did check the linker path looking for a file starting"
		if test -z "$potlib"; then
		  $ECHO "*** with $libname but no candidates were found. (...for file magic test)"
		else
		  $ECHO "*** with $libname and none of the candidates passed a file format test"
		  $ECHO "*** using a file magic. Last file checked: $potlib"
		fi
	      fi
	      ;;
	    *)
	      # Add a -L argument.
	      func_append newdeplibs " $a_deplib"
	      ;;
	    esac
	  done # Gone through all deplibs.
	  ;;
	match_pattern*)
	  set dummy $deplibs_check_method; shift
	  match_pattern_regex=`expr "$deplibs_check_method" : "$1 \(.*\)"`
	  for a_deplib in $deplibs; do
	    case $a_deplib in
	    -l*)
	      func_stripname -l '' "$a_deplib"
	      name=$func_stripname_result
	      if test yes = "$allow_libtool_libs_with_static_runtimes"; then
		case " $predeps $postdeps " in
		*" $a_deplib "*)
		  func_append newdeplibs " $a_deplib"
		  a_deplib=
		  ;;
		esac
	      fi
	      if test -n "$a_deplib"; then
		libname=`eval "\\$ECHO \"$libname_spec\""`
		for i in $lib_search_path $sys_lib_search_path $shlib_search_path; do
		  potential_libs=`ls $i/$libname[.-]* 2>/dev/null`
		  for potent_lib in $potential_libs; do
		    potlib=$potent_lib # see symlink-check above in file_magic test
		    if eval "\$ECHO \"$potent_lib\"" 2>/dev/null | $SED 10q | \
		       $EGREP "$match_pattern_regex" > /dev/null; then
		      func_append newdeplibs " $a_deplib"
		      a_deplib=
		      break 2
		    fi
		  done
		done
	      fi
	      if test -n "$a_deplib"; then
		droppeddeps=yes
		echo
		$ECHO "*** Warning: linker path does not have real file for library $a_deplib."
		echo "*** I have the capability to make that library automatically link in when"
		echo "*** you link to this library.  But I can only do this if you have a"
		echo "*** shared version of the library, which you do not appear to have"
		echo "*** because I did check the linker path looking for a file starting"
		if test -z "$potlib"; then
		  $ECHO "*** with $libname but no candidates were found. (...for regex pattern test)"
		else
		  $ECHO "*** with $libname and none of the candidates passed a file format test"
		  $ECHO "*** using a regex pattern. Last file checked: $potlib"
		fi
	      fi
	      ;;
	    *)
	      # Add a -L argument.
	      func_append newdeplibs " $a_deplib"
	      ;;
	    esac
	  done # Gone through all deplibs.
	  ;;
	none | unknown | *)
	  newdeplibs=
	  tmp_deplibs=`$ECHO " $deplibs" | $SED 's/ -lc$//; s/ -[LR][^ ]*//g'`
	  if test yes = "$allow_libtool_libs_with_static_runtimes"; then
	    for i in $predeps $postdeps; do
	      # can't use Xsed below, because $i might contain '/'
	      tmp_deplibs=`$ECHO " $tmp_deplibs" | $SED "s|$i||"`
	    done
	  fi
	  case $tmp_deplibs in
	  *[!\	\ ]*)
	    echo
	    if test none = "$deplibs_check_method"; then
	      echo "*** Warning: inter-library dependencies are not supported in this platform."
	    else
	      echo "*** Warning: inter-library dependencies are not known to be supported."
	    fi
	    echo "*** All declared inter-library dependencies are being dropped."
	    droppeddeps=yes
	    ;;
	  esac
	  ;;
	esac
	versuffix=$versuffix_save
	major=$major_save
	release=$release_save
	libname=$libname_save
	name=$name_save

	case $host in
	*-*-rhapsody* | *-*-darwin1.[012])
	  # On Rhapsody replace the C library with the System framework
	  newdeplibs=`$ECHO " $newdeplibs" | $SED 's/ -lc / System.ltframework /'`
	  ;;
	esac

	if test yes = "$droppeddeps"; then
	  if test yes = "$module"; then
	    echo
	    echo "*** Warning: libtool could not satisfy all declared inter-library"
	    $ECHO "*** dependencies of module $libname.  Therefore, libtool will create"
	    echo "*** a static module, that should work as long as the dlopening"
	    echo "*** application is linked with the -dlopen flag."
	    if test -z "$global_symbol_pipe"; then
	      echo
	      echo "*** However, this would only work if libtool was able to extract symbol"
	      echo "*** lists from a program, using 'nm' or equivalent, but libtool could"
	      echo "*** not find such a program.  So, this module is probably useless."
	      echo "*** 'nm' from GNU binutils and a full rebuild may help."
	    fi
	    if test no = "$build_old_libs"; then
	      oldlibs=$output_objdir/$libname.$libext
	      build_libtool_libs=module
	      build_old_libs=yes
	    else
	      build_libtool_libs=no
	    fi
	  else
	    echo "*** The inter-library dependencies that have been dropped here will be"
	    echo "*** automatically added whenever a program is linked with this library"
	    echo "*** or is declared to -dlopen it."

	    if test no = "$allow_undefined"; then
	      echo
	      echo "*** Since this library must not contain undefined symbols,"
	      echo "*** because either the platform does not support them or"
	      echo "*** it was explicitly requested with -no-undefined,"
	      echo "*** libtool will only create a static version of it."
	      if test no = "$build_old_libs"; then
		oldlibs=$output_objdir/$libname.$libext
		build_libtool_libs=module
		build_old_libs=yes
	      else
		build_libtool_libs=no
	      fi
	    fi
	  fi
	fi
	# Done checking deplibs!
	deplibs=$newdeplibs
      fi
      # Time to change all our "foo.ltframework" stuff back to "-framework foo"
      case $host in
	*-*-darwin*)
	  newdeplibs=`$ECHO " $newdeplibs" | $SED 's% \([^ $]*\).ltframework% -framework \1%g'`
	  new_inherited_linker_flags=`$ECHO " $new_inherited_linker_flags" | $SED 's% \([^ $]*\).ltframework% -framework \1%g'`
	  deplibs=`$ECHO " $deplibs" | $SED 's% \([^ $]*\).ltframework% -framework \1%g'`
	  ;;
      esac

      # move library search paths that coincide with paths to not yet
      # installed libraries to the beginning of the library search list
      new_libs=
      for path in $notinst_path; do
	case " $new_libs " in
	*" -L$path/$objdir "*) ;;
	*)
	  case " $deplibs " in
	  *" -L$path/$objdir "*)
	    func_append new_libs " -L$path/$objdir" ;;
	  esac
	  ;;
	esac
      done
      for deplib in $deplibs; do
	case $deplib in
	-L*)
	  case " $new_libs " in
	  *" $deplib "*) ;;
	  *) func_append new_libs " $deplib" ;;
	  esac
	  ;;
	*) func_append new_libs " $deplib" ;;
	esac
      done
      deplibs=$new_libs

      # All the library-specific variables (install_libdir is set above).
      library_names=
      old_library=
      dlname=

      # Test again, we may have decided not to build it any more
      if test yes = "$build_libtool_libs"; then
	# Remove $wl instances when linking with ld.
	# FIXME: should test the right _cmds variable.
	case $archive_cmds in
	  *\$LD\ *) wl= ;;
        esac
	if test yes = "$hardcode_into_libs"; then
	  # Hardcode the library paths
	  hardcode_libdirs=
	  dep_rpath=
	  rpath=$finalize_rpath
	  test relink = "$opt_mode" || rpath=$compile_rpath$rpath
	  for libdir in $rpath; do
	    if test -n "$hardcode_libdir_flag_spec"; then
	      if test -n "$hardcode_libdir_separator"; then
		func_replace_sysroot "$libdir"
		libdir=$func_replace_sysroot_result
		if test -z "$hardcode_libdirs"; then
		  hardcode_libdirs=$libdir
		else
		  # Just accumulate the unique libdirs.
		  case $hardcode_libdir_separator$hardcode_libdirs$hardcode_libdir_separator in
		  *"$hardcode_libdir_separator$libdir$hardcode_libdir_separator"*)
		    ;;
		  *)
		    func_append hardcode_libdirs "$hardcode_libdir_separator$libdir"
		    ;;
		  esac
		fi
	      else
		eval flag=\"$hardcode_libdir_flag_spec\"
		func_append dep_rpath " $flag"
	      fi
	    elif test -n "$runpath_var"; then
	      case "$perm_rpath " in
	      *" $libdir "*) ;;
	      *) func_append perm_rpath " $libdir" ;;
	      esac
	    fi
	  done
	  # Substitute the hardcoded libdirs into the rpath.
	  if test -n "$hardcode_libdir_separator" &&
	     test -n "$hardcode_libdirs"; then
	    libdir=$hardcode_libdirs
	    eval "dep_rpath=\"$hardcode_libdir_flag_spec\""
	  fi
	  if test -n "$runpath_var" && test -n "$perm_rpath"; then
	    # We should set the runpath_var.
	    rpath=
	    for dir in $perm_rpath; do
	      func_append rpath "$dir:"
	    done
	    eval "$runpath_var='$rpath\$$runpath_var'; export $runpath_var"
	  fi
	  test -n "$dep_rpath" && deplibs="$dep_rpath $deplibs"
	fi

	shlibpath=$finalize_shlibpath
	test relink = "$opt_mode" || shlibpath=$compile_shlibpath$shlibpath
	if test -n "$shlibpath"; then
	  eval "$shlibpath_var='$shlibpath\$$shlibpath_var'; export $shlibpath_var"
	fi

	# Get the real and link names of the library.
	eval shared_ext=\"$shrext_cmds\"
	eval library_names=\"$library_names_spec\"
	set dummy $library_names
	shift
	realname=$1
	shift

	if test -n "$soname_spec"; then
	  eval soname=\"$soname_spec\"
	else
	  soname=$realname
	fi
	if test -z "$dlname"; then
	  dlname=$soname
	fi

	lib=$output_objdir/$realname
	linknames=
	for link
	do
	  func_append linknames " $link"
	done

	# Use standard objects if they are pic
	test -z "$pic_flag" && libobjs=`$ECHO "$libobjs" | $SP2NL | $SED "$lo2o" | $NL2SP`
	test "X$libobjs" = "X " && libobjs=

	delfiles=
	if test -n "$export_symbols" && test -n "$include_expsyms"; then
	  $opt_dry_run || cp "$export_symbols" "$output_objdir/$libname.uexp"
	  export_symbols=$output_objdir/$libname.uexp
	  func_append delfiles " $export_symbols"
	fi

	orig_export_symbols=
	case $host_os in
	cygwin* | mingw* | cegcc*)
	  if test -n "$export_symbols" && test -z "$export_symbols_regex"; then
	    # exporting using user supplied symfile
	    func_dll_def_p "$export_symbols" || {
	      # and it's NOT already a .def file. Must figure out
	      # which of the given symbols are data symbols and tag
	      # them as such. So, trigger use of export_symbols_cmds.
	      # export_symbols gets reassigned inside the "prepare
	      # the list of exported symbols" if statement, so the
	      # include_expsyms logic still works.
	      orig_export_symbols=$export_symbols
	      export_symbols=
	      always_export_symbols=yes
	    }
	  fi
	  ;;
	esac

	# Prepare the list of exported symbols
	if test -z "$export_symbols"; then
	  if test yes = "$always_export_symbols" || test -n "$export_symbols_regex"; then
	    func_verbose "generating symbol list for '$libname.la'"
	    export_symbols=$output_objdir/$libname.exp
	    $opt_dry_run || $RM $export_symbols
	    cmds=$export_symbols_cmds
	    save_ifs=$IFS; IFS='~'
	    for cmd1 in $cmds; do
	      IFS=$save_ifs
	      # Take the normal branch if the nm_file_list_spec branch
	      # doesn't work or if tool conversion is not needed.
	      case $nm_file_list_spec~$to_tool_file_cmd in
		*~func_convert_file_noop | *~func_convert_file_msys_to_w32 | ~*)
		  try_normal_branch=yes
		  eval cmd=\"$cmd1\"
		  func_len " $cmd"
		  len=$func_len_result
		  ;;
		*)
		  try_normal_branch=no
		  ;;
	      esac
	      if test yes = "$try_normal_branch" \
		 && { test "$len" -lt "$max_cmd_len" \
		      || test "$max_cmd_len" -le -1; }
	      then
		func_show_eval "$cmd" 'exit $?'
		skipped_export=false
	      elif test -n "$nm_file_list_spec"; then
		func_basename "$output"
		output_la=$func_basename_result
		save_libobjs=$libobjs
		save_output=$output
		output=$output_objdir/$output_la.nm
		func_to_tool_file "$output"
		libobjs=$nm_file_list_spec$func_to_tool_file_result
		func_append delfiles " $output"
		func_verbose "creating $NM input file list: $output"
		for obj in $save_libobjs; do
		  func_to_tool_file "$obj"
		  $ECHO "$func_to_tool_file_result"
		done > "$output"
		eval cmd=\"$cmd1\"
		func_show_eval "$cmd" 'exit $?'
		output=$save_output
		libobjs=$save_libobjs
		skipped_export=false
	      else
		# The command line is too long to execute in one step.
		func_verbose "using reloadable object file for export list..."
		skipped_export=:
		# Break out early, otherwise skipped_export may be
		# set to false by a later but shorter cmd.
		break
	      fi
	    done
	    IFS=$save_ifs
	    if test -n "$export_symbols_regex" && test : != "$skipped_export"; then
	      func_show_eval '$EGREP -e "$export_symbols_regex" "$export_symbols" > "${export_symbols}T"'
	      func_show_eval '$MV "${export_symbols}T" "$export_symbols"'
	    fi
	  fi
	fi

	if test -n "$export_symbols" && test -n "$include_expsyms"; then
	  tmp_export_symbols=$export_symbols
	  test -n "$orig_export_symbols" && tmp_export_symbols=$orig_export_symbols
	  $opt_dry_run || eval '$ECHO "$include_expsyms" | $SP2NL >> "$tmp_export_symbols"'
	fi

	if test : != "$skipped_export" && test -n "$orig_export_symbols"; then
	  # The given exports_symbols file has to be filtered, so filter it.
	  func_verbose "filter symbol list for '$libname.la' to tag DATA exports"
	  # FIXME: $output_objdir/$libname.filter potentially contains lots of
	  # 's' commands, which not all seds can handle. GNU sed should be fine
	  # though. Also, the filter scales superlinearly with the number of
	  # global variables. join(1) would be nice here, but unfortunately
	  # isn't a blessed tool.
	  $opt_dry_run || $SED -e '/[ ,]DATA/!d;s,\(.*\)\([ \,].*\),s|^\1$|\1\2|,' < $export_symbols > $output_objdir/$libname.filter
	  func_append delfiles " $export_symbols $output_objdir/$libname.filter"
	  export_symbols=$output_objdir/$libname.def
	  $opt_dry_run || $SED -f $output_objdir/$libname.filter < $orig_export_symbols > $export_symbols
	fi

	tmp_deplibs=
	for test_deplib in $deplibs; do
	  case " $convenience " in
	  *" $test_deplib "*) ;;
	  *)
	    func_append tmp_deplibs " $test_deplib"
	    ;;
	  esac
	done
	deplibs=$tmp_deplibs

	if test -n "$convenience"; then
	  if test -n "$whole_archive_flag_spec" &&
	    test yes = "$compiler_needs_object" &&
	    test -z "$libobjs"; then
	    # extract the archives, so we have objects to list.
	    # TODO: could optimize this to just extract one archive.
	    whole_archive_flag_spec=
	  fi
	  if test -n "$whole_archive_flag_spec"; then
	    save_libobjs=$libobjs
	    eval libobjs=\"\$libobjs $whole_archive_flag_spec\"
	    test "X$libobjs" = "X " && libobjs=
	  else
	    gentop=$output_objdir/${outputname}x
	    func_append generated " $gentop"

	    func_extract_archives $gentop $convenience
	    func_append libobjs " $func_extract_archives_result"
	    test "X$libobjs" = "X " && libobjs=
	  fi
	fi

	if test yes = "$thread_safe" && test -n "$thread_safe_flag_spec"; then
	  eval flag=\"$thread_safe_flag_spec\"
	  func_append linker_flags " $flag"
	fi

	# Make a backup of the uninstalled library when relinking
	if test relink = "$opt_mode"; then
	  $opt_dry_run || eval '(cd $output_objdir && $RM ${realname}U && $MV $realname ${realname}U)' || exit $?
	fi

	# Do each of the archive commands.
	if test yes = "$module" && test -n "$module_cmds"; then
	  if test -n "$export_symbols" && test -n "$module_expsym_cmds"; then
	    eval test_cmds=\"$module_expsym_cmds\"
	    cmds=$module_expsym_cmds
	  else
	    eval test_cmds=\"$module_cmds\"
	    cmds=$module_cmds
	  fi
	else
	  if test -n "$export_symbols" && test -n "$archive_expsym_cmds"; then
	    eval test_cmds=\"$archive_expsym_cmds\"
	    cmds=$archive_expsym_cmds
	  else
	    eval test_cmds=\"$archive_cmds\"
	    cmds=$archive_cmds
	  fi
	fi

	if test : != "$skipped_export" &&
	   func_len " $test_cmds" &&
	   len=$func_len_result &&
	   test "$len" -lt "$max_cmd_len" || test "$max_cmd_len" -le -1; then
	  :
	else
	  # The command line is too long to link in one step, link piecewise
	  # or, if using GNU ld and skipped_export is not :, use a linker
	  # script.

	  # Save the value of $output and $libobjs because we want to
	  # use them later.  If we have whole_archive_flag_spec, we
	  # want to use save_libobjs as it was before
	  # whole_archive_flag_spec was expanded, because we can't
	  # assume the linker understands whole_archive_flag_spec.
	  # This may have to be revisited, in case too many
	  # convenience libraries get linked in and end up exceeding
	  # the spec.
	  if test -z "$convenience" || test -z "$whole_archive_flag_spec"; then
	    save_libobjs=$libobjs
	  fi
	  save_output=$output
	  func_basename "$output"
	  output_la=$func_basename_result

	  # Clear the reloadable object creation command queue and
	  # initialize k to one.
	  test_cmds=
	  concat_cmds=
	  objlist=
	  last_robj=
	  k=1

	  if test -n "$save_libobjs" && test : != "$skipped_export" && test yes = "$with_gnu_ld"; then
	    output=$output_objdir/$output_la.lnkscript
	    func_verbose "creating GNU ld script: $output"
	    echo 'INPUT (' > $output
	    for obj in $save_libobjs
	    do
	      func_to_tool_file "$obj"
	      $ECHO "$func_to_tool_file_result" >> $output
	    done
	    echo ')' >> $output
	    func_append delfiles " $output"
	    func_to_tool_file "$output"
	    output=$func_to_tool_file_result
	  elif test -n "$save_libobjs" && test : != "$skipped_export" && test -n "$file_list_spec"; then
	    output=$output_objdir/$output_la.lnk
	    func_verbose "creating linker input file list: $output"
	    : > $output
	    set x $save_libobjs
	    shift
	    firstobj=
	    if test yes = "$compiler_needs_object"; then
	      firstobj="$1 "
	      shift
	    fi
	    for obj
	    do
	      func_to_tool_file "$obj"
	      $ECHO "$func_to_tool_file_result" >> $output
	    done
	    func_append delfiles " $output"
	    func_to_tool_file "$output"
	    output=$firstobj\"$file_list_spec$func_to_tool_file_result\"
	  else
	    if test -n "$save_libobjs"; then
	      func_verbose "creating reloadable object files..."
	      output=$output_objdir/$output_la-$k.$objext
	      eval test_cmds=\"$reload_cmds\"
	      func_len " $test_cmds"
	      len0=$func_len_result
	      len=$len0

	      # Loop over the list of objects to be linked.
	      for obj in $save_libobjs
	      do
		func_len " $obj"
		func_arith $len + $func_len_result
		len=$func_arith_result
		if test -z "$objlist" ||
		   test "$len" -lt "$max_cmd_len"; then
		  func_append objlist " $obj"
		else
		  # The command $test_cmds is almost too long, add a
		  # command to the queue.
		  if test 1 -eq "$k"; then
		    # The first file doesn't have a previous command to add.
		    reload_objs=$objlist
		    eval concat_cmds=\"$reload_cmds\"
		  else
		    # All subsequent reloadable object files will link in
		    # the last one created.
		    reload_objs="$objlist $last_robj"
		    eval concat_cmds=\"\$concat_cmds~$reload_cmds~\$RM $last_robj\"
		  fi
		  last_robj=$output_objdir/$output_la-$k.$objext
		  func_arith $k + 1
		  k=$func_arith_result
		  output=$output_objdir/$output_la-$k.$objext
		  objlist=" $obj"
		  func_len " $last_robj"
		  func_arith $len0 + $func_len_result
		  len=$func_arith_result
		fi
	      done
	      # Handle the remaining objects by creating one last
	      # reloadable object file.  All subsequent reloadable object
	      # files will link in the last one created.
	      test -z "$concat_cmds" || concat_cmds=$concat_cmds~
	      reload_objs="$objlist $last_robj"
	      eval concat_cmds=\"\$concat_cmds$reload_cmds\"
	      if test -n "$last_robj"; then
	        eval concat_cmds=\"\$concat_cmds~\$RM $last_robj\"
	      fi
	      func_append delfiles " $output"

	    else
	      output=
	    fi

	    ${skipped_export-false} && {
	      func_verbose "generating symbol list for '$libname.la'"
	      export_symbols=$output_objdir/$libname.exp
	      $opt_dry_run || $RM $export_symbols
	      libobjs=$output
	      # Append the command to create the export file.
	      test -z "$concat_cmds" || concat_cmds=$concat_cmds~
	      eval concat_cmds=\"\$concat_cmds$export_symbols_cmds\"
	      if test -n "$last_robj"; then
		eval concat_cmds=\"\$concat_cmds~\$RM $last_robj\"
	      fi
	    }

	    test -n "$save_libobjs" &&
	      func_verbose "creating a temporary reloadable object file: $output"

	    # Loop through the commands generated above and execute them.
	    save_ifs=$IFS; IFS='~'
	    for cmd in $concat_cmds; do
	      IFS=$save_ifs
	      $opt_quiet || {
		  func_quote_for_expand "$cmd"
		  eval "func_echo $func_quote_for_expand_result"
	      }
	      $opt_dry_run || eval "$cmd" || {
		lt_exit=$?

		# Restore the uninstalled library and exit
		if test relink = "$opt_mode"; then
		  ( cd "$output_objdir" && \
		    $RM "${realname}T" && \
		    $MV "${realname}U" "$realname" )
		fi

		exit $lt_exit
	      }
	    done
	    IFS=$save_ifs

	    if test -n "$export_symbols_regex" && ${skipped_export-false}; then
	      func_show_eval '$EGREP -e "$export_symbols_regex" "$export_symbols" > "${export_symbols}T"'
	      func_show_eval '$MV "${export_symbols}T" "$export_symbols"'
	    fi
	  fi

          ${skipped_export-false} && {
	    if test -n "$export_symbols" && test -n "$include_expsyms"; then
	      tmp_export_symbols=$export_symbols
	      test -n "$orig_export_symbols" && tmp_export_symbols=$orig_export_symbols
	      $opt_dry_run || eval '$ECHO "$include_expsyms" | $SP2NL >> "$tmp_export_symbols"'
	    fi

	    if test -n "$orig_export_symbols"; then
	      # The given exports_symbols file has to be filtered, so filter it.
	      func_verbose "filter symbol list for '$libname.la' to tag DATA exports"
	      # FIXME: $output_objdir/$libname.filter potentially contains lots of
	      # 's' commands, which not all seds can handle. GNU sed should be fine
	      # though. Also, the filter scales superlinearly with the number of
	      # global variables. join(1) would be nice here, but unfortunately
	      # isn't a blessed tool.
	      $opt_dry_run || $SED -e '/[ ,]DATA/!d;s,\(.*\)\([ \,].*\),s|^\1$|\1\2|,' < $export_symbols > $output_objdir/$libname.filter
	      func_append delfiles " $export_symbols $output_objdir/$libname.filter"
	      export_symbols=$output_objdir/$libname.def
	      $opt_dry_run || $SED -f $output_objdir/$libname.filter < $orig_export_symbols > $export_symbols
	    fi
	  }

	  libobjs=$output
	  # Restore the value of output.
	  output=$save_output

	  if test -n "$convenience" && test -n "$whole_archive_flag_spec"; then
	    eval libobjs=\"\$libobjs $whole_archive_flag_spec\"
	    test "X$libobjs" = "X " && libobjs=
	  fi
	  # Expand the library linking commands again to reset the
	  # value of $libobjs for piecewise linking.

	  # Do each of the archive commands.
	  if test yes = "$module" && test -n "$module_cmds"; then
	    if test -n "$export_symbols" && test -n "$module_expsym_cmds"; then
	      cmds=$module_expsym_cmds
	    else
	      cmds=$module_cmds
	    fi
	  else
	    if test -n "$export_symbols" && test -n "$archive_expsym_cmds"; then
	      cmds=$archive_expsym_cmds
	    else
	      cmds=$archive_cmds
	    fi
	  fi
	fi

	if test -n "$delfiles"; then
	  # Append the command to remove temporary files to $cmds.
	  eval cmds=\"\$cmds~\$RM $delfiles\"
	fi

	# Add any objects from preloaded convenience libraries
	if test -n "$dlprefiles"; then
	  gentop=$output_objdir/${outputname}x
	  func_append generated " $gentop"

	  func_extract_archives $gentop $dlprefiles
	  func_append libobjs " $func_extract_archives_result"
	  test "X$libobjs" = "X " && libobjs=
	fi

	save_ifs=$IFS; IFS='~'
	for cmd in $cmds; do
	  IFS=$sp$nl
	  eval cmd=\"$cmd\"
	  IFS=$save_ifs
	  $opt_quiet || {
	    func_quote_for_expand "$cmd"
	    eval "func_echo $func_quote_for_expand_result"
	  }
	  $opt_dry_run || eval "$cmd" || {
	    lt_exit=$?

	    # Restore the uninstalled library and exit
	    if test relink = "$opt_mode"; then
	      ( cd "$output_objdir" && \
	        $RM "${realname}T" && \
		$MV "${realname}U" "$realname" )
	    fi

	    exit $lt_exit
	  }
	done
	IFS=$save_ifs

	# Restore the uninstalled library and exit
	if test relink = "$opt_mode"; then
	  $opt_dry_run || eval '(cd $output_objdir && $RM ${realname}T && $MV $realname ${realname}T && $MV ${realname}U $realname)' || exit $?

	  if test -n "$convenience"; then
	    if test -z "$whole_archive_flag_spec"; then
	      func_show_eval '${RM}r "$gentop"'
	    fi
	  fi

	  exit $EXIT_SUCCESS
	fi

	# Create links to the real library.
	for linkname in $linknames; do
	  if test "$realname" != "$linkname"; then
	    func_show_eval '(cd "$output_objdir" && $RM "$linkname" && $LN_S "$realname" "$linkname")' 'exit $?'
	  fi
	done

	# If -module or -export-dynamic was specified, set the dlname.
	if test yes = "$module" || test yes = "$export_dynamic"; then
	  # On all known operating systems, these are identical.
	  dlname=$soname
	fi
      fi
      ;;

    obj)
      if test -n "$dlfiles$dlprefiles" || test no != "$dlself"; then
	func_warning "'-dlopen' is ignored for objects"
      fi

      case " $deplibs" in
      *\ -l* | *\ -L*)
	func_warning "'-l' and '-L' are ignored for objects" ;;
      esac

      test -n "$rpath" && \
	func_warning "'-rpath' is ignored for objects"

      test -n "$xrpath" && \
	func_warning "'-R' is ignored for objects"

      test -n "$vinfo" && \
	func_warning "'-version-info' is ignored for objects"

      test -n "$release" && \
	func_warning "'-release' is ignored for objects"

      case $output in
      *.lo)
	test -n "$objs$old_deplibs" && \
	  func_fatal_error "cannot build library object '$output' from non-libtool objects"

	libobj=$output
	func_lo2o "$libobj"
	obj=$func_lo2o_result
	;;
      *)
	libobj=
	obj=$output
	;;
      esac

      # Delete the old objects.
      $opt_dry_run || $RM $obj $libobj

      # Objects from convenience libraries.  This assumes
      # single-version convenience libraries.  Whenever we create
      # different ones for PIC/non-PIC, this we'll have to duplicate
      # the extraction.
      reload_conv_objs=
      gentop=
      # if reload_cmds runs $LD directly, get rid of -Wl from
      # whole_archive_flag_spec and hope we can get by with turning comma
      # into space.
      case $reload_cmds in
        *\$LD[\ \$]*) wl= ;;
      esac
      if test -n "$convenience"; then
	if test -n "$whole_archive_flag_spec"; then
	  eval tmp_whole_archive_flags=\"$whole_archive_flag_spec\"
	  test -n "$wl" || tmp_whole_archive_flags=`$ECHO "$tmp_whole_archive_flags" | $SED 's|,| |g'`
	  reload_conv_objs=$reload_objs\ $tmp_whole_archive_flags
	else
	  gentop=$output_objdir/${obj}x
	  func_append generated " $gentop"

	  func_extract_archives $gentop $convenience
	  reload_conv_objs="$reload_objs $func_extract_archives_result"
	fi
      fi

      # If we're not building shared, we need to use non_pic_objs
      test yes = "$build_libtool_libs" || libobjs=$non_pic_objects

      # Create the old-style object.
      reload_objs=$objs$old_deplibs' '`$ECHO "$libobjs" | $SP2NL | $SED "/\.$libext$/d; /\.lib$/d; $lo2o" | $NL2SP`' '$reload_conv_objs

      output=$obj
      func_execute_cmds "$reload_cmds" 'exit $?'

      # Exit if we aren't doing a library object file.
      if test -z "$libobj"; then
	if test -n "$gentop"; then
	  func_show_eval '${RM}r "$gentop"'
	fi

	exit $EXIT_SUCCESS
      fi

      test yes = "$build_libtool_libs" || {
	if test -n "$gentop"; then
	  func_show_eval '${RM}r "$gentop"'
	fi

	# Create an invalid libtool object if no PIC, so that we don't
	# accidentally link it into a program.
	# $show "echo timestamp > $libobj"
	# $opt_dry_run || eval "echo timestamp > $libobj" || exit $?
	exit $EXIT_SUCCESS
      }

      if test -n "$pic_flag" || test default != "$pic_mode"; then
	# Only do commands if we really have different PIC objects.
	reload_objs="$libobjs $reload_conv_objs"
	output=$libobj
	func_execute_cmds "$reload_cmds" 'exit $?'
      fi

      if test -n "$gentop"; then
	func_show_eval '${RM}r "$gentop"'
      fi

      exit $EXIT_SUCCESS
      ;;

    prog)
      case $host in
	*cygwin*) func_stripname '' '.exe' "$output"
	          output=$func_stripname_result.exe;;
      esac
      test -n "$vinfo" && \
	func_warning "'-version-info' is ignored for programs"

      test -n "$release" && \
	func_warning "'-release' is ignored for programs"

      $preload \
	&& test unknown,unknown,unknown = "$dlopen_support,$dlopen_self,$dlopen_self_static" \
	&& func_warning "'LT_INIT([dlopen])' not used. Assuming no dlopen support."

      case $host in
      *-*-rhapsody* | *-*-darwin1.[012])
	# On Rhapsody replace the C library is the System framework
	compile_deplibs=`$ECHO " $compile_deplibs" | $SED 's/ -lc / System.ltframework /'`
	finalize_deplibs=`$ECHO " $finalize_deplibs" | $SED 's/ -lc / System.ltframework /'`
	;;
      esac

      case $host in
      *-*-darwin*)
	# Don't allow lazy linking, it breaks C++ global constructors
	# But is supposedly fixed on 10.4 or later (yay!).
	if test CXX = "$tagname"; then
	  case ${MACOSX_DEPLOYMENT_TARGET-10.0} in
	    10.[0123])
	      func_append compile_command " $wl-bind_at_load"
	      func_append finalize_command " $wl-bind_at_load"
	    ;;
	  esac
	fi
	# Time to change all our "foo.ltframework" stuff back to "-framework foo"
	compile_deplibs=`$ECHO " $compile_deplibs" | $SED 's% \([^ $]*\).ltframework% -framework \1%g'`
	finalize_deplibs=`$ECHO " $finalize_deplibs" | $SED 's% \([^ $]*\).ltframework% -framework \1%g'`
	;;
      esac


      # move library search paths that coincide with paths to not yet
      # installed libraries to the beginning of the library search list
      new_libs=
      for path in $notinst_path; do
	case " $new_libs " in
	*" -L$path/$objdir "*) ;;
	*)
	  case " $compile_deplibs " in
	  *" -L$path/$objdir "*)
	    func_append new_libs " -L$path/$objdir" ;;
	  esac
	  ;;
	esac
      done
      for deplib in $compile_deplibs; do
	case $deplib in
	-L*)
	  case " $new_libs " in
	  *" $deplib "*) ;;
	  *) func_append new_libs " $deplib" ;;
	  esac
	  ;;
	*) func_append new_libs " $deplib" ;;
	esac
      done
      compile_deplibs=$new_libs


      func_append compile_command " $compile_deplibs"
      func_append finalize_command " $finalize_deplibs"

      if test -n "$rpath$xrpath"; then
	# If the user specified any rpath flags, then add them.
	for libdir in $rpath $xrpath; do
	  # This is the magic to use -rpath.
	  case "$finalize_rpath " in
	  *" $libdir "*) ;;
	  *) func_append finalize_rpath " $libdir" ;;
	  esac
	done
      fi

      # Now hardcode the library paths
      rpath=
      hardcode_libdirs=
      for libdir in $compile_rpath $finalize_rpath; do
	if test -n "$hardcode_libdir_flag_spec"; then
	  if test -n "$hardcode_libdir_separator"; then
	    if test -z "$hardcode_libdirs"; then
	      hardcode_libdirs=$libdir
	    else
	      # Just accumulate the unique libdirs.
	      case $hardcode_libdir_separator$hardcode_libdirs$hardcode_libdir_separator in
	      *"$hardcode_libdir_separator$libdir$hardcode_libdir_separator"*)
		;;
	      *)
		func_append hardcode_libdirs "$hardcode_libdir_separator$libdir"
		;;
	      esac
	    fi
	  else
	    eval flag=\"$hardcode_libdir_flag_spec\"
	    func_append rpath " $flag"
	  fi
	elif test -n "$runpath_var"; then
	  case "$perm_rpath " in
	  *" $libdir "*) ;;
	  *) func_append perm_rpath " $libdir" ;;
	  esac
	fi
	case $host in
	*-*-cygwin* | *-*-mingw* | *-*-pw32* | *-*-os2* | *-cegcc*)
	  testbindir=`$ECHO "$libdir" | $SED -e 's*/lib$*/bin*'`
	  case :$dllsearchpath: in
	  *":$libdir:"*) ;;
	  ::) dllsearchpath=$libdir;;
	  *) func_append dllsearchpath ":$libdir";;
	  esac
	  case :$dllsearchpath: in
	  *":$testbindir:"*) ;;
	  ::) dllsearchpath=$testbindir;;
	  *) func_append dllsearchpath ":$testbindir";;
	  esac
	  ;;
	esac
      done
      # Substitute the hardcoded libdirs into the rpath.
      if test -n "$hardcode_libdir_separator" &&
	 test -n "$hardcode_libdirs"; then
	libdir=$hardcode_libdirs
	eval rpath=\" $hardcode_libdir_flag_spec\"
      fi
      compile_rpath=$rpath

      rpath=
      hardcode_libdirs=
      for libdir in $finalize_rpath; do
	if test -n "$hardcode_libdir_flag_spec"; then
	  if test -n "$hardcode_libdir_separator"; then
	    if test -z "$hardcode_libdirs"; then
	      hardcode_libdirs=$libdir
	    else
	      # Just accumulate the unique libdirs.
	      case $hardcode_libdir_separator$hardcode_libdirs$hardcode_libdir_separator in
	      *"$hardcode_libdir_separator$libdir$hardcode_libdir_separator"*)
		;;
	      *)
		func_append hardcode_libdirs "$hardcode_libdir_separator$libdir"
		;;
	      esac
	    fi
	  else
	    eval flag=\"$hardcode_libdir_flag_spec\"
	    func_append rpath " $flag"
	  fi
	elif test -n "$runpath_var"; then
	  case "$finalize_perm_rpath " in
	  *" $libdir "*) ;;
	  *) func_append finalize_perm_rpath " $libdir" ;;
	  esac
	fi
      done
      # Substitute the hardcoded libdirs into the rpath.
      if test -n "$hardcode_libdir_separator" &&
	 test -n "$hardcode_libdirs"; then
	libdir=$hardcode_libdirs
	eval rpath=\" $hardcode_libdir_flag_spec\"
      fi
      finalize_rpath=$rpath

      if test -n "$libobjs" && test yes = "$build_old_libs"; then
	# Transform all the library objects into standard objects.
	compile_command=`$ECHO "$compile_command" | $SP2NL | $SED "$lo2o" | $NL2SP`
	finalize_command=`$ECHO "$finalize_command" | $SP2NL | $SED "$lo2o" | $NL2SP`
      fi

      func_generate_dlsyms "$outputname" "@PROGRAM@" false

      # template prelinking step
      if test -n "$prelink_cmds"; then
	func_execute_cmds "$prelink_cmds" 'exit $?'
      fi

      wrappers_required=:
      case $host in
      *cegcc* | *mingw32ce*)
        # Disable wrappers for cegcc and mingw32ce hosts, we are cross compiling anyway.
        wrappers_required=false
        ;;
      *cygwin* | *mingw* )
        test yes = "$build_libtool_libs" || wrappers_required=false
        ;;
      *)
        if test no = "$need_relink" || test yes != "$build_libtool_libs"; then
          wrappers_required=false
        fi
        ;;
      esac
      $wrappers_required || {
	# Replace the output file specification.
	compile_command=`$ECHO "$compile_command" | $SED 's%@OUTPUT@%'"$output"'%g'`
	link_command=$compile_command$compile_rpath

	# We have no uninstalled library dependencies, so finalize right now.
	exit_status=0
	func_show_eval "$link_command" 'exit_status=$?'

	if test -n "$postlink_cmds"; then
	  func_to_tool_file "$output"
	  postlink_cmds=`func_echo_all "$postlink_cmds" | $SED -e 's%@OUTPUT@%'"$output"'%g' -e 's%@TOOL_OUTPUT@%'"$func_to_tool_file_result"'%g'`
	  func_execute_cmds "$postlink_cmds" 'exit $?'
	fi

	# Delete the generated files.
	if test -f "$output_objdir/${outputname}S.$objext"; then
	  func_show_eval '$RM "$output_objdir/${outputname}S.$objext"'
	fi

	exit $exit_status
      }

      if test -n "$compile_shlibpath$finalize_shlibpath"; then
	compile_command="$shlibpath_var=\"$compile_shlibpath$finalize_shlibpath\$$shlibpath_var\" $compile_command"
      fi
      if test -n "$finalize_shlibpath"; then
	finalize_command="$shlibpath_var=\"$finalize_shlibpath\$$shlibpath_var\" $finalize_command"
      fi

      compile_var=
      finalize_var=
      if test -n "$runpath_var"; then
	if test -n "$perm_rpath"; then
	  # We should set the runpath_var.
	  rpath=
	  for dir in $perm_rpath; do
	    func_append rpath "$dir:"
	  done
	  compile_var="$runpath_var=\"$rpath\$$runpath_var\" "
	fi
	if test -n "$finalize_perm_rpath"; then
	  # We should set the runpath_var.
	  rpath=
	  for dir in $finalize_perm_rpath; do
	    func_append rpath "$dir:"
	  done
	  finalize_var="$runpath_var=\"$rpath\$$runpath_var\" "
	fi
      fi

      if test yes = "$no_install"; then
	# We don't need to create a wrapper script.
	link_command=$compile_var$compile_command$compile_rpath
	# Replace the output file specification.
	link_command=`$ECHO "$link_command" | $SED 's%@OUTPUT@%'"$output"'%g'`
	# Delete the old output file.
	$opt_dry_run || $RM $output
	# Link the executable and exit
	func_show_eval "$link_command" 'exit $?'

	if test -n "$postlink_cmds"; then
	  func_to_tool_file "$output"
	  postlink_cmds=`func_echo_all "$postlink_cmds" | $SED -e 's%@OUTPUT@%'"$output"'%g' -e 's%@TOOL_OUTPUT@%'"$func_to_tool_file_result"'%g'`
	  func_execute_cmds "$postlink_cmds" 'exit $?'
	fi

	exit $EXIT_SUCCESS
      fi

      case $hardcode_action,$fast_install in
        relink,*)
	  # Fast installation is not supported
	  link_command=$compile_var$compile_command$compile_rpath
	  relink_command=$finalize_var$finalize_command$finalize_rpath

	  func_warning "this platform does not like uninstalled shared libraries"
	  func_warning "'$output' will be relinked during installation"
	  ;;
        *,yes)
	  link_command=$finalize_var$compile_command$finalize_rpath
	  relink_command=`$ECHO "$compile_var$compile_command$compile_rpath" | $SED 's%@OUTPUT@%\$progdir/\$file%g'`
          ;;
	*,no)
	  link_command=$compile_var$compile_command$compile_rpath
	  relink_command=$finalize_var$finalize_command$finalize_rpath
          ;;
	*,needless)
	  link_command=$finalize_var$compile_command$finalize_rpath
	  relink_command=
          ;;
      esac

      # Replace the output file specification.
      link_command=`$ECHO "$link_command" | $SED 's%@OUTPUT@%'"$output_objdir/$outputname"'%g'`

      # Delete the old output files.
      $opt_dry_run || $RM $output $output_objdir/$outputname $output_objdir/lt-$outputname

      func_show_eval "$link_command" 'exit $?'

      if test -n "$postlink_cmds"; then
	func_to_tool_file "$output_objdir/$outputname"
	postlink_cmds=`func_echo_all "$postlink_cmds" | $SED -e 's%@OUTPUT@%'"$output_objdir/$outputname"'%g' -e 's%@TOOL_OUTPUT@%'"$func_to_tool_file_result"'%g'`
	func_execute_cmds "$postlink_cmds" 'exit $?'
      fi

      # Now create the wrapper script.
      func_verbose "creating $output"

      # Quote the relink command for shipping.
      if test -n "$relink_command"; then
	# Preserve any variables that may affect compiler behavior
	for var in $variables_saved_for_relink; do
	  if eval test -z \"\${$var+set}\"; then
	    relink_command="{ test -z \"\${$var+set}\" || $lt_unset $var || { $var=; export $var; }; }; $relink_command"
	  elif eval var_value=\$$var; test -z "$var_value"; then
	    relink_command="$var=; export $var; $relink_command"
	  else
	    func_quote_for_eval "$var_value"
	    relink_command="$var=$func_quote_for_eval_result; export $var; $relink_command"
	  fi
	done
	relink_command="(cd `pwd`; $relink_command)"
	relink_command=`$ECHO "$relink_command" | $SED "$sed_quote_subst"`
      fi

      # Only actually do things if not in dry run mode.
      $opt_dry_run || {
	# win32 will think the script is a binary if it has
	# a .exe suffix, so we strip it off here.
	case $output in
	  *.exe) func_stripname '' '.exe' "$output"
	         output=$func_stripname_result ;;
	esac
	# test for cygwin because mv fails w/o .exe extensions
	case $host in
	  *cygwin*)
	    exeext=.exe
	    func_stripname '' '.exe' "$outputname"
	    outputname=$func_stripname_result ;;
	  *) exeext= ;;
	esac
	case $host in
	  *cygwin* | *mingw* )
	    func_dirname_and_basename "$output" "" "."
	    output_name=$func_basename_result
	    output_path=$func_dirname_result
	    cwrappersource=$output_path/$objdir/lt-$output_name.c
	    cwrapper=$output_path/$output_name.exe
	    $RM $cwrappersource $cwrapper
	    trap "$RM $cwrappersource $cwrapper; exit $EXIT_FAILURE" 1 2 15

	    func_emit_cwrapperexe_src > $cwrappersource

	    # The wrapper executable is built using the $host compiler,
	    # because it contains $host paths and files. If cross-
	    # compiling, it, like the target executable, must be
	    # executed on the $host or under an emulation environment.
	    $opt_dry_run || {
	      $LTCC $LTCFLAGS -o $cwrapper $cwrappersource
	      $STRIP $cwrapper
	    }

	    # Now, create the wrapper script for func_source use:
	    func_ltwrapper_scriptname $cwrapper
	    $RM $func_ltwrapper_scriptname_result
	    trap "$RM $func_ltwrapper_scriptname_result; exit $EXIT_FAILURE" 1 2 15
	    $opt_dry_run || {
	      # note: this script will not be executed, so do not chmod.
	      if test "x$build" = "x$host"; then
		$cwrapper --lt-dump-script > $func_ltwrapper_scriptname_result
	      else
		func_emit_wrapper no > $func_ltwrapper_scriptname_result
	      fi
	    }
	  ;;
	  * )
	    $RM $output
	    trap "$RM $output; exit $EXIT_FAILURE" 1 2 15

	    func_emit_wrapper no > $output
	    chmod +x $output
	  ;;
	esac
      }
      exit $EXIT_SUCCESS
      ;;
    esac

    # See if we need to build an old-fashioned archive.
    for oldlib in $oldlibs; do

      case $build_libtool_libs in
        convenience)
	  oldobjs="$libobjs_save $symfileobj"
	  addlibs=$convenience
	  build_libtool_libs=no
	  ;;
	module)
	  oldobjs=$libobjs_save
	  addlibs=$old_convenience
	  build_libtool_libs=no
          ;;
	*)
	  oldobjs="$old_deplibs $non_pic_objects"
	  $preload && test -f "$symfileobj" \
	    && func_append oldobjs " $symfileobj"
	  addlibs=$old_convenience
	  ;;
      esac

      if test -n "$addlibs"; then
	gentop=$output_objdir/${outputname}x
	func_append generated " $gentop"

	func_extract_archives $gentop $addlibs
	func_append oldobjs " $func_extract_archives_result"
      fi

      # Do each command in the archive commands.
      if test -n "$old_archive_from_new_cmds" && test yes = "$build_libtool_libs"; then
	cmds=$old_archive_from_new_cmds
      else

	# Add any objects from preloaded convenience libraries
	if test -n "$dlprefiles"; then
	  gentop=$output_objdir/${outputname}x
	  func_append generated " $gentop"

	  func_extract_archives $gentop $dlprefiles
	  func_append oldobjs " $func_extract_archives_result"
	fi

	# POSIX demands no paths to be encoded in archives.  We have
	# to avoid creating archives with duplicate basenames if we
	# might have to extract them afterwards, e.g., when creating a
	# static archive out of a convenience library, or when linking
	# the entirety of a libtool archive into another (currently
	# not supported by libtool).
	if (for obj in $oldobjs
	    do
	      func_basename "$obj"
	      $ECHO "$func_basename_result"
	    done | sort | sort -uc >/dev/null 2>&1); then
	  :
	else
	  echo "copying selected object files to avoid basename conflicts..."
	  gentop=$output_objdir/${outputname}x
	  func_append generated " $gentop"
	  func_mkdir_p "$gentop"
	  save_oldobjs=$oldobjs
	  oldobjs=
	  counter=1
	  for obj in $save_oldobjs
	  do
	    func_basename "$obj"
	    objbase=$func_basename_result
	    case " $oldobjs " in
	    " ") oldobjs=$obj ;;
	    *[\ /]"$objbase "*)
	      while :; do
		# Make sure we don't pick an alternate name that also
		# overlaps.
		newobj=lt$counter-$objbase
		func_arith $counter + 1
		counter=$func_arith_result
		case " $oldobjs " in
		*[\ /]"$newobj "*) ;;
		*) if test ! -f "$gentop/$newobj"; then break; fi ;;
		esac
	      done
	      func_show_eval "ln $obj $gentop/$newobj || cp $obj $gentop/$newobj"
	      func_append oldobjs " $gentop/$newobj"
	      ;;
	    *) func_append oldobjs " $obj" ;;
	    esac
	  done
	fi
	func_to_tool_file "$oldlib" func_convert_file_msys_to_w32
	tool_oldlib=$func_to_tool_file_result
	eval cmds=\"$old_archive_cmds\"

	func_len " $cmds"
	len=$func_len_result
	if test "$len" -lt "$max_cmd_len" || test "$max_cmd_len" -le -1; then
	  cmds=$old_archive_cmds
	elif test -n "$archiver_list_spec"; then
	  func_verbose "using command file archive linking..."
	  for obj in $oldobjs
	  do
	    func_to_tool_file "$obj"
	    $ECHO "$func_to_tool_file_result"
	  done > $output_objdir/$libname.libcmd
	  func_to_tool_file "$output_objdir/$libname.libcmd"
	  oldobjs=" $archiver_list_spec$func_to_tool_file_result"
	  cmds=$old_archive_cmds
	else
	  # the command line is too long to link in one step, link in parts
	  func_verbose "using piecewise archive linking..."
	  save_RANLIB=$RANLIB
	  RANLIB=:
	  objlist=
	  concat_cmds=
	  save_oldobjs=$oldobjs
	  oldobjs=
	  # Is there a better way of finding the last object in the list?
	  for obj in $save_oldobjs
	  do
	    last_oldobj=$obj
	  done
	  eval test_cmds=\"$old_archive_cmds\"
	  func_len " $test_cmds"
	  len0=$func_len_result
	  len=$len0
	  for obj in $save_oldobjs
	  do
	    func_len " $obj"
	    func_arith $len + $func_len_result
	    len=$func_arith_result
	    func_append objlist " $obj"
	    if test "$len" -lt "$max_cmd_len"; then
	      :
	    else
	      # the above command should be used before it gets too long
	      oldobjs=$objlist
	      if test "$obj" = "$last_oldobj"; then
		RANLIB=$save_RANLIB
	      fi
	      test -z "$concat_cmds" || concat_cmds=$concat_cmds~
	      eval concat_cmds=\"\$concat_cmds$old_archive_cmds\"
	      objlist=
	      len=$len0
	    fi
	  done
	  RANLIB=$save_RANLIB
	  oldobjs=$objlist
	  if test -z "$oldobjs"; then
	    eval cmds=\"\$concat_cmds\"
	  else
	    eval cmds=\"\$concat_cmds~\$old_archive_cmds\"
	  fi
	fi
      fi
      func_execute_cmds "$cmds" 'exit $?'
    done

    test -n "$generated" && \
      func_show_eval "${RM}r$generated"

    # Now create the libtool archive.
    case $output in
    *.la)
      old_library=
      test yes = "$build_old_libs" && old_library=$libname.$libext
      func_verbose "creating $output"

      # Preserve any variables that may affect compiler behavior
      for var in $variables_saved_for_relink; do
	if eval test -z \"\${$var+set}\"; then
	  relink_command="{ test -z \"\${$var+set}\" || $lt_unset $var || { $var=; export $var; }; }; $relink_command"
	elif eval var_value=\$$var; test -z "$var_value"; then
	  relink_command="$var=; export $var; $relink_command"
	else
	  func_quote_for_eval "$var_value"
	  relink_command="$var=$func_quote_for_eval_result; export $var; $relink_command"
	fi
      done
      # Quote the link command for shipping.
      relink_command="(cd `pwd`; $SHELL \"$progpath\" $preserve_args --mode=relink $libtool_args @inst_prefix_dir@)"
      relink_command=`$ECHO "$relink_command" | $SED "$sed_quote_subst"`
      if test yes = "$hardcode_automatic"; then
	relink_command=
      fi

      # Only create the output if not a dry run.
      $opt_dry_run || {
	for installed in no yes; do
	  if test yes = "$installed"; then
	    if test -z "$install_libdir"; then
	      break
	    fi
	    output=$output_objdir/${outputname}i
	    # Replace all uninstalled libtool libraries with the installed ones
	    newdependency_libs=
	    for deplib in $dependency_libs; do
	      case $deplib in
	      *.la)
		func_basename "$deplib"
		name=$func_basename_result
		func_resolve_sysroot "$deplib"
		eval libdir=`$SED -n -e 's/^libdir=\(.*\)$/\1/p' $func_resolve_sysroot_result`
		test -z "$libdir" && \
		  func_fatal_error "'$deplib' is not a valid libtool archive"
		func_append newdependency_libs " ${lt_sysroot:+=}$libdir/$name"
		;;
	      -L*)
		func_stripname -L '' "$deplib"
		func_replace_sysroot "$func_stripname_result"
		func_append newdependency_libs " -L$func_replace_sysroot_result"
		;;
	      -R*)
		func_stripname -R '' "$deplib"
		func_replace_sysroot "$func_stripname_result"
		func_append newdependency_libs " -R$func_replace_sysroot_result"
		;;
	      *) func_append newdependency_libs " $deplib" ;;
	      esac
	    done
	    dependency_libs=$newdependency_libs
	    newdlfiles=

	    for lib in $dlfiles; do
	      case $lib in
	      *.la)
	        func_basename "$lib"
		name=$func_basename_result
		eval libdir=`$SED -n -e 's/^libdir=\(.*\)$/\1/p' $lib`
		test -z "$libdir" && \
		  func_fatal_error "'$lib' is not a valid libtool archive"
		func_append newdlfiles " ${lt_sysroot:+=}$libdir/$name"
		;;
	      *) func_append newdlfiles " $lib" ;;
	      esac
	    done
	    dlfiles=$newdlfiles
	    newdlprefiles=
	    for lib in $dlprefiles; do
	      case $lib in
	      *.la)
		# Only pass preopened files to the pseudo-archive (for
		# eventual linking with the app. that links it) if we
		# didn't already link the preopened objects directly into
		# the library:
		func_basename "$lib"
		name=$func_basename_result
		eval libdir=`$SED -n -e 's/^libdir=\(.*\)$/\1/p' $lib`
		test -z "$libdir" && \
		  func_fatal_error "'$lib' is not a valid libtool archive"
		func_append newdlprefiles " ${lt_sysroot:+=}$libdir/$name"
		;;
	      esac
	    done
	    dlprefiles=$newdlprefiles
	  else
	    newdlfiles=
	    for lib in $dlfiles; do
	      case $lib in
		[\\/]* | [A-Za-z]:[\\/]*) abs=$lib ;;
		*) abs=`pwd`"/$lib" ;;
	      esac
	      func_append newdlfiles " $abs"
	    done
	    dlfiles=$newdlfiles
	    newdlprefiles=
	    for lib in $dlprefiles; do
	      case $lib in
		[\\/]* | [A-Za-z]:[\\/]*) abs=$lib ;;
		*) abs=`pwd`"/$lib" ;;
	      esac
	      func_append newdlprefiles " $abs"
	    done
	    dlprefiles=$newdlprefiles
	  fi
	  $RM $output
	  # place dlname in correct position for cygwin
	  # In fact, it would be nice if we could use this code for all target
	  # systems that can't hard-code library paths into their executables
	  # and that have no shared library path variable independent of PATH,
	  # but it turns out we can't easily determine that from inspecting
	  # libtool variables, so we have to hard-code the OSs to which it
	  # applies here; at the moment, that means platforms that use the PE
	  # object format with DLL files.  See the long comment at the top of
	  # tests/bindir.at for full details.
	  tdlname=$dlname
	  case $host,$output,$installed,$module,$dlname in
	    *cygwin*,*lai,yes,no,*.dll | *mingw*,*lai,yes,no,*.dll | *cegcc*,*lai,yes,no,*.dll)
	      # If a -bindir argument was supplied, place the dll there.
	      if test -n "$bindir"; then
		func_relative_path "$install_libdir" "$bindir"
		tdlname=$func_relative_path_result/$dlname
	      else
		# Otherwise fall back on heuristic.
		tdlname=../bin/$dlname
	      fi
	      ;;
	  esac
	  $ECHO > $output "\
# $outputname - a libtool library file
# Generated by $PROGRAM (GNU $PACKAGE) $VERSION
#
# Please DO NOT delete this file!
# It is necessary for linking the library.

# The name that we can dlopen(3).
dlname='$tdlname'

# Names of this library.
library_names='$library_names'

# The name of the static archive.
old_library='$old_library'

# Linker flags that cannot go in dependency_libs.
inherited_linker_flags='$new_inherited_linker_flags'

# Libraries that this one depends upon.
dependency_libs='$dependency_libs'

# Names of additional weak libraries provided by this library
weak_library_names='$weak_libs'

# Version information for $libname.
current=$current
age=$age
revision=$revision

# Is this an already installed library?
installed=$installed

# Should we warn about portability when linking against -modules?
shouldnotlink=$module

# Files to dlopen/dlpreopen
dlopen='$dlfiles'
dlpreopen='$dlprefiles'

# Directory that this library needs to be installed in:
libdir='$install_libdir'"
	  if test no,yes = "$installed,$need_relink"; then
	    $ECHO >> $output "\
relink_command=\"$relink_command\""
	  fi
	done
      }

      # Do a symbolic link so that the libtool archive can be found in
      # LD_LIBRARY_PATH before the program is installed.
      func_show_eval '( cd "$output_objdir" && $RM "$outputname" && $LN_S "../$outputname" "$outputname" )' 'exit $?'
      ;;
    esac
    exit $EXIT_SUCCESS
}

if test link = "$opt_mode" || test relink = "$opt_mode"; then
  func_mode_link ${1+"$@"}
fi


# func_mode_uninstall arg...
func_mode_uninstall ()
{
    $debug_cmd

    RM=$nonopt
    files=
    rmforce=false
    exit_status=0

    # This variable tells wrapper scripts just to set variables rather
    # than running their programs.
    libtool_install_magic=$magic

    for arg
    do
      case $arg in
      -f) func_append RM " $arg"; rmforce=: ;;
      -*) func_append RM " $arg" ;;
      *) func_append files " $arg" ;;
      esac
    done

    test -z "$RM" && \
      func_fatal_help "you must specify an RM program"

    rmdirs=

    for file in $files; do
      func_dirname "$file" "" "."
      dir=$func_dirname_result
      if test . = "$dir"; then
	odir=$objdir
      else
	odir=$dir/$objdir
      fi
      func_basename "$file"
      name=$func_basename_result
      test uninstall = "$opt_mode" && odir=$dir

      # Remember odir for removal later, being careful to avoid duplicates
      if test clean = "$opt_mode"; then
	case " $rmdirs " in
	  *" $odir "*) ;;
	  *) func_append rmdirs " $odir" ;;
	esac
      fi

      # Don't error if the file doesn't exist and rm -f was used.
      if { test -L "$file"; } >/dev/null 2>&1 ||
	 { test -h "$file"; } >/dev/null 2>&1 ||
	 test -f "$file"; then
	:
      elif test -d "$file"; then
	exit_status=1
	continue
      elif $rmforce; then
	continue
      fi

      rmfiles=$file

      case $name in
      *.la)
	# Possibly a libtool archive, so verify it.
	if func_lalib_p "$file"; then
	  func_source $dir/$name

	  # Delete the libtool libraries and symlinks.
	  for n in $library_names; do
	    func_append rmfiles " $odir/$n"
	  done
	  test -n "$old_library" && func_append rmfiles " $odir/$old_library"

	  case $opt_mode in
	  clean)
	    case " $library_names " in
	    *" $dlname "*) ;;
	    *) test -n "$dlname" && func_append rmfiles " $odir/$dlname" ;;
	    esac
	    test -n "$libdir" && func_append rmfiles " $odir/$name $odir/${name}i"
	    ;;
	  uninstall)
	    if test -n "$library_names"; then
	      # Do each command in the postuninstall commands.
	      func_execute_cmds "$postuninstall_cmds" '$rmforce || exit_status=1'
	    fi

	    if test -n "$old_library"; then
	      # Do each command in the old_postuninstall commands.
	      func_execute_cmds "$old_postuninstall_cmds" '$rmforce || exit_status=1'
	    fi
	    # FIXME: should reinstall the best remaining shared library.
	    ;;
	  esac
	fi
	;;

      *.lo)
	# Possibly a libtool object, so verify it.
	if func_lalib_p "$file"; then

	  # Read the .lo file
	  func_source $dir/$name

	  # Add PIC object to the list of files to remove.
	  if test -n "$pic_object" && test none != "$pic_object"; then
	    func_append rmfiles " $dir/$pic_object"
	  fi

	  # Add non-PIC object to the list of files to remove.
	  if test -n "$non_pic_object" && test none != "$non_pic_object"; then
	    func_append rmfiles " $dir/$non_pic_object"
	  fi
	fi
	;;

      *)
	if test clean = "$opt_mode"; then
	  noexename=$name
	  case $file in
	  *.exe)
	    func_stripname '' '.exe' "$file"
	    file=$func_stripname_result
	    func_stripname '' '.exe' "$name"
	    noexename=$func_stripname_result
	    # $file with .exe has already been added to rmfiles,
	    # add $file without .exe
	    func_append rmfiles " $file"
	    ;;
	  esac
	  # Do a test to see if this is a libtool program.
	  if func_ltwrapper_p "$file"; then
	    if func_ltwrapper_executable_p "$file"; then
	      func_ltwrapper_scriptname "$file"
	      relink_command=
	      func_source $func_ltwrapper_scriptname_result
	      func_append rmfiles " $func_ltwrapper_scriptname_result"
	    else
	      relink_command=
	      func_source $dir/$noexename
	    fi

	    # note $name still contains .exe if it was in $file originally
	    # as does the version of $file that was added into $rmfiles
	    func_append rmfiles " $odir/$name $odir/${name}S.$objext"
	    if test yes = "$fast_install" && test -n "$relink_command"; then
	      func_append rmfiles " $odir/lt-$name"
	    fi
	    if test "X$noexename" != "X$name"; then
	      func_append rmfiles " $odir/lt-$noexename.c"
	    fi
	  fi
	fi
	;;
      esac
      func_show_eval "$RM $rmfiles" 'exit_status=1'
    done

    # Try to remove the $objdir's in the directories where we deleted files
    for dir in $rmdirs; do
      if test -d "$dir"; then
	func_show_eval "rmdir $dir >/dev/null 2>&1"
      fi
    done

    exit $exit_status
}

if test uninstall = "$opt_mode" || test clean = "$opt_mode"; then
  func_mode_uninstall ${1+"$@"}
fi

test -z "$opt_mode" && {
  help=$generic_help
  func_fatal_help "you must specify a MODE"
}

test -z "$exec_cmd" && \
  func_fatal_help "invalid operation mode '$opt_mode'"

if test -n "$exec_cmd"; then
  eval exec "$exec_cmd"
  exit $EXIT_FAILURE
fi

exit $exit_status


# The TAGs below are defined such that we never get into a situation
# where we disable both kinds of libraries.  Given conflicting
# choices, we go for a static library, that is the most portable,
# since we can't tell whether shared libraries were disabled because
# the user asked for that or because the platform doesn't support
# them.  This is particularly important on AIX, because we don't
# support having both static and shared libraries enabled at the same
# time on that platform, so we default to a shared-only configuration.
# If a disable-shared tag is given, we'll fallback to a static-only
# configuration.  But we'll never go from static-only to shared-only.

# ### BEGIN LIBTOOL TAG CONFIG: disable-shared
build_libtool_libs=no
build_old_libs=yes
# ### END LIBTOOL TAG CONFIG: disable-shared

# ### BEGIN LIBTOOL TAG CONFIG: disable-static
build_old_libs=`case $build_libtool_libs in yes) echo no;; *) echo yes;; esac`
# ### END LIBTOOL TAG CONFIG: disable-static

# Local Variables:
# mode:shell-script
# sh-indentation:2
# End:<|MERGE_RESOLUTION|>--- conflicted
+++ resolved
@@ -31,11 +31,7 @@
 
 PROGRAM=libtool
 PACKAGE=libtool
-<<<<<<< HEAD
-VERSION="2.4.6 Debian-2.4.6-9"
-=======
 VERSION="2.4.6 Debian-2.4.6-10"
->>>>>>> c37a6765
 package_revision=2.4.6
 
 
@@ -2145,11 +2141,7 @@
        compiler:       $LTCC
        compiler flags: $LTCFLAGS
        linker:         $LD (gnu? $with_gnu_ld)
-<<<<<<< HEAD
-       version:        $progname $scriptversion Debian-2.4.6-9
-=======
        version:        $progname $scriptversion Debian-2.4.6-10
->>>>>>> c37a6765
        automake:       `($AUTOMAKE --version) 2>/dev/null |$SED 1q`
        autoconf:       `($AUTOCONF --version) 2>/dev/null |$SED 1q`
 
