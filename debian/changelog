--- conflicted
+++ resolved
@@ -1,71 +1,3 @@
-<<<<<<< HEAD
-squid3 (3.5.23+eblocker10-5) unstable; urgency=medium
-
-  * [EB1-1608] increased maximal helper response size
-
- -- Nikolas Lohmann <lohmann@eblocker.com>  Tue, 07 Jun 2018 14:42:00 +0100
-
-squid3 (3.5.23+eblocker9-5) unstable; urgency=medium
-
-  * [EB1-1541] close socket regardless of error type
-
- -- Nikolas Lohmann <lohmann@eblocker.com>  Tue, 08 May 2018 09:14:00 +0100
-
-squid3 (3.5.23+eblocker8-5) unstable; urgency=medium
-
-  * [EB1-145] Fixed white listing domains by using ip-address to turn back
-    connection state to tunnel. This avoids terminating spliced connections due
-    to request header forgery detection.
-
- -- Nikolas Lohmann <lohmann@eblocker.com>  Thu, 08 Mar 2018 13:49:00 +0100
-
-squid3 (3.5.23+eblocker7-5) unstable; urgency=medium
-
-  * [EB1-1376]
-    - Set KillMode to none
-    - Remove timeout setting
-
- -- Boris Prinz <prinz@eblocker.com>  Tue, 20 Feb 2018 10:27:00 +0100
-
-squid3 (3.5.23+eblocker6-5) unstable; urgency=medium
-
-  * [EB1-1376]
-    - Set KillMode to control-group
-    - Reduce stopping timeout to 1 minute
-    - Do not abort installation if restarting the squid fails
-
- -- Boris Prinz <prinz@eblocker.com>  Fri, 16 Feb 2018 12:11:00 +0100
-
-squid3 (3.5.23+eblocker5-5) unstable; urgency=medium
-
-  * [EB1-1362] provide default configuration but only install if necessary
-
- -- Boris Prinz <prinz@eblocker.com>  Mon, 05 Feb 2018 17:55:00 +0100
-
-squid3 (3.5.23+eblocker4-5) unstable; urgency=medium
-
-  * [EB1-1353] updated service dependencies
-
- -- Nikolas Lohmann <lohmann@eblocker.com>  Thu, 01 Feb 2018 13:29:00 +0100
-
-squid3 (3.5.23+eblocker3-5) unstable; urgency=medium
-
-  * [EB1-1309] base64 encode errors details
-
- -- Nikolas Lohmann <lohmann@eblocker.com>  Wed, 31 Jan 2018 13:10:00 +0100
-
-squid3 (3.5.23+eblocker2-5) unstable; urgency=medium
-
-  * [EB1-1343] added option to disable aaaa queries
-
- -- Nikolas Lohmann <lohmann@eblocker.com>  Tue, 30 Jan 2018 15:20:00 +0100
-
-squid3 (3.5.23+eblocker1-5) unstable; urgency=medium
-
-  * [EB1-1165] added log message for detecting ssl errors
-
- -- Nikolas Lohmann <lohmann@eblocker.com>  Fri, 26 Jan 2018 11:30:00 +0100
-=======
 squid (4.6-1+deb10u1) buster-security; urgency=high
 
   * Non-maintainer upload by the Security Team.
@@ -336,7 +268,73 @@
     - Remove recursive chown calls
 
  -- Luigi Gangitano <luigi@debian.org>  Tue, 13 Feb 2018 15:31:24 +0100
->>>>>>> 673979d9
+
+squid3 (3.5.23+eblocker10-5) unstable; urgency=medium
+
+  * [EB1-1608] increased maximal helper response size
+
+ -- Nikolas Lohmann <lohmann@eblocker.com>  Tue, 07 Jun 2018 14:42:00 +0100
+
+squid3 (3.5.23+eblocker9-5) unstable; urgency=medium
+
+  * [EB1-1541] close socket regardless of error type
+
+ -- Nikolas Lohmann <lohmann@eblocker.com>  Tue, 08 May 2018 09:14:00 +0100
+
+squid3 (3.5.23+eblocker8-5) unstable; urgency=medium
+
+  * [EB1-145] Fixed white listing domains by using ip-address to turn back
+    connection state to tunnel. This avoids terminating spliced connections due
+    to request header forgery detection.
+
+ -- Nikolas Lohmann <lohmann@eblocker.com>  Thu, 08 Mar 2018 13:49:00 +0100
+
+squid3 (3.5.23+eblocker7-5) unstable; urgency=medium
+
+  * [EB1-1376]
+    - Set KillMode to none
+    - Remove timeout setting
+
+ -- Boris Prinz <prinz@eblocker.com>  Tue, 20 Feb 2018 10:27:00 +0100
+
+squid3 (3.5.23+eblocker6-5) unstable; urgency=medium
+
+  * [EB1-1376]
+    - Set KillMode to control-group
+    - Reduce stopping timeout to 1 minute
+    - Do not abort installation if restarting the squid fails
+
+ -- Boris Prinz <prinz@eblocker.com>  Fri, 16 Feb 2018 12:11:00 +0100
+
+squid3 (3.5.23+eblocker5-5) unstable; urgency=medium
+
+  * [EB1-1362] provide default configuration but only install if necessary
+
+ -- Boris Prinz <prinz@eblocker.com>  Mon, 05 Feb 2018 17:55:00 +0100
+
+squid3 (3.5.23+eblocker4-5) unstable; urgency=medium
+
+  * [EB1-1353] updated service dependencies
+
+ -- Nikolas Lohmann <lohmann@eblocker.com>  Thu, 01 Feb 2018 13:29:00 +0100
+
+squid3 (3.5.23+eblocker3-5) unstable; urgency=medium
+
+  * [EB1-1309] base64 encode errors details
+
+ -- Nikolas Lohmann <lohmann@eblocker.com>  Wed, 31 Jan 2018 13:10:00 +0100
+
+squid3 (3.5.23+eblocker2-5) unstable; urgency=medium
+
+  * [EB1-1343] added option to disable aaaa queries
+
+ -- Nikolas Lohmann <lohmann@eblocker.com>  Tue, 30 Jan 2018 15:20:00 +0100
+
+squid3 (3.5.23+eblocker1-5) unstable; urgency=medium
+
+  * [EB1-1165] added log message for detecting ssl errors
+
+ -- Nikolas Lohmann <lohmann@eblocker.com>  Fri, 26 Jan 2018 11:30:00 +0100
 
 squid3 (3.5.23-5) unstable; urgency=medium
 
