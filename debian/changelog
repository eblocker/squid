--- conflicted
+++ resolved
@@ -1,4 +1,3 @@
-<<<<<<< HEAD
 squid3 (4.0.18-1) UNRELEASED; urgency=medium
 
   [ Amos Jeffries <amosjeffries@squid-cache.org> ]
@@ -22,8 +21,6 @@
 
  -- Amos Jeffries <amosjeffries@squid-cache.org>  Fri, 10 Feb 2017 04:30:00 +1300
 
-squid3 (3.5.23-2) UNRELEASED; urgency=medium
-=======
 squid3 (3.5.23-3) unstable; urgency=medium
 
   [ Amos Jeffries <amosjeffries@squid-cache.org> ]
@@ -39,7 +36,6 @@
  -- Santiago Garcia Mantinan <manty@debian.org>  Sat, 08 Apr 2017 02:52:28 +0200
 
 squid3 (3.5.23-2) unstable; urgency=medium
->>>>>>> 9aec045c
 
   [ Santiago Garcia Mantinan <manty@debian.org> ]
   * debian/squid.{preinst,postinst,postrm}
@@ -55,11 +51,7 @@
     - Add missing pre-depends on adduser
     - Add Vcs-Browser URL
 
-<<<<<<< HEAD
- -- Amos Jeffries <amosjeffries@squid-cache.org>  Mon, 19 Dec 2016 17:10:17 +1300
-=======
  -- Santiago Garcia Mantinan <manty@debian.org>  Sun, 19 Mar 2017 23:23:57 +0100
->>>>>>> 9aec045c
 
 squid3 (3.5.23-1) unstable; urgency=high
 
