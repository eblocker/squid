<<<<<<< HEAD
squid (4.6-1+deb10u6) buster-security; urgency=medium

  [ Francisco Vilmar Cardoso Ruviaro ]
  * Add debian/patches/0029-CVE-2021-28651.patch to fix a Denial
=======
squid (5.7-2+deb12u1) bookworm-security; urgency=high

  * Non-maintainer upload.
  * Fix CVE-2023-46724, CVE-2023-46846, CVE-2023-46847, CVE-2023-46848,
    CVE-2023-49285, CVE-2023-49286, CVE-2023-50269, CVE-2024-23638,
    CVE-2024-25111, CVE-2024-25617.
  * Several security vulnerabilities have been discovered in Squid, a full
    featured web proxy cache. Due to programming errors in Squid's HTTP request
    parsing, remote attackers may be able to execute a denial of service attack
    by sending large X-Forwarded-For header or trigger a stack buffer overflow
    while performing HTTP Digest authentication. Other issues facilitate
    request smuggling past a firewall or a denial of service against Squid's
    Helper process management.
    In regard to CVE-2023-46728: Please note that support for the Gopher
    protocol has simply been removed in future Squid versions. There are no
    plans by the upstream developers of Squid to fix this issue. We recommend
    to reject all Gopher URL requests instead.

 -- Markus Koschany <apo@debian.org>  Tue, 05 Mar 2024 23:14:44 +0100

squid (5.7-2) unstable; urgency=medium

  * Add a couple of upstream picked patches to fix some issues on 5.7
    that upstream has fixed on 5.8.

 -- Santiago Garcia Mantinan <manty@debian.org>  Fri, 28 Apr 2023 08:35:27 +0200

squid (5.7-1) unstable; urgency=medium

  * Urgency high due to security fixes

  [ Luigi Gangitano <luigi@debian.org> ]
  * New upstream version 5.7

  * Exposure of Sensitive Information in Cache Manager (CVE-2022-41317)
    (Closes: #1020587)
  * Buffer Over Read in SSPI and SMB Authentication (CVE-2022-41318)
    (Closes: #1020586)

  * debian/patches/
    - Removed 0006-Fix-build-against-OpenSSL-3-0.patch integrated upstream

  * debian/control
    - Bumped Standards-Version to 4.6.1, no change needed

  * Using new DH level format. Consequently:
      - debian/compat: removed.
      - debian/control:
          - Changed from 'debhelper' to 'debhelper-compat' in Build-Depends
            field and bumped level to 13.
      - debian/rules:
          - Disable dh_missing
      - Dropped unnecessary dependencies in Build-Depends field.

  * debian/salsa-ci.yml
      - Added to provide CI tests for Salsa

  * debian/upstream/metadata
    - Created upstream metadata file

  * debian/upstream/signing-key.asc
    - Strip extra signatures from upstream key

 -- Luigi Gangitano <luigi@debian.org>  Tue,  4 Oct 2022 11:04:20 +0200

squid (5.6-1) unstable; urgency=high

  * Urgency high due to security fixes

  [ Amos Jeffries <amosjeffries@squid-cache.org> ]
  * New Upstream Release
    Fixes: CVE-2021-46784. Denial of Service in Gopher Processing

 -- Luigi Gangitano <luigi@debian.org>  Sun, 19 Jun 2022 13:39:54 +0200

squid (5.5-1.1) unstable; urgency=medium

  * Non-maintainer upload.

  [ Nicholas Guriev ]
  * Fixing build against OpenSSL 3.0 (Closes: #1005650, LP: #1946205)

  * debian/rules
    - Do not fail on errors about deprecated declarations from OpenSSL.
    - Remove -Wall in CFLAGS from the debian/rules file since upstream build
      scripts already pass this flag.

  * debian/patches/
    - New 0006-Fix-build-against-OpenSSL-3-0.patch

  [ Simon Deziel ]
  * apparmor: allow reading /etc/ssl/openssl.cnf

 -- Nicholas Guriev <guriev-ns@ya.ru>  Tue, 31 May 2022 23:13:38 +0300

squid (5.5-1) unstable; urgency=medium

  [ Amos Jeffries <amosjeffries@squid-cache.org> ]
  * New Upstream Release

  * debian/patches/
    - remove upstreamed 0004-Change-default-Makefiles-for-debian.patch

 -- Luigi Gangitano <luigi@debian.org>  Fri, 15 Apr 2022 14:39:54 +0200

squid (5.2-1) unstable; urgency=medium

  [ Amos Jeffries <amosjeffries@squid-cache.org> ]
  * New Upstream Release (Closes: #986804, #976131)
    Fixes: CVE-2021-28116. Out-Of-Bounds memory access in WCCPv2
    Fixes: CVE-2021-41611. Improper Certificate Validation of TLS server
    certificates

  [ L.P.H. van Belle <belle@bazuin.nl> ]
  * debian/rules
    - polish override_dh_installsystemd action to match other sequences

  * debian/NEWS
    - bump version number to make Lintian happy

 -- Luigi Gangitano <luigi@debian.org>  Sat,  9 Oct 2021 17:03:54 +0200

squid (5.1-2) unstable; urgency=medium

  [ Amos Jeffries <amosjeffries@squid-cache.org> ]
  * New Upstream Release (Closes: #984351, #943692)

  * debian/control
    - switch build-dep to libtdb-dev. libdb is deprecated
    - Bumped Standards-Version to 4.6.0, no change needed

  * debian/patches/
    - refresh patches for new version
    - fix 0001-Default-configuration-file-for-debian.patch (Closes: #970025)
    - add 0004-Change-default-Makefiles-for-debian.patch
      to fix FTBFS 'cp: cannot create regular file tests/stub_*.cc'

  * debian/rules
    - remove basic_nis_auth helper

  * Drop squid3 upgrade compatibility. Debian has not contained
    a squid3 package for at least two full release cycles.

 -- Luigi Gangitano <luigi@debian.org>  Fri, 17 Sep 2021 09:27:54 +0200

squid (4.13-10) unstable; urgency=medium

  [ Francisco Vilmar Cardoso Ruviaro ]
  * Add debian/patches/0007-CVE-2021-28651.patch to fix a Denial
>>>>>>> 4a17e329
    of Service in URN processing. (Closes: #988893, CVE-2021-28651)

  [ Santiago Garcia Mantinan ]
  * Add patch to fix a Denial of Service in HTTP Response Processing.
    Fixes: CVE-2021-28662. Closes: #988891.
  * Add patch to fix a Denial of Service issue in Cache Manager.
    Fixes: CVE-2021-28652. Closes: #988892.
  * Add patch to fix Multiple Issues in HTTP Range header.
    Fixes: CVE-2021-31806 CVE-2021-31807 CVE-2021-31808. Closes: #989043.
  * Add patch to fix a Denial of Service in HTTP Response processing.
    Fixes: GHSA-572g-rvwr-6c7f.

<<<<<<< HEAD
 -- Santiago Garcia Mantinan <manty@debian.org>  Mon, 31 May 2021 10:39:12 +0200

squid (4.6-1+deb10u5) buster-security; urgency=medium

  * SQUID-2020:11 HTTP Request Smuggling (CVE-2020-25097) (Closes: #985068)

 -- Santiago García Mantiñán <manty@debian.org>  Mon, 22 Mar 2021 10:37:24 +0100

squid (4.6-1+deb10u4) buster-security; urgency=high

  * Non-maintainer upload by the Security Team.
  * SQUID-2020:8 HTTP(S) Request Splitting (CVE-2020-15811) (Closes: #968932)
  * SQUID-2020:9 Denial of Service processing Cache Digest Response
    (CVE-2020-24606) (Closes: #968933)
  * SQUID-2020:10 HTTP(S) Request Smuggling (CVE-2020-15810) (Closes: #968934)

 -- Salvatore Bonaccorso <carnil@debian.org>  Wed, 26 Aug 2020 12:35:13 +0200

squid (4.6-1+deb10u3) buster-security; urgency=medium

  * CVE-2019-18860
  * CVE-2020-1504

 -- Moritz Mühlenhoff <jmm@debian.org>  Tue, 14 Jul 2020 22:25:06 +0200

squid (4.6-1+deb10u2) buster-security; urgency=high

  [ Amos Jeffries <amosjeffries@squid-cache.org> ]
  * debian/patches/
    - Multiple Issues in HTTP Request processing (CVE-2019-12520)
      (CVE-2019-12524)
    - Heap Overflow issue in URN processing (CVE-2019-12526)
    - Multiple issues in URI processing (CVE-2019-12523)
      (CVE-2019-18676)
    - Cross-Site Request Forgery issue in HTTP Request processing
      (CVE-2019-18677)
    - HTTP Request Splitting issue in HTTP message processing
      (CVE-2019-18678)
    - Information Disclosure issue in HTTP Digest Authentication
      (CVE-2019-18679)
    - Multiple issues in ESI Response processing (CVE-2019-12519)
      (CVE-2019-12521)
    - Improper Input Validation issues in HTTP Request processing
      (CVE-2020-8449) (CVE-2020-8450)
    - Information Disclosure issue in FTP Gateway (CVE-2019-12528)
    - Multiple issues in HTTP Digest authentication (CVE-2020-11945)

 -- Luigi Gangitano <luigi@debian.org>  Mon,  4 May 2020 21:07:15 +0200

squid (4.6-1+deb10u1) buster-security; urgency=high

  * Non-maintainer upload by the Security Team.
  * Denial of Service issue in cachemgr.cgi (CVE-2019-12854)
  * Denial of Service issue in HTTP Basic Authentication processing
    (CVE-2019-12529)
  * Denial of Service issue in HTTP Digest Authentication processing
    (CVE-2019-12525)
  * Heap Overflow issue in HTTP Basic Authentication processing
    (CVE-2019-12527)
  * Multiple Cross-Site Scripting issues in cachemgr.cgi (CVE-2019-13345)
    (Closes: #931478)

 -- Salvatore Bonaccorso <carnil@debian.org>  Wed, 24 Jul 2019 19:33:25 +0200
=======
 -- Santiago Garcia Mantinan <manty@debian.org>  Fri, 28 May 2021 12:28:20 +0200

squid (4.13-9) unstable; urgency=medium

  * Clarify on NEWS and scripts that we no longer remove logs on purge.
  * Clarify on postrm script that the debhelper code was put manually.
  * Add README.Debian to squid-openssl.

 -- Santiago Garcia Mantinan <manty@debian.org>  Tue, 23 Mar 2021 00:18:11 +0100

squid (4.13-8) unstable; urgency=medium

  * Add SQUID-2020_11.patch to fix HTTP Request Smuggling.
    Fixes: CVE-2020-25097. Closes: #985068.

 -- Santiago Garcia Mantinan <manty@debian.org>  Sun, 21 Mar 2021 00:58:29 +0100

squid (4.13-7) unstable; urgency=medium

  * Add full postrm scripts while we don't solve #984897 on debhelper.
    Closes: #984880.

 -- Santiago Garcia Mantinan <manty@debian.org>  Wed, 10 Mar 2021 09:19:32 +0100

squid (4.13-6) unstable; urgency=medium

  * Stop removing cache and config file on postrm. Closes: #984510.
  * Increase debhelper build dependency to 12.8 as we need that from -5.
  * Add NEWS note on the problem with purge on previous versions.

 -- Santiago Garcia Mantinan <manty@debian.org>  Thu, 04 Mar 2021 14:45:00 +0100

squid (4.13-5) unstable; urgency=high

  * Have a deeper look and change all dpkg-buildpackage commands
    for similar dh ones. At least at home it works now.

 -- Santiago Garcia Mantinan <manty@debian.org>  Mon, 08 Feb 2021 21:35:48 +0100

squid (4.13-4) unstable; urgency=high

  * Remove pre-build from upstream-test-suite.

 -- Santiago Garcia Mantinan <manty@debian.org>  Mon, 08 Feb 2021 09:26:25 +0100

squid (4.13-3) unstable; urgency=high

  * Source only upload to allow migration to testing.
  * At 4.13-2 we also enabled --enable-ssl-crtd. (Closes: #898307)
  * Fix build dependencies.

 -- Santiago Garcia Mantinan <manty@debian.org>  Sun, 07 Feb 2021 21:58:30 +0100

squid (4.13-2) unstable; urgency=high

  * Add a new brand, the new squid-openssl package compiled
    with openssl. (Closes: #966395)
  * Change rules to allow double building the two brands.
  * Update Standandards-Version.

 -- Santiago Garcia Mantinan <manty@debian.org>  Sun, 07 Feb 2021 01:39:45 +0100

squid (4.13-1) unstable; urgency=high

  [ Amos Jeffries <amosjeffries@squid-cache.org> ]
  * New Upstream Release
    - Fixes security issue SQUID-2020:8 (CVE-2020-15811) (Closes: #968932)
    - Fixes security issue SQUID-2020:9 (Closes: #968933)
    - Fixes security issue SQUID-2020:10 (CVE-2020-15810) (Closes: #968934)

  * debian/squid.rc: Fix several typos (Closes: #968101)

 -- Luigi Gangitano <luigi@debian.org>  Mon, 24 Aug 2020 17:27:54 +0200

squid (4.12-1) unstable; urgency=high

  [ Sergio Durigan Junior <sergiodj@debian.org> ]
  * Don't restart squid by hand on postinst script.
    When installing/upgrading squid, the service is being restarted
    manually in the postinst script, which can break installations that
    have the squid apparmor enabled because it will try to restart the
    service before reloading the apparmor profile.
    There is no reason to restart squid manually, since the restart will
    be automatically performed later.

  * Drop conffile check for squid < 2.7
    squid 2.7 is long, long gone, so it should be safe to drop the
    postinst code to make sure that /etc/squid/squid.conf was properly
    upgraded.

  * Fix 'pidfile' on d/t/tests-squid.py.
    The pidfile lives under '/run/squid/', not '/run/'. (Closes: #960327)

  [ Juri Grabowski <debian@jugra.de> ]
  * add gbp.conf for squid

  * New upstream version 4.12
    - Fixes security issue SQUID-2020:5 (CVE-2020-14059)
    - Fixes security issue SQUID-2020:6 (CVE-2020-14058)
    - Fixes security issue SQUID-2020:7 (CVE-2020-15049)

  * remove 0004-upstream-bug5041.patch - Fixed in upstream

  [ Luigi Gangitano <luigi@debian.org> ]

  * Move PID file to /run (Closes: #960819)

 -- Luigi Gangitano <luigi@debian.org>  Wed,  1 Jul 2020 10:52:54 +0200

squid (4.11-5) unstable; urgency=medium

  [ Sergio Durigan Junior <sergiodj@debian.org> ]
  * Don't install /run/squid (use systemd's RuntimeDirectory instead).
    Debian Policy states that /run is normally cleared at boot time, and
    therefore packages must not install files/directories under /run.
    Init scripts should be taught to dynamically handle /run instead.
    This change uses systemd's RuntimeDirectory and RuntimeDirectoryMode
    directives when starting the squid service in order to guarantee that
    /run/squid/ will be created with the correct permission.  This has the
    added benefit of deleting the directory when the service is stopped.
    (Closes: #960327)
  * Allow /run/system/notify to be accessed by squid.
    When apparmor is enabled and the squid profile is enforced, we must
    make sure that the daemon will be able to access the
    /run/system/notify file (because squid's systemd service file type is
    "notify").

  [ Luigi Gangitano <luigi@debian.org> ]
  * debian/NEWS
    - Fix unknown version of latest entry

 -- Luigi Gangitano <luigi@debian.org>  Sat, 16 May 2020 12:00:54 +0200

squid (4.11-4) unstable; urgency=medium

  [ Amos Jeffries <amosjeffries@squid-cache.org> ]
  * Fix permissions on /run/squid

 -- Luigi Gangitano <luigi@debian.org>  Thu,  7 May 2020 15:30:54 +0200

squid (4.11-3) unstable; urgency=low

  [ Amos Jeffries <amosjeffries@squid-cache.org> ]
  * Move PID file into /run/squid (Closes: #932593)

  * Mark squid-common package Multi-Arch:foreign

 -- Luigi Gangitano <luigi@debian.org>  Sun,  4 May 2020 18:57:54 +0200

squid (4.11-2) unstable; urgency=high

  [ Amos Jeffries <amosjeffries@squid-cache.org> ]
  * Add libsystemd-dev dependency on Linux (Closes: 958708)
    - fixes systemd timeout failure during install

  [ Luigi Gangitano <luigi@debian.org> ]
  * debian/rules
    - Removed --as-needed flag

 -- Luigi Gangitano <luigi@debian.org>  Fri, 24 Apr 2020 20:49:54 +0200

squid (4.11-1) unstable; urgency=high

  * Urgency high due to security fixes

  [ Amos Jeffries <amosjeffries@squid-cache.org> ]
  * New Upstream Release (Closes: #957840, #929574, #910337)
    - Fixes security issue SQUID-2019:12 (CVE-2019-12519, CVE-2019-12521)
    - Fixes security issue SQUID-2020:4 (CVE-2020-11945)

  * debian/squid3.{maintscript,postinst,postrm,preinst,rc}
    - Remove unused and obsolete scripts

  * debian/squid.{postrm,preinst}
    - Remove obsolete script logic

  * debian/squid-common.postinst
    - Remove obsolete script

  * debian/changelog
    - Add missing historic CVE references

  * debian/patches/
    - Add upstream fix for missing Debug::Extra in systemd builds

 -- Luigi Gangitano <luigi@debian.org>  Thu, 23 Apr 2020 19:34:54 +0200

squid (4.10-1) unstable; urgency=high

  [ Amos Jeffries <amosjeffries@squid-cache.org> ]
  * New Upstream Release (Closes: #950641)
    - Fixes security issue SQUID-2020:1 (CVE-2020-8449) (CVE-2020-8450)
      (Closes: #950802)
    - Fixes security issue SQUID-2020:2 (CVE-2019-12528) (Closes: #950925)
    - Fixes security issue SQUID-2020:3 (CVE-2020-8517)

  * debian/NEWS
    - Fix syntax to make lintian happier

  * debian/control
    - Bumped Standards-Version to 4.5.0, no change needed

  [ Luigi Gangitano <luigi@debian.org> ]
  * debian/control
    - Drop squid3 transitional package (Closes: #940785)

 -- Luigi Gangitano <luigi@debian.org>  Tue, 10 Feb 2020 14:12:54 +0100

squid (4.9-2) unstable; urgency=medium

  [ Andreas Hasenack <andreas@canonical.com> ]
  * debian/rules
    - Only use -latomic with the intended architectures, instead of all of them

  * debian/NEWS
    - Rename d/NEWS.debian to d/NEWS so that dh_installchangelogs can pick it

  * debian/{watch,signing-key.asc}
    - Check upstream gpg signature

  * debian/test/test-squid.py
    - Re-enable apparmor test

  [ Luigi Gangitano <luigi@debian.org> ]
  * debian/squid.rc
    - Change to --foreground while creating cache dirs to avoid SMP bug

  * debian/squid.resolvconf
    - Merge previous check for /usr being mounted before restart

 -- Luigi Gangitano <luigi@debian.org>  Thu, 14 Nov 2019 10:12:54 +0100

squid (4.9-1) unstable; urgency=high

  * Urgency high due to security fixes

  [ Amos Jeffries <amosjeffries@squid-cache.org> ]
  * New Upstream Release (Closes: #943692)
    - Fixes security issue SQUID-2019:7 (CVE-2019-12526)
    - Fixes security issue SQUID-2019:8 (CVE-2019-18676) (CVE-2019-12523)
    - Fixes security issue SQUID-2019:9 (CVE-2019-18677)
    - Fixes security issue SQUID-2019:10 (CVE-2019-18678)
    - Fixes security issue SQUID-2019:11 (CVE-2019-18679)
    - Updates fix for security issue SQUID-2019:6 (CVE-2019-13345)

  * debian/control
    - Bumped Standards-Version to 4.4.1, no change needed

  * debian/tests/test-squid.py
    - Disable Apparmor tests

  [ Luigi Gangitano <luigi@debian.org> ]
  * Source only upload (Closes: #943911)

  * debian/squid.resolvconf
    - Avoid reload before squid.pid is available (Closes: #911325)
      thanks to Michael Biebl and Wolfgang Schweer

  * debian/squid.rc
    - Make squid.rc wait for directory creation (Closes: #933295),
      thanks to Daniel Reichelt

 -- Luigi Gangitano <luigi@debian.org>  Sun, 10 Nov 2019 20:28:15 +0100

squid (4.8-1) unstable; urgency=high

  [ Amos Jeffries <amosjeffries@squid-cache.org> ]
  * New Upstream Release
    - Fixes security issue SQUID-2019:1 (CVE-2019-12824)
    - Fixes security issue SQUID-2019:2 (CVE-2019-12529)
    - Fixes security issue SQUID-2019:3 (CVE-2019-12525)
    - Fixes security issue SQUID-2019:5 (CVE-2019-12527)
    - Fixes security issue SQUID-2019:6 (CVE-2019-13345) (Closes: #931478)

  * debian/control
    - Bumped Standards-Version to 4.4.0, no change needed

  * debian/tests/test-squid.py
    - Skip Apparmor tests when profile not installed

 -- Luigi Gangitano <luigi@debian.org>  Thu, 18 Jul 2019 22:28:15 +0200

squid (4.6-2) unstable; urgency=high

  [ Andreas Hasenack <andreas@canonical.com> ]
  * Add disabled by default AppArmor profile (Closes: #923213)

 -- Luigi Gangitano <luigi@debian.org>  Mon, 04 Mar 2019 09:28:15 +0100
>>>>>>> 4a17e329

squid (4.6-1) unstable; urgency=high

  [ Amos Jeffries <amosjeffries@squid-cache.org> ]
  * New Upstream Release
    - Fix multiple memory leak and data corruption issues
    - Detect IPv6 loopback binding errors
    - Do not call setsid() in --foreground mode
    - Exit on fork() failures
    - Fix OpenSSL builds that define OPENSSL_NO_ENGINE
    - Fix multiple GCC-8 compile errors

 -- Luigi Gangitano <luigi@debian.org>  Fri, 22 Feb 2019 14:28:15 +0100

squid (4.5-2) unstable; urgency=medium

  [ Luigi Gangitano <luigi@debian.org> ]
  * debian/{rules,squid.tmpfile}
    - Add tmpfiles configuration to handle /var/run/squid at boot

  * debian/squid.lintian-overrides
    - Removed unused override file

 -- Luigi Gangitano <luigi@debian.org>  Wed, 20 Feb 2019 17:28:15 +0100

squid (4.5-1) unstable; urgency=medium

  [ Amos Jeffries <amosjeffries@squid-cache.org> ]
  * New Upstream Release

  * debian/control
    - Bumped Standards-Version to 4.3.0, no change needed

  * debian/rules
    - Add /var/run/squid directory for SMP workers and helpers

  [ Helmut Grohne <helmut@subdivi.de> ]
  * debian/rules
    - Pass BUILDCXX to ./configure on cross-builds
    - use --with-build-environment=default to avoid arm64 flag issues

  * debian/control
    - Add cross-compile annotations to restrict GCC/LLVM dependency
      (Closes: #916536)

  [ Luigi Gangitano <luigi@debian.org> ]
  * debian/control
    - Fixed dependency on winbind instead of winbindd

  * debian/squid{,3}.{postinst,postrm,preinst,maintscript}
    - Moved dpkg-maintscript-helper commands to proper DH file

 -- Luigi Gangitano <luigi@debian.org>  Wed, 20 Feb 2019 11:57:15 +0100

squid (4.4-1) unstable; urgency=high

  * Urgency high due to security fixes

  [ Amos Jeffries <amosjeffries@squid-cache.org> ]
  * New Upstream Release
    - Fix security issue SQUID-2018:4 (CVE-2018-19131) (Closes: #912293)
    - Fix security issue SQUID-2018:5 (CVE-2018-19132) (Closes: #912294)

  [ Luigi Gangitano ]
  * debian/squid.preinst
    - Don't parse /etc/passwd, use getent to make lintian happy

 -- Luigi Gangitano <luigi@debian.org>  Tue, 30 Oct 2018 14:57:15 +0100

squid (4.3-1) unstable; urgency=low

  [ Amos Jeffries <amosjeffries@squid-cache.org> ]
  * New Upstream Release

  * debian/patches/
    - Remove upstream pr264 patch for systemd

  * debian/control
    - Bumped Standards-Version to 4.2.1, no change needed

 -- Luigi Gangitano <luigi@debian.org>  Mon, 08 Oct 2018 09:57:15 +0200

squid (4.2-2) unstable; urgency=high

  [ Adrian Bunk <bunk@debian.org> ]
  * Add -latomic for rmel m68k mips mipsel powerpc powerpcspe sh4
    (Closes: #907106)

 -- Luigi Gangitano <luigi@debian.org>  Fri, 24 Aug 2018 08:57:15 +0200

squid (4.2-1) unstable; urgency=high

  [ Amos Jeffries <amosjeffries@squid-cache.org> ]
  * New Upstream Release

  * debian/patches/
    - Patch to use installed binary for upstream config tests
    - Remove patches included upstream: 0011-upstream-pr172.patch
    - Add upstream pr264 patch for systemd (Closes: #903165)

  * debian/control
    - Bumped Standards-Version to 4.2.0.0, no change needed

  [ Andreas Hasenack ]
  * Enable CDBS parallel build
  * d/t/upstream-test-suite: also make libmem.la, needed by the tests.
  * d/t/test-squid.py: fix apparmor profile filename
  * debian/tests/control: add ssl-cert to the list of dependencies of the
    squid test, as apache is configured to load
    /etc/ssl/certs/ssl-cert-snakeoil.pem in that test.
  * d/t/test-squid.py: fix the process name. The PID points at the parent.

  [ Luigi Gangitano ]
  * debian/control
    - Fix Vcs-Git and Vcs-Browser URLs

 -- Luigi Gangitano <luigi@debian.org>  Wed, 22 Aug 2018 13:57:15 +0200

squid (4.1-1) unstable; urgency=high

  * New Upstream Release (Closes: #896120)

  * debian/patches/
    - Add upstream patch to fix GCC-8 FTBFS issues

  * debian/control
    - Remove shlibs:Depends from transitional squid3 package

 -- Luigi Gangitano <luigi@debian.org>  Tue, 03 Jul 2018 18:37:15 +0200

squid (4.0.24-1~exp16) experimental; urgency=medium

  * debian/{control,rules}
    - Build with TLS support from gnutls (Closes: #641944, #811014)

 -- Luigi Gangitano <luigi@debian.org>  Mon, 30 Apr 2018 15:37:15 +0200

squid (4.0.24-1~exp15) experimental; urgency=medium

  * New Upstream Release (Closes: #641944)
    - Adds GnuTLS support for https_port (Closes: #811014)

  * debian/control
    - Add Recommends for ca-certificates to squid and squidclient to ensure
      system Trusted CA certificates are installed.
    - Update Vcs-* headers for Salsa migration
    - Bumped Standards-Version to 4.1.4

  * debian/{rules,install,squid.service}
    - Convert to debhelper for systemd init script installation
      (Closes: #889541)

  * debian/squid.{postinst,postrm}
    - Remove update-rc.d commands now done by debhelper

  * debian/NEWS.debian
    - Document surprises caused by systemd use (Closes: #896125)

 -- Luigi Gangitano <luigi@debian.org>  Sun, 29 Apr 2018 18:20:24 +0200

squid (4.0.23-1~exp8) experimental; urgency=medium

  [ Amos Jeffries <amosjeffries@squid-cache.org> ]
  * New Upstream Release

  * debian/control
    - Bumped Standards-Version to 4.1.2, no change needed

  * debian/rules
    - clean up a bit for lintian
    - explicitly list TLS certificate validator and Store-ID helpers built
    - add /etc/squid/conf.d/ directory for local settings separate from
      the default configuration.

  * debian/squid.install
    - add missing man(8) page for security_fake_certverify helper

  * Add configuration file for Debian settings

 -- Luigi Gangitano <luigi@debian.org>  Tue, 23 Jan 2018 10:39:24 +0100

squid (4.0.21-1~exp5) experimental; urgency=medium

  [ Amos Jeffries <amosjeffries@squid-cache.org> ]
  * New Upstream Release (Closes: #853668)
    - Adds GnuTLS support for https:// URLs (Closes: #180886)
    - switch squid-purge to upstream man(1) manual page

  * debian/patches/
    - refresh patches for new version

  * debian/{rules,squid.install}
    - update rules to build NTLM LanMan helper
    - install squid.service file for systemd (Closes: #855268, #871602)

  * debian/control
    - Bumped Standards-Version to 4.1.0
    - updates Priority field for squid3 package to optional
    - minor maintenance improvements
    - mention compiler dependency for backport builds
    - remove squid-dbg in favour of automatic *-dbgsym packages
    - remove version 3.x specific text from long descriptions
    - add 'ed' package dependency for buster
    - remove unnecessary autotools-dev build-dependency

  * debian/{watch,squid.rc}
    - update for new major version

  * debian/copyright
    - auto generate from upstream CREDITS file

  [ Christian Ehrhardt <christian.ehrhardt@canonical.com> ]
  * Leverage squid qa regression testing code from
    https://code.launchpad.net/qa-regression-testing as an dep8 test.
    The tests were shrinked-to-fit and relicensed from their upstream
    counterparts to be easier to maintain and fully functional without
    internet access to work in infrastructures like DebCI.
    - debian/tests/squid: basic setup of local ftp/http/https servers to be
      used by test-squid.py
    - debian/tests/control: add squid test and dependencies
    - debian/tests/test-squid.py: the actual tests
    (Closes: #710014, #859072)

  [ Santiago Garcia Mantinan <manty@debian.org> ]
  * Change source package name to squid.
  * Clean up lintian a bit.
  * Get it ready for an upload to experimental.

 -- Santiago Garcia Mantinan <manty@debian.org>  Wed, 04 Oct 2017 23:19:36 +0200

squid3 (3.5.27-1) unstable; urgency=high

  [ Amos Jeffries <amosjeffries@squid-cache.org> ]
  * New Upstream Release

  * debian/{control,rules}
    - Add temporary dependency on gcc-6 and g++-6 to workaround FTBFS in
      unstable

  * debian/patches/
    - Fix security issue SQUID-2018:1 (CVE-2018-1000024) (Closes: #888719)
    - Fix security issue SQUID-2018:2 (CVE-2018-1000027) (Closes: #888720)

  [ Luigi Gangitano <luigi@debian.org> ]
  * debian/control
    - Changed priority to optional for squid3 and squid-dbg
    - Removed unneeded Build-Dep on autotools-dev

  * debian/rules
    - Include dpkg-architecture Makefile instead of invoking the binary at
      build time

  * debian/squid.postinst
    - Remove recursive chown calls

 -- Luigi Gangitano <luigi@debian.org>  Tue, 13 Feb 2018 15:31:24 +0100

squid3 (3.5.23+eblocker10-5) unstable; urgency=medium

  * [EB1-1608] increased maximal helper response size

 -- Nikolas Lohmann <lohmann@eblocker.com>  Tue, 07 Jun 2018 14:42:00 +0100

squid3 (3.5.23+eblocker9-5) unstable; urgency=medium

  * [EB1-1541] close socket regardless of error type

 -- Nikolas Lohmann <lohmann@eblocker.com>  Tue, 08 May 2018 09:14:00 +0100

squid3 (3.5.23+eblocker8-5) unstable; urgency=medium

  * [EB1-145] Fixed white listing domains by using ip-address to turn back
    connection state to tunnel. This avoids terminating spliced connections due
    to request header forgery detection.

 -- Nikolas Lohmann <lohmann@eblocker.com>  Thu, 08 Mar 2018 13:49:00 +0100

squid3 (3.5.23+eblocker7-5) unstable; urgency=medium

  * [EB1-1376]
    - Set KillMode to none
    - Remove timeout setting

 -- Boris Prinz <prinz@eblocker.com>  Tue, 20 Feb 2018 10:27:00 +0100

squid3 (3.5.23+eblocker6-5) unstable; urgency=medium

  * [EB1-1376]
    - Set KillMode to control-group
    - Reduce stopping timeout to 1 minute
    - Do not abort installation if restarting the squid fails

 -- Boris Prinz <prinz@eblocker.com>  Fri, 16 Feb 2018 12:11:00 +0100

squid3 (3.5.23+eblocker5-5) unstable; urgency=medium

  * [EB1-1362] provide default configuration but only install if necessary

 -- Boris Prinz <prinz@eblocker.com>  Mon, 05 Feb 2018 17:55:00 +0100

squid3 (3.5.23+eblocker4-5) unstable; urgency=medium

  * [EB1-1353] updated service dependencies

 -- Nikolas Lohmann <lohmann@eblocker.com>  Thu, 01 Feb 2018 13:29:00 +0100

squid3 (3.5.23+eblocker3-5) unstable; urgency=medium

  * [EB1-1309] base64 encode errors details

 -- Nikolas Lohmann <lohmann@eblocker.com>  Wed, 31 Jan 2018 13:10:00 +0100

squid3 (3.5.23+eblocker2-5) unstable; urgency=medium

  * [EB1-1343] added option to disable aaaa queries

 -- Nikolas Lohmann <lohmann@eblocker.com>  Tue, 30 Jan 2018 15:20:00 +0100

squid3 (3.5.23+eblocker1-5) unstable; urgency=medium

  * [EB1-1165] added log message for detecting ssl errors

 -- Nikolas Lohmann <lohmann@eblocker.com>  Fri, 26 Jan 2018 11:30:00 +0100

squid3 (3.5.23-5) unstable; urgency=medium

  * Reload squid so that it uses modified config, not default one.

 -- Santiago Garcia Mantinan <manty@debian.org>  Sat, 03 Jun 2017 00:36:55 +0200

squid3 (3.5.23-4) unstable; urgency=medium

  [ Andreas Beckmann <anbe@debian.org> ]
  * debian/squid.postinst
    - Fix another upgrade edge case from 2.7 default install (Closes: #801564)

  [ Amos Jeffries <amosjeffries@squid-cache.org> ]
  * debian/squid.logrotate
    - Add missing piece of fix for sarg daily reports (LP: #1414754)

 -- Santiago Garcia Mantinan <manty@debian.org>  Fri, 02 Jun 2017 00:19:55 +0200

squid3 (3.5.23-3) unstable; urgency=medium

  [ Amos Jeffries <amosjeffries@squid-cache.org> ]
  * debian/squid.preinst
    - Fix upgrade sequence from jesse squid3 package (Closes: #858556)

  [ Santiago Garcia Mantinan <manty@debian.org> ]
  * debian/squid.{preinst,postinst,postrm}
    - Fix problems with empty squid3 dir and squid 2.7 installed
      (use the right logic with better checks).
    - Avoid install abortion by stopping squid3 only when it runs.

  [ Eric Veiras Galisson <bugs@sietch-tabr.com> ]
  * debian/squid.rc
    - Fix returncode is wrong with conf file with errors (Closes: #857137)

 -- Santiago Garcia Mantinan <manty@debian.org>  Sat, 08 Apr 2017 02:52:28 +0200

squid3 (3.5.23-2) unstable; urgency=medium

  [ Santiago Garcia Mantinan <manty@debian.org> ]
  * debian/squid.{preinst,postinst,postrm}
    - Fix upgrade sequence from 2.7 packages (Closes: #801564)

  [ Amos Jeffries <amosjeffries@squid-cache.org> ]
  * debian/control
    - Relax dependency between squid and squid-common packages (Closes: #399489)
    - Add squidclient Recommends on ssl-cert

  [ Robie Basak <robie.basak@canonical.com> ]
  * debian/control
    - Add missing pre-depends on adduser
    - Add Vcs-Browser URL

 -- Santiago Garcia Mantinan <manty@debian.org>  Sun, 19 Mar 2017 23:23:57 +0100

squid3 (3.5.23-1) unstable; urgency=high

  [ Amos Jeffries <amosjeffries@squid-cache.org> ]
  * New Upstream Release (Closes: #793473, #822952)
    - Fixes security issue SQUID-2016:10 (CVE-2016-10003) (Closes: #848491)
    - Fixes security issue SQUID-2016:11 (CVE-2016-10002) (Closes: #848493)

  * debian/patches/
    - Remove patch included upstream

  * debian/tests/
    - Use package build-deps when testing so the make commands will work

 -- Luigi Gangitano <luigi@debian.org>  Sun, 18 Dec 2016 23:39:24 +0200

squid3 (3.5.22-1) unstable; urgency=medium

  [ Amos Jeffries <amosjeffries@squid-cache.org> ]
  * New Upstream Release

  * debian/patches
    - Add upstream patch to fix adaptation crashes

  * debian/{control, rules, squid.postinst}
    - Accept patch to remove setuid from pinger (Closes: #822992)

  [ Luigi Gangitano ]
  * debian/compat
    - Bump to debhelper compatibility level 10

  * debian/{control,tests/}
    - Add DEP-8 autopkgtest for upstream test suite, thanks to
      Santiago Ruano Rincan (Closes: #829141)

  * debian/rules
    - Avoid linking with unneeded libraries, thanks to Yuriy M. Kaminskiyi
      (Closes: #822998)

 -- Luigi Gangitano <luigi@debian.org>  Sat, 29 Oct 2016 23:13:00 +0200

squid3 (3.5.19-1) unstable; urgency=high

  [ Amos Jeffries <amosjeffries@squid-cache.org> ]
  * New Upstream Release (Closes: #823968)
    - Fixes security issue SQUID-2016:7 (CVE-2016-4553)
    - Fixes security issue SQUID-2016:8 (CVE-2016-4554)
    - Fixes security issue SQUID-2016:9 (CVE-2016-4555, CVE-2016-4556)

  * debian/control
    - Bumped Standards-Version to 3.9.8, no change needed

  * debian/rules
    - Send hardening CPPFLAGS to custom build tools

 -- Luigi Gangitano <luigi@debian.org>  Tue, 10 May 2016 23:43:00 +0200

squid3 (3.5.17-1) unstable; urgency=high

  [ Amos Jeffries <amosjeffries@squid-cache.org> ]
  * New Upstream Release
    - Fixes security issue SQUID-2016:5 (CVE-2016-4051)
    - Fixes security issue SQUID-2016:6 (CVE-2016-4052, CVE-2016-4053,
      CVE-2016-4054)

 -- Luigi Gangitano <luigi@debian.org>  Fri, 22 Apr 2016 14:43:00 +0200

squid3 (3.5.16-1) unstable; urgency=high

  [ Amos Jeffries <amosjeffries@squid-cache.org> ]
  * New Upstream Release
    - Fixes security issue SQUID-2016:3 (CVE-2016-3947) (Closes: #819783)
    - Fixes security issue SQUID-2016:4 (CVE-2016-3948) (Closes: #819784)

  * debian/patches/
    - Remove patch included upstream

 -- Luigi Gangitano <luigi@debian.org>  Sun, 03 Apr 2016 19:57:00 +0200

squid3 (3.5.15-1) unstable; urgency=high

  [ Amos Jeffries <amosjeffries@squid-cache.org> ]
  * New Upstream Release
    - Fixes security issues SQUID-2016:2
      (CVE-2016-2569, CVE-2016-2570, CVE-2016-2571)
      (Closes: #816011)

  * debian/patches/03-upstream-bug4447.patch
    - add upstream patch for their bug #4447

  [ Robie Basak <robie.basak@canonical.com> ]
  * debian/control
    - Add lsb-release build dep. This is required for the --enable-build-info
      line in debian/rules to work correctly.

  * debian/squid.logrotate
    - Run sarg-reports if present before rotating logs.

  [ Luigi Gangitano <luigi@debian.org> ]
  * debian/control
    - Bumped Standards-Version to 3.9.7, no change needed

 -- Luigi Gangitano <luigi@debian.org>  Tue, 01 Mar 2016 19:39:00 +0100

squid3 (3.5.14-1) unstable; urgency=medium

  [ Amos Jeffries <amosjeffries@squid-cache.org> ]
  * New Upstream Release (Closes: #812038)

  * debian/control
    - add Depends libdbi-perl (Closes: #807512)
    - Fixed lintian complaint about squid3 package description
    - Fixed Vcs-Git Header pointing anonscm.debian.org

  * debian/rules
    - build ext_time_quota_acl helper (LP: #1391159)

  * debian/squid.install
    - add missing helper man pages

 -- Luigi Gangitano <luigi@debian.org>  Tue, 16 Feb 2016 23:14:00 +0100

squid3 (3.5.12-1) unstable; urgency=medium

  [ Amos Jeffries <amosjeffries@squid-cache.org> ]
  * New Upstream Release

  * debian/squid.postinst
    - remove unneeded config edits for manager ACL (Closes: #801564)

  * debian/patches/
    - add upstream patch to cleanup FATAL log messages

  [ Mathieu Parent ]
  * Fix FATAL parsing before start/reload/restart (Closes: #800341)
  * Set pidfile for systemd's sysv-generator (Closes: #800341)

 -- Luigi Gangitano <luigi@debian.org>  Wed, 09 Dec 2015 19:03:47 +0100

squid3 (3.5.10-1) unstable; urgency=high

  [ Amos Jeffries <amosjeffries@squid-cache.org> ]
  * New Upstream Release (Closes: #799923, #800876)

  * debian/squid.rc
    - Grok pid_filename from squid.conf (Closes: #520736)
    - Update SELinux context when creating directories (Closes: #798827)

  [ Luigi Gangitano <luigi@debian.org> ]
    - Urgency high due to regression fix for CVE-2015-5400.

 -- Luigi Gangitano <luigi@debian.org>  Mon, 05 Oct 2015 23:28:00 +0200

squid3 (3.5.7-1) unstable; urgency=medium

  [ Amos Jeffries <amosjeffries@squid-cache.org> ]
  * New upstream release (Closes: #789602, #793400, #253777)

  * debian/rules
    - Add BUILDCXXFLAGS to use hardening flags during build

  * debian/squid.links
    - Add symlink for squid3.8 man(8) page to resolve lintian issue

  * debian/squid.postinst
    - Remove unnecessary 'squid -z' (Closes: #794639)

  [ Luigi Gangitano <luigi@debian.org> ]
  * Rebuild using GCC-5 (Closes: #794536)

  * debian/squid.postinst
    - Check for squid3 initscript before we try to execute it

  * debian/squid.rc
    - Set working directory to /var/run/squid

 -- Luigi Gangitano <luigi@debian.org>  Thu,  6 Aug 2015 01:14:00 +0200

squid3 (3.5.6-1) unstable; urgency=medium

  [ Amos Jeffries <amosjeffries@squid-cache.org> ]
  * New upstream release (Closes: #760303)
    - Fixed upstream macro issue that fail to pass reproducible builds test
    - Fixes CVE-2015-5400: Improper Protection of Alternate Path
      (Closes: #793128)

  * Removed deprecated MSNT and MSNT-multi-domain authentication helpers

  * Transition squid3 to squid
    - Renamed squid3 package to squid (Closes: #521053, #565555, #672156)
      (Closes: #294431, #569575, #714334, #279840, #576423, #779127)
    - Renamed squid3-common package to squid-common
    - Renamed squid3-dbg package to squid-dbg
    - Add dummy transitional package squid3

  * debian/patches/
    - Removed patches included upstream and refresh others

  * debian/squid3-cgi.dirs
    - Removed old unused packaging file

  * debian/control
    - Add dependency on libgnutls28-dev for squidclient HTTPS support

  [ Luigi Gangitano <luigi@debian.org> ]
  * debian/control
    - Changed dependency on libecap3-dev (Closes: #789774)
    - Made squid-common conflict and replace squid3-common
    - Fixed dependencies and sections of transitional packages

  * {NEWS,README}.Debian
    - Added information on package name migration

 -- Luigi Gangitano <luigi@debian.org>  Wed, 22 Jul 2015 23:24:00 +0200

squid3 (3.4.8-6) unstable; urgency=medium

  [ Luigi Gangitano <luigi@debian.org> ]
  * debian/patches/31-squid-3.4-13199.patch
    - Added upstream patch fixing excessive CPU usage (Closes: #776461)

  * debian/patches/32-squid-3.4-13210.patch
    - Added upstream patch fixing excessive CPU and memory usage in
      NTLM and Negotiate authentication helpers (Closes: #776463)

  * debian/patches/33-squid-3.4-13211.patch
    - Added upstream patch fixing a possible replay vulnerability on Digest
      authentication (Closes: #776464)

  * debian/patches/34-squid-3.4-13213.patch
    - Added upstream patch fixing incorrect security permissions for
      TOS/DiffServ packet marking (Closes: #776468)

  * debian/patches/35-squid-3.4-13203.patch
    - Added upstream patch fixing squidclient unable to connect to host with
      both IPv4 and IPv6 addresses (Closes: #742425)

 -- Luigi Gangitano <luigi@debian.org>  Wed, 28 Jan 2015 12:34:42 +0100

squid3 (3.4.8-5) unstable; urgency=medium

  [ Luigi Gangitano <luigi@debian.org> ]
  * debian/squid3.{pre,post}inst
    - Moved ACL manager fix to postinst (Closes: #773032)

 -- Luigi Gangitano <luigi@debian.org>  Tue, 16 Dec 2014 13:43:03 +0100

squid3 (3.4.8-4) unstable; urgency=medium

  [ Luigi Gangitano <luigi@debian.org> ]
  * debian/squid3.preinst
    - Revert changes on abort-upgrade

 -- Luigi Gangitano <luigi@debian.org>  Fri, 05 Dec 2014 10:44:02 +0100

squid3 (3.4.8-3) unstable; urgency=medium

  [ Amos Jeffries <amosjeffries@squid-cache.org> ]
  * debian/squid3.preinst
    - Remove obsolete manager ACL definition from squid.conf
      when upgrading squid3 package (Closes: #768170)


  [ Luigi Gangitano <luigi@debian.org> ]
  * debian/squid3.preinst
    - Fix configuration file only if needed and match any uncommented line

 -- Luigi Gangitano <luigi@debian.org>  Fri,  5 Dec 2014 01:27:51 +0100

squid3 (3.4.8-2) unstable; urgency=medium

  [ Santiago Garcia Mantinan <manty@debian.org> ]
  * Add patch to remove bashisms from cert_tool
  * Add manual page for squid-purge
  * Create run_dir needed for SMP with several workers to run. This
    fixes #710126 (Closes: #732183, #760400)
  * Use CONFIG instead of sq (Closes: #763867)
  * Remove find_cache_type and use grepconf (both functions were =).
  * Allow find_cache_dir and grepconf to have whitespace in the beginning
    (Closes: #761209)
  * Add config check before reload/restart, thanks Freddy (Closes: #728222)

  [ Amos Jeffries <amosjeffries@squid-cache.org> ]
  * debian/squid3.postinst
    - update grepconf to support SMP macros and sub-config files
      when locating cache_dir and effective user/group

  * debian/squid3.rc
    - remove special handling for obsolete COSS cache type
    - change grepconf to support SMP macros and sub-config files

  * debian/rules
    - add distribution details to squid -v display output
      this obsoletes the Ubuntu fix-distribution.patch

  * debian/control
    - bumped libecap dependency version to 0.2.0-2

  * debian/squid3.resolvconf
    - added check on /usr availability before squid3 restart (Closes: #765476)

  [ Luigi Gangitano <luigi@debian.org> ]
  * debian/squid3.rc
    - Change config check to config parse on start/reload/restart

  * debian/control
    - Fixed XS-Vcs-Git Header pointing anonscm.debian.org

 -- Luigi Gangitano <luigi@debian.org>  Wed, 29 Oct 2014 15:50:51 +0100

squid3 (3.4.8-1) unstable; urgency=high

  * Urgency high due to security fixes

  [ Amos Jeffries <amosjeffries@squid-cache.org> ]
  * New upstream release (Closes: #737008)
    - Fixes CVE-2014-6270: off by one in snmp subsystem (Closes: #761002)
    - Fixes CVE-2014-CVE-2014-7141 and CVE-214-7142 (Closes: #760999)
      + pinger remote DoS vulnerabilities
    - Fixes CVE-2014-0128: Denial of Service in SSL-Bump (Closes: #741312)

  * debian/patches/
    - remove CVE-2014-3609.patch included upstream
    - remove 17-pod2man-check.patch obsoleted by new version
    - add upstream patch 21-squid-3.4-13176-memoryleak.patch:
      memory leak in external_acl_type helper with cache=0 or ttl=0

  * debian/rules
    - add --disable-arch-native to build with portable CPU support

  * debian/control
    - libecap API support is specific to version 0.2.0
    - use nettle for crypto library

  * debian/watch
    - updated watch pattern for upstream major series

  * debian/rules
    - Remove obsolete --enable-underscores (Closes: #693905)

  [ Luigi Gangitano <luigi@debian.org> ]
  * debian/patches/
    - refreshed all patches to match 3.4.8

  * debian/control
    - Added dependency for missing intepreter ksh
    - Bumped Standard-Version to 3.9.6, no change needed
    - Added XS-Vcs-Git Header pointing to Alioth repository

 -- Luigi Gangitano <luigi@debian.org>  Fri, 17 Oct 2014 00:10:00 +1300

squid3 (3.3.8-1.2) unstable; urgency=high

  * Non-maintainer upload by the Security Team.
  * Add CVE-2014-3609.patch patch.
    CVE-2014-3609: Denial of Service in Range header processing.
    Ignore Range headers with unidentifiable byte-range values. If squid is
    unable to determine the byte value for ranges, treat the header as
    invalid. (Closes: #759509)

 -- Salvatore Bonaccorso <carnil@debian.org>  Thu, 28 Aug 2014 18:03:47 +0200

squid3 (3.3.8-1.1) unstable; urgency=low

  * Non-maintainer upload.
  * Fix "FTBFS: cp: cannot stat
    '/«PKGBUILDDIR»/debian/tmp/usr/share/man/man8/basic_db_auth.8': No
    such file or directory":
    new patch 17-pod2man-check.patch:
    fix config.test files' check for perl and pod2man
    (Closes: #725599)

 -- gregor herrmann <gregoa@debian.org>  Sat, 23 Nov 2013 21:05:10 +0100

squid3 (3.3.8-1) unstable; urgency=high

  * Urgency high due to security fixes

  * New upstream release
    - Fixes security issues (Closes: #716743)
      + Buffer overflow in HTTP request handling (Ref: SQUID-2013:2,
        CVE-2013-4115)
      + DoS in request processing (Ref: SQUID-2013:3, CVE-2013-4123)
    - Includes PNG image used in error pages, with new copyright assignement
      (Closes: #683255)

  * Added /var/run/squid3 dir to host sockets in SMP configuration
    (Closes: #710126)

  * debian/control
    - Bumped Standard-Version to 3.9.4, no change needed

 -- Luigi Gangitano <luigi@debian.org>  Sun, 21 Jul 2013 18:28:36 +0200

squid3 (3.3.4-1) unstable; urgency=low

  * New upstream release
    - Added support for SHA passwords in ncsa_auth (Closes: #652010)

  * debian/squid3.lintian-overrides
    - Added override for pinger setuid bin

  * debian/watch
    - Fixed pattern to skip the last dot

  * debian/rules
    - Removed reference to cppunit-basedir

 -- Luigi Gangitano <luigi@debian.org>  Mon, 06 May 2013 16:46:33 +0200

squid3 (3.3.3-2) unstable; urgency=low

  I would like to thank Amos Jeffries <squid3@treenet.co.nz> for his help
  with this release.

  * debian/control
    - Added Build-Depend on pkg-config to solve FTBFS when ecap is enabled
      (Closes: #706025)
    - Fixed package descriptions
    - Added Build-Depend on libnetfilter-conntrack-dev
    - Added Suggests on winbindd for NTLM authentication

  * debian/patches/01-cf.data.debian.patch
    - Removed change to visible_hostname defaut value (Closes: #705983)
    - Fixed path of ntlm_auth helper in example

  * debian/rules
    - Removed --enable-arp-acl options obsoleted by --enable-eui
    - Fixed FTBFS on hurd due to missing netfilter support
    - Enabled Rock store type support
    - Added SETUID bit to pinger program

  * debian/watch
    - Fixed pattern to match all the released versions of 3.3

 -- Luigi Gangitano <luigi@debian.org>  Tue, 23 Apr 2013 15:38:39 +0200

squid3 (3.3.3-1) unstable; urgency=low

  * New upstream release (Closes: #694633, #701799, #702540)
    - Removed upstream patches
      + debian/patches/20-ipv6-fix
      + debian/patches/30-CVE-2012-5643-CVE-2013-0189.patch
      + debian/patches/fix-701123-regression-in-cachemgr.patch
    - Includes upstream fix for CVE-2009-0801 (Closes: #521052)
    - Includes upstream fix for rejection of benign request containing variants
      of double CR (Closes: #669148)

  * debian/control
    - Added dependency on libecap2-dev
    - Added squid-purge package

  * debian/source
    - Enabled ECAP support
    - Fixed configure invocation to match new syntax
    - Removed unneeded rename of helper man pages
    - Fixed list of helpers to build, adding fake agents (Closes: #644280)
      and negotiate wrapper (Closes: #656304)

  * debian/watch
    - Updated for 3.3

  * debian/squid3.logrotate
    - Added check for existing binary in logrotate script (Closes: #703954)

 -- Luigi Gangitano <luigi@debian.org>  Sun, 21 Apr 2013 23:51:11 +0200

squid3 (3.1.20-2.2) unstable; urgency=low

  * Non-maintainer upload.
  * Add fix-701123-regression-in-cachemgr.patch patch.
    Fix missing bits in the fix for CVE-2012-5643 and CVE-2013-0189 causing
    cachemgr.cgi crashing when authentication credentials are supplied.
    Thanks to Amos Jeffries <amos@treenet.co.nz> (Closes: #701123)

 -- Salvatore Bonaccorso <carnil@debian.org>  Sat, 23 Feb 2013 13:44:48 +0100

squid3 (3.1.20-2.1) unstable; urgency=high

  * Non-maintainer upload

  * Urgency high due to security fixes

  * debian/patches/30-CVE-2012-5643-CVE-2013-0189.patch
    - Added upstream fix for squid-cgi (cachemgr) memory leaks and denial of
      service vulnerability (Closes: #696187)

 -- Michael Stapelberg <stapelberg@debian.org>  Tue, 05 Feb 2013 23:16:27 +0100

squid3 (3.1.20-2) unstable; urgency=low

  * debian/patches/20-ipv6-fix
    - Added upstream fix for squid not working when IPv6 is not loaded
      (Closes: #660489)

 -- Luigi Gangitano <luigi@debian.org>  Thu, 06 Dec 2012 20:02:56 +0100

squid3 (3.1.20-1) unstable; urgency=low

  * New upstream release

  * debian/control
    - Bumped Standard-Version to 3.9.3, no change needed
    - Added missing dependency on dpkg-dev (>= 1.16.1~)

  * debian/rules
    - Enabled hardening options (Closes: #669684)

  * debian/patches/01-cf.data.debian.patch
    - Fixed minor typos in configuration file (Closes: #670832, #673350)

 -- Luigi Gangitano <luigi@debian.org>  Mon, 18 Jun 2012 14:20:53 +0200

squid3 (3.1.19-1) unstable; urgency=low

  * New upstream release
    - Removed patch integrated upstream
      + 19-adaptation-compile

  * debian/rules
    - Enabled WCCPv2 support (Closes: #654877)

 -- Luigi Gangitano <luigi@debian.org>  Tue, 07 Feb 2012 16:19:12 +0100

squid3 (3.1.18-1) unstable; urgency=low

  * New upstream release

  * debian/patches/19-adaptation-compile.patch
    - Added upstream patch to fix compile failure

 -- Luigi Gangitano <luigi@debian.org>  Mon, 26 Dec 2011 22:04:28 +0100

squid3 (3.1.16-1) unstable; urgency=low

  * New upstream release

  * Changed source format to 3.0 (quilt)

  * debian/squid3.rc
    - Added LSB compliant option to init script (Closes: #645780)
      Thanks to Fredrik Eriksson

 -- Luigi Gangitano <luigi@debian.org>  Thu,  3 Nov 2011 13:37:17 +0100

squid3 (3.1.15-1) unstable; urgency=high

  * Urgency high due to security fixes

  * New upstream release
    - Fixes DoS issue in Gopher client (Closes: #639755)
      (Ref: CVE-2011-3205, SQUID-2011:3)

  * debian/control
    - Removed hardcoded list of non-Linux architectures (Closes: #634765)

 -- Luigi Gangitano <luigi@debian.org>  Fri, 02 Sep 2011 13:33:41 +0200

squid3 (3.1.14-1) unstable; urgency=low

  * New upstream release
    - Fixes FTBFS with GCC 4.6 (Closes: #625405)
    - Fixes issue with IPv4/IPv6 DNS resolution (Closes: #604566)
    - Fixes issue with IPv6 resolution in access.log (Closes: #604832)

  * debian/control
    - Bumped Standard-Version to 3.9.2, no change needed

  * debian/squid.rc
    - Fixed init script preventing alterate cache dir from being created
      (Closes: #623935)

 -- Luigi Gangitano <luigi@debian.org>  Sat, 09 Jul 2011 17:58:46 +0200

squid3 (3.1.12-1) unstable; urgency=low

  * New upstream release
    - Removed patch integrated upstream
      + 18-gcc-4.5-fix
    - Rebuild against libdb5.1 (Closes: #621453)

  * debian/control
    - Remove article at start of synopsis, to make lintian happy

 -- Luigi Gangitano <luigi@debian.org>  Mon, 11 Apr 2011 18:47:02 +0200

squid3 (3.1.11-1) unstable; urgency=low

  * New upstream release

  * debian/patches/18-gcc-4.5-fix
    - Added upstream fix for gcc 4.5 building (Closes: #613153)

 -- Luigi Gangitano <luigi@debian.org>  Tue, 15 Feb 2011 01:46:19 +0100

squid3 (3.1.10-1) unstable; urgency=low

  * New upstream release (Closes: #609881)
    - Removed patches integrated upstream
      + 16-CVE-2010-3072
      + 17-CVE-2010-2951
    - Fixes TCP DNS lookups failure on IPv6-disabled systems (Closes: #607379)
    - Fixes HTTPS not working if IPv6 is disabled (Closes: #594713)

  * debian/rules
    - Enable ZPH feature (Closes: #597687)

  * debian/squid3.ufw.profile
    - Added UFW profile, thanks to Alessio Treglia (Closes: #605088)

  * debian/control
    - Added versioned dependency on squid-langpack

 -- Luigi Gangitano <luigi@debian.org>  Fri, 21 Jan 2011 18:43:56 +0100

squid3 (3.1.6-1.2) unstable; urgency=low

  * Non-maintainer upload.
  * Fix DoS while processing large DNS replies with no IPv6 resolver present
    (CVE-2010-2951) (Closes: #599709)

 -- Ben Hutchings <ben@decadent.org.uk>  Sat, 30 Oct 2010 17:00:55 +0200

squid3 (3.1.6-1.1) unstable; urgency=high

  * Non-maintainer upload by the security team
  * Fix DoS due to wrong string handling (Closes: #596086)
    Fixes: CVE-2010-3072

 -- Steffen Joeris <white@debian.org>  Mon, 13 Sep 2010 17:07:51 +1000

squid3 (3.1.6-1) unstable; urgency=low

  * New upstream release

  * debian/rules
    - Removed now-default --enable-ipv6 option

  * debian/control
    - Bumped Standard-Version to 3.9.1, no change needed

  * debian/patches/01-cf.data.pre
    - Updated to match new upstream default IPv6 configuration

 -- Luigi Gangitano <luigi@debian.org>  Mon, 09 Aug 2010 00:59:26 +0200

squid3 (3.1.5-2) unstable; urgency=low

  * debian/control
    - Added build dependency on libltdl-dev fixing FTBFS on most archs

 -- Luigi Gangitano <luigi@debian.org>  Wed, 07 Jul 2010 15:21:06 +0200

squid3 (3.1.5-1) unstable; urgency=low

  * New upstream release

  * debian/control
    - Bumped Standard-Version to 3.9.0

 -- Luigi Gangitano <luigi@debian.org>  Tue, 06 Jul 2010 23:26:26 +0200

squid3 (3.1.4-1) unstable; urgency=low

  * New upstream release
    - Fixes several issues with IPv6 socket handling (Closes: #581901, #584223)
    - Fixes assertion in comm.cc (Closes: #572368)

 -- Luigi Gangitano <luigi@debian.org>  Fri, 04 Jun 2010 14:49:32 +0200

squid3 (3.1.3-2) unstable; urgency=low

  * debian/rules
    - Actually enable IPv6 (how did I miss this?)

 -- Luigi Gangitano <luigi@debian.org>  Tue, 04 May 2010 11:15:49 +0200

squid3 (3.1.3-1) unstable; urgency=low

  * New upstream release
    - Fix incorrect behaviour of --enable-ipv6 (Closes: #578047)
    - Removed patches integrated upstream
      + 14-kfreebsd-compile

 -- Luigi Gangitano <luigi@debian.org>  Sun, 02 May 2010 19:31:38 +0200

squid3 (3.1.1-3) unstable; urgency=low

  * debian/{squid3.install,rules}
    - Install documented version of squid.conf as file, not directory
      (Closes: #577615)

 -- Luigi Gangitano <luigi@debian.org>  Thu, 15 Apr 2010 11:14:08 +0200

squid3 (3.1.1-2) unstable; urgency=low

  * debian/watch
    - Updated pattern to match 3.1 releases

  * debian/control
    - Excluded dependency on libcap2-dev on kfreebsd

  * debian/patches/14-kfreebsd-compile
    - Added patch to enable kfreebsd compilato, thanks to Petr Salinger
      (Closes: #576952)

  * debian/{rules,control,squid-cgi.install}
    - Rename squid3-cgi package to squid-cgi (Closes: #489061)

  * debian/patches/15-cachemgr-default-config
    - Fix squid-cgi default configuration file path

  * debian/source/format
    - Added format specification file, still with 1.0 version

 -- Luigi Gangitano <luigi@debian.org>  Mon, 12 Apr 2010 11:49:01 +0200

squid3 (3.1.1-1) unstable; urgency=low

  * New upstream release

  * debian/control
   - Bumped Standard-Version to 3.8.4, no change needed

 -- Luigi Gangitano <luigi@debian.org>  Thu, 01 Apr 2010 00:33:21 +0200

squid3 (3.1.0.18-1) UNRELEASED; urgency=low

  * New upstream release

  * debian/rules
    - Fix wrong resolvconf directory (Closes: #565652)

 -- Luigi Gangitano <luigi@debian.org>  Mon, 15 Mar 2010 19:35:50 +0100

squid3 (3.1.0.17-1) UNRELEASED; urgency=low

  * New upstream release, fixes
    - Remote Denial of Service issue in HTCP (Closes: #572554)
      (Ref: SQUID-2010:2 CVE-2010-0639)

 -- Luigi Gangitano <luigi@debian.org>  Fri, 12 Mar 2010 15:41:00 +0100

squid3 (3.1.0.16-1) experimental; urgency=low

  * New upstream release
    - Adds client_ip_max_connection to avoid DoS under Slowloris attack
      (Ref: TEMP-0533661-009115 Closes: #533664)
    - Handle DNS header-only packets as invalid
      (Ref: SQUID-2010:1 CVE-2010-0308)
    - Fixes memory filling during file download (Closes: #562012)

 -- Luigi Gangitano <luigi@debian.org>  Wed, 10 Feb 2010 18:53:36 +0100

squid3 (3.1.0.15-1) experimental; urgency=low

  * New upstream release
    - Fixes assertion failures on malformed Content-Range response headers
      (Closes: #541032)

  * debian/README.Debian
    - Fixed reference to RELEASENOTES.html (Closes: #561007)

  * debian/README.source
    - Added directions on source handling

  * debian/control
    - Remove duplicated informations that can be inherited from source stanza
    - Added autotools-dev build-dependency to enable cdbs fix for ancient
      helper files

 -- Luigi Gangitano <luigi@debian.org>  Thu, 14 Jan 2010 22:44:13 +0100

squid3 (3.1.0.14-2) experimental; urgency=low

  * debian/rules
    - Enable ESI support (Closes: #506241)

  * debian/control
    - Add Build-Dep on libexpat1-dev and libxml2-dev, needed by ESI support

 -- Luigi Gangitano <luigi@debian.org>  Tue, 29 Sep 2009 19:55:23 +0200

squid3 (3.1.0.14-1) experimental; urgency=low

  * New upstream release
    - Fixes FTBFS in GNU/kFreeBSD (Closes: #545965)
    - Fixes incorrect handling of IMS (Closes: #499379)

  * debian/patches/01-cf.data.debian
    - Updated to match new upstream

 -- Luigi Gangitano <luigi@debian.org>  Tue, 29 Sep 2009 19:31:16 +0200

squid3 (3.1.0.13-2) experimental; urgency=low

  * debian/rules
    - Disable language files generation
    - Do not clean libcppunit that is not shipped with squid anymore

  * debian/control
    - Removed dependency on sharutils
    - Added dependency on libcap2, will enable TPROXY support (Closes: 398970)
    - Fixed squid3-common description, no more error pages

  * debian/squidclient.1
    - Removed man page integrated upstream

  * debian/squid3.rc
    - Removed obsolete -D option

  * debian/patches/01-cf.data.debian
    - Added ::1 to localhost definition in ACLs

 -- Luigi Gangitano <luigi@debian.org>  Fri, 25 Sep 2009 23:02:40 +0200

squid3 (3.1.0.13-1) experimental; urgency=low

  * Upload to experimental

  * New upstream release
    - Fixes Follow-X-Forwarded-For support (Closes: #523943)
    - Adds IPv6 support (Closes: #432351)

  * debian/rules
    - Removed obsolete configuration options
    - Enable db and radius basic authentication modules

  * debian/patches/01-cf.data.debian
    - Adapted to new upstream version

  * debian/patches/02-makefile-defaults
    - Adapted to new upstream version

  * debian/{squid.postinst,squid.rc,README.Debian,watch}
    - Updated references to squid 3.1

  * debian/squid3.install
    - Install CSS file for error pages
    - Install manual pages for new authentication modules

  * debian/squid3-common.install
    - Install documented version of configuration file in /usr/share/doc/squid3

 -- Luigi Gangitano <luigi@debian.org>  Thu, 24 Sep 2009 14:51:06 +0200

squid3 (3.0.STABLE19-1) unstable; urgency=low

  * New upstream release
    - Fixes DoS in exthernal auth header parser (Ref: CVE-2009-2855)

  * debian/squid.rc
    - Fixed dependencies in init.d script, thanks to Petter Reinholdtsen
      (Closes: #546362)

  * debian/control
   - Bumped Standard-Version to 3.8.3, no change needed

 -- Luigi Gangitano <luigi@debian.org>  Sun, 20 Sep 2009 01:33:00 +0200

squid3 (3.0.STABLE18-1) unstable; urgency=high

  * New upstream release
    - Removed patches integrated upstream
      + 12-gcc44-fixes
      + 13-signed-unsigned-fixes
      + SQUID-2009-2

  * debian/rules
    - Enable ARP ACLs (Closes: #538023)
    - Enable SNMP support (Closes: #537187)

  * debian/control
    - Fix dependency for squid3-dbg on squid3 =${binary:Version}
    - Added dependency of squid3-dbg on ${misc:Depends}

  * debian/squid3-common.postinst
    - Added DEBHELPER placeholder

 -- Luigi Gangitano <luigi@debian.org>  Sun, 09 Aug 2009 00:28:56 +0200

squid3 (3.0.STABLE16-2.1) unstable; urgency=high

  * Non-maintainer upload by the Security Team.
  * Fix multiple possible denial of service vectors in the processing of
    requests or responses
    (SQUID-2009-2; CVE-2009-2622; CVE-2009-2621; 12-SQUID-2009_2.dpatch).

 -- Nico Golde <nion@debian.org>  Tue, 04 Aug 2009 21:56:36 +0200

squid3 (3.0.STABLE16-2) unstable; urgency=low

  * debian/patches/13-signed-unsigned-fixes
    - Added upstream patch fixing build errors on 64-bit archs
      (Closes: #536588)

  * debian/README.Debian
    - Removed instability notice of development version

  * debian/control
    - Fixed squid3-dbg section and priority to match archive override

 -- Luigi Gangitano <luigi@debian.org>  Sat, 11 Jul 2009 13:46:45 +0200

squid3 (3.0.STABLE16-1) unstable; urgency=low

  * New upstream release

  * debian/patches/12-gcc44-fixes
    - Added upstream patch fixing build erros with GCC 4.4 (Closes: #526672)

  * debian/control
   - Bumped Standard-Version to 3.8.2, no change needed

  * debian/NEWS.Debian
    - Fixed format of NEWS.Debian (double space at start)

 -- Luigi Gangitano <luigi@debian.org>  Tue, 07 Jul 2009 18:56:41 +0200

squid3 (3.0.STABLE15-1) unstable; urgency=low

  * New upstream release
    - Fixes wrong reference to digest_pw_auth (Closes: #517528)

  * debian/{control,squid3-common.{install,postinst,links},NEWS.Debian}
    - Added dependency on squid-langpack, linked error directory to
      /usr/share/squid-langpack (Closes: #497283)
    - Added a notice in NEWS.Debian on customized error_directory settings

  * debian/patches/01-cf.data.debian
    - Adapted to new upstream version

  * debian/control
    - Added debug package to help bug reports
    - Added dependency on libkrb5-dev and comerr-dev

  * debian/squid3.resolvconf
    - Use invoke-rc.d instead of directly calling init script

  * debian/rules
    - Added missing --with-large-files configure option (Closes: #534888)
    - Enabled Kerberos Negotiate Auth support (Closes: #532064)

  * debian/copyright
    - Fixed copyright to reflect current sources, thanks to Amos Jeffries
      (Closes: #524601)

  * debian/squid3.rc
    - Added reference to config file at startup (Closes: #517529)

  * debian/squid3.postinst
    - Removed path from command invocation and make lintian happy

 -- Luigi Gangitano <luigi@debian.org>  Mon,  6 May 2009 13:29:10 +0200

squid3 (3.0.STABLE13-1) unstable; urgency=low

  * New upstream release
    - Removed patches integrated upstream
      + 10-mgr_active_requests
      + 11-SQUID-2009-1

  * debian/patches/02-makefile-defaults
    - Removed cachemgr configuration file fix integrated upstream

  * debian/rules
    - Disable support for coss witch is marked as unstable upstream

 -- Luigi Gangitano <luigi@debian.org>  Mon, 16 Feb 2009 16:18:30 +0100

squid3 (3.0.STABLE8-3) unstable; urgency=high

  * Urgency high due to security fixes

  * debian/patches/11-SQUID-2009-1
    - Added upstream patch fixing Denial of Service in request processing
      (Ref: SQUID-2009-1) (CVE-2009-0478)

 -- Luigi Gangitano <luigi@debian.org>  Fri, 06 Feb 2009 20:23:57 +0100

squid3 (3.0.STABLE8-2) unstable; urgency=low

  * debian/squid3.postinst
    - Fixed non-POSIX option to chown (Closes: #491701)

  * debian/rules
    - Removed obsoleted configure options (Closes: 511272)
    - Added --enable-follow-x-forwarded-for configure option

  * debian/control
    - Added dependency on ${misc:Depends} to make lintian happy

  * debian/squid3.postinst
    - Removed path from squid3 invocation to make lintian happy

  * debian/control
    - Bumped Standard-Version to 3.8.0, no change needed

 -- Luigi Gangitano <luigi@debian.org>  Fri,  9 Jan 2009 00:02:48 +0200

squid3 (3.0.STABLE8-1) unstable; urgency=high

  * Urgency high to meet freeze deadline

  * New upstream release

  * debian/patches/10-mgr_active_requests
    - Added upstream patch fixing delay_pool reporting in cachemgr.cgi

 -- Luigi Gangitano <luigi@debian.org>  Mon, 21 Jul 2008 09:20:31 +0200

squid3 (3.0.STABLE7-1) unstable; urgency=low

  * New upstream release

 -- Luigi Gangitano <luigi@debian.org>  Sat, 05 Jul 2008 21:24:36 +0200

squid3 (3.0.STABLE6-2) unstable; urgency=low

  * debian/control
    - Fixed suggestion on squidclient package

 -- Luigi Gangitano <luigi@debian.org>  Sun, 01 Jun 2008 05:48:22 +0200

squid3 (3.0.STABLE6-1) unstable; urgency=low

  * New upstream release (Closes: #478695)

  * debian/squid3.rc
    - Added automatic coss file creation (Closes: #478108)
    - Removed default blocking logging to syslog
    - Added parsing of /etc/default/squid3 for SQUID_ARGS override

  * debian/{rules,control,squidclient.install,squidclient.1}
    - Rename squid3-client package to squidclient (Closes: #473876)
    - Added squidclient man page from old squid package

 -- Luigi Gangitano <luigi@debian.org>  Sun, 01 Jun 2008 02:43:42 +0200

squid3 (3.0.STABLE5-1) UNRELEASED; urgency=low

  * New upstream release (Closes: #478695)

 -- Luigi Gangitano <luigi@debian.org>  Sat, 03 May 2008 18:39:36 +0200

squid3 (3.0.STABLE4-1) unstable; urgency=low

  * New upstream release

 -- Luigi Gangitano <luigi@debian.org>  Thu, 03 Apr 2008 01:34:07 +0200

squid3 (3.0.STABLE2-1) unstable; urgency=low

  * New upstream release (Closes: #470641)

  * debian/rules
    - Fixed bashism (Closes: #468567)

  * debian/control
    - Fixed description, remove instability notice (Closes: #463347)

  * debian/squid.rc
    - Raise max open filedescriptor limit to match build time limit at
      65535 (Closes: #470605, #470607)

 -- Luigi Gangitano <luigi@debian.org>  Wed, 12 Mar 2008 13:52:21 +0100

squid3 (3.0.STABLE1-2) unstable; urgency=low

  * debian/rules
    - Fixed --with-large-files option to ./configure (Closes: #459306)
    - Added null storio option (Closes: #456889)

 -- Luigi Gangitano <luigi@debian.org>  Tue, 11 Jan 2008 14:09:45 +0100

squid3 (3.0.STABLE1-1) unstable; urgency=low

  * New upstream release
    - Updated debian/watch (Closes: #456470)
    - Removed patches integrated upstream
      + 08-resume-http
      + 09-dos-cache-update

  * debian/control
    - Bumped Standard-Version to 3.7.3 (no change needed)
    - Added Homepage field

  * debian/patches/01-cf.data.debian
    - Adapted to new upstream version (remove default accesso to
      RFC1918 addresses)

  * debian/squid3.{preinst,postinst,prerm,postrm}
    - Added debhelper token

 -- Luigi Gangitano <luigi@debian.org>  Mon, 17 Dec 2007 11:36:57 +0100

squid3 (3.0.RC1-3) unstable; urgency=high

  * Urgency high due to security fixes

  * debian/patches/09-dos-cache-update
    - Added upstream patch fixing DoS in cache update reply processing
      (Ref: CVE-2007-6239, SQUID-2007:2)

 -- Luigi Gangitano <luigi@debian.org>  Fri,  7 Dec 2007 16:30:39 +0100

squid3 (3.0.RC1-2) unstable; urgency=low

  * debian/patches/08-resume-http.dpatch
    - Added upstream patch fixing failure to resume downloads

 -- Luigi Gangitano <luigi@debian.org>  Mon, 15 Oct 2007 02:43:44 +0200

squid3 (3.0.RC1-1) unstable; urgency=low

  * New upstream release
    - Updated debian watch

  * debian/patches/01-cf.data.debian
    - Updated to match upstream changes

  * debian/control
    - Updated Build-Depends to libdb 4.6
    - Removed dependency on essential package coreutils
    - Fixed dependency on virtual package httpd

 -- Luigi Gangitano <luigi@debian.org>  Sun, 14 Oct 2007 16:07:28 +0200

squid3 (3.0.PRE7-1) unstable; urgency=low

  * New upstream release
    - Fixed assertion failure when receiving TCP_RESET (Closes: #435887)
    - Removed patches integrated upstream:
      + debian/patches/05-helpers-typo
      + debian/patches/06-mem-obj-reference
      + debian/patches/07-close-icap-connections

  * debian/patches/01-cf.data.debian
    - Removed upstream-integrated patches

  * debian/rules
    - Enabled build time default user configuration

 -- Luigi Gangitano <luigi@debian.org>  Fri, 31 Aug 2007 18:05:13 +0200

squid3 (3.0.PRE6-2) unstable; urgency=low

  * debian/control
    - Make package binNMU safe (Closes: #432981)

  * debian/rules
    - Enabled diskd (Closes: #434621)
    - Removed --enable-diskio option (Closes: #435230)

 -- Luigi Gangitano <luigi@debian.org>  Sun, 13 May 2007 19:13:03 +0200

squid3 (3.0.PRE6-1) unstable; urgency=low

  * New upstream release
    - Removed patches integrated upsteam:
      + 04-m68k-ftbfs

  * debian/rules
    - Enable delay pools (Closes: #410785)
    - Enable cache digests (Closes: #416631)
    - Enable ICAP client
    - Raised Max Filedescriptor limit to 65536

  * debian/control
    - Added real package dependency for httpd in squid3-cgi

  * debian/patches/02-makefile-defaults
    - Fix default configuration file for cachemgr.cgi (Closes: #416630)

  * debian/squid3.postinst
    - Fixed bashish in postinst (Closes: #411797)

  * debian/patches/05-helpers-typo
    - Added upstream patch fixing compilation error in src/helpers.cc

  * debian/patches/06-mem-obj-reference
    - Added upstream patch fixing a mem_obj reference in src/store.cc

  * debian/patches/07-close-icap-connections
    - Added upstream patch fixing icap connection starvation

  * debian/squid3.rc
    - Added LSB-compliant description to rc script

 -- Luigi Gangitano <luigi@debian.org>  Sun, 13 May 2007 16:03:16 +0200

squid3 (3.0.PRE5-5) unstable; urgency=low

  * debian/control
    - Revert dependency on libsasl2-2-dev to libsasl2-dev (Closes: #401292)

 -- Luigi Gangitano <luigi@debian.org>  Thu, 30 Nov 2006 16:27:26 +0100

squid3 (3.0.PRE5-4) unstable; urgency=low

  * debian/{rules,squid3-client.install}
    - Fix path for squid3client (Closes: #400893)

 -- Luigi Gangitano <luigi@debian.org>  Thu, 30 Nov 2006 15:32:53 +0100

squid3 (3.0.PRE5-3) unstable; urgency=low

  * debian/rules
    - Use the right patch for specific options on GNU/kFreeBSD (Closes: #397829)

 -- Luigi Gangitano <luigi@debian.org>  Sat, 11 Nov 2006 10:32:06 +0100

squid3 (3.0.PRE5-2) unstable; urgency=low

  * debian/rules
    - Added architecture specific configure options to fix
      FTBFS on GNU/KFreeBSD (Closes: #397829)

  * debian/control
    - Updated Build-Depend to libsasl2-2-dev

 -- Luigi Gangitano <luigi@debian.org>  Sat, 11 Nov 2006 00:33:31 +0100

squid3 (3.0.PRE5-1) unstable; urgency=low

  * New upstream release
    - Includes fix for FTBFS with GCC 4.2 (Closes: #379969)
    - Removed upstream-integrated patches:
      + 03-upstream-md5-byteswap

  * debian/patches/04-m68k-ftbfs.dpathc
    - Added patch to fix FTBFS on m68k due to missing parenthesis
      (Closes: #394220)

  * debian/control
    - Added Build-Dep on libcppunit-dev
    - Updated Build-Dep to libdb4.4-dev

  * debian/rules
    - Added usage of already compiled libcppunit, reducing build time

 -- Luigi Gangitano <luigi@debian.org>  Thu,  9 Nov 2006 15:42:43 +0100

squid3 (3.0.PRE4-5) unstable; urgency=low

  * debian/rules
    - Fixed typo in configure options (--with-filedescriptors)
    - Added missing transparent proxy options

 -- Luigi Gangitano <luigi@debian.org>  Thu, 20 Jul 2006 15:03:07 +0200

squid3 (3.0.PRE4-4) unstable; urgency=low

  * debian/control
    - Removed dependency on webmin-squid for squid-cgi

  * debian/rules
    - Removed bashism (Closes: #377952)

 -- Luigi Gangitano <luigi@debian.org>  Wed, 12 Jul 2006 15:56:01 +0200

squid3 (3.0.PRE4-3) unstable; urgency=low

  * debian/patches/03-upstream-md5-byteswap.dpatch
    - Added upstream patch to fix FTBFS on BIGENDIAN architectures
      (Closes: #377596)

 -- Luigi Gangitano <luigi@debian.org>  Mon, 10 Jul 2006 18:06:06 +0200

squid3 (3.0.PRE4-2) unstable; urgency=low

  * debian/copyright
    - Added text from CREDITS with copyright and licences for all the
      components included in squid

 -- Luigi Gangitano <luigi@debian.org>  Mon, 10 Jul 2006 00:46:10 +0200

squid3 (3.0.PRE4-1) unstable; urgency=low

  * New upstream release

  * debian/rules
    - Revorked to build packages that can be installed side-by-side with
      the squid 2.x packages.

  * debian/control
    - Added dependency on dpatch

 -- Luigi Gangitano <luigi@debian.org>  Mon,  3 Jul 2006 16:47:43 +0200


squid3 (3.0.PRE3.20060422-2) unstable; urgency=low

  * debian/control
    - Added missing Build-Depends on libsasl2-dev

 -- Luigi Gangitano <luigi@debian.org>  Wed, 14 Jun 2006 15:31:34 +0200

squid3 (3.0.PRE3.20060422-1) unstable; urgency=low

  * First package attempt

 -- Luigi Gangitano <luigi@debian.org>  Sat, 22 Apr 2006 01:19:36 +0200<|MERGE_RESOLUTION|>--- conflicted
+++ resolved
@@ -1,9 +1,3 @@
-<<<<<<< HEAD
-squid (4.6-1+deb10u6) buster-security; urgency=medium
-
-  [ Francisco Vilmar Cardoso Ruviaro ]
-  * Add debian/patches/0029-CVE-2021-28651.patch to fix a Denial
-=======
 squid (5.7-2+deb12u1) bookworm-security; urgency=high
 
   * Non-maintainer upload.
@@ -153,7 +147,6 @@
 
   [ Francisco Vilmar Cardoso Ruviaro ]
   * Add debian/patches/0007-CVE-2021-28651.patch to fix a Denial
->>>>>>> 4a17e329
     of Service in URN processing. (Closes: #988893, CVE-2021-28651)
 
   [ Santiago Garcia Mantinan ]
@@ -166,8 +159,301 @@
   * Add patch to fix a Denial of Service in HTTP Response processing.
     Fixes: GHSA-572g-rvwr-6c7f.
 
-<<<<<<< HEAD
- -- Santiago Garcia Mantinan <manty@debian.org>  Mon, 31 May 2021 10:39:12 +0200
+ -- Santiago Garcia Mantinan <manty@debian.org>  Fri, 28 May 2021 12:28:20 +0200
+
+squid (4.13-9) unstable; urgency=medium
+
+  * Clarify on NEWS and scripts that we no longer remove logs on purge.
+  * Clarify on postrm script that the debhelper code was put manually.
+  * Add README.Debian to squid-openssl.
+
+ -- Santiago Garcia Mantinan <manty@debian.org>  Tue, 23 Mar 2021 00:18:11 +0100
+
+squid (4.13-8) unstable; urgency=medium
+
+  * Add SQUID-2020_11.patch to fix HTTP Request Smuggling.
+    Fixes: CVE-2020-25097. Closes: #985068.
+
+ -- Santiago Garcia Mantinan <manty@debian.org>  Sun, 21 Mar 2021 00:58:29 +0100
+
+squid (4.13-7) unstable; urgency=medium
+
+  * Add full postrm scripts while we don't solve #984897 on debhelper.
+    Closes: #984880.
+
+ -- Santiago Garcia Mantinan <manty@debian.org>  Wed, 10 Mar 2021 09:19:32 +0100
+
+squid (4.13-6) unstable; urgency=medium
+
+  * Stop removing cache and config file on postrm. Closes: #984510.
+  * Increase debhelper build dependency to 12.8 as we need that from -5.
+  * Add NEWS note on the problem with purge on previous versions.
+
+ -- Santiago Garcia Mantinan <manty@debian.org>  Thu, 04 Mar 2021 14:45:00 +0100
+
+squid (4.13-5) unstable; urgency=high
+
+  * Have a deeper look and change all dpkg-buildpackage commands
+    for similar dh ones. At least at home it works now.
+
+ -- Santiago Garcia Mantinan <manty@debian.org>  Mon, 08 Feb 2021 21:35:48 +0100
+
+squid (4.13-4) unstable; urgency=high
+
+  * Remove pre-build from upstream-test-suite.
+
+ -- Santiago Garcia Mantinan <manty@debian.org>  Mon, 08 Feb 2021 09:26:25 +0100
+
+squid (4.13-3) unstable; urgency=high
+
+  * Source only upload to allow migration to testing.
+  * At 4.13-2 we also enabled --enable-ssl-crtd. (Closes: #898307)
+  * Fix build dependencies.
+
+ -- Santiago Garcia Mantinan <manty@debian.org>  Sun, 07 Feb 2021 21:58:30 +0100
+
+squid (4.13-2) unstable; urgency=high
+
+  * Add a new brand, the new squid-openssl package compiled
+    with openssl. (Closes: #966395)
+  * Change rules to allow double building the two brands.
+  * Update Standandards-Version.
+
+ -- Santiago Garcia Mantinan <manty@debian.org>  Sun, 07 Feb 2021 01:39:45 +0100
+
+squid (4.13-1) unstable; urgency=high
+
+  [ Amos Jeffries <amosjeffries@squid-cache.org> ]
+  * New Upstream Release
+    - Fixes security issue SQUID-2020:8 (CVE-2020-15811) (Closes: #968932)
+    - Fixes security issue SQUID-2020:9 (Closes: #968933)
+    - Fixes security issue SQUID-2020:10 (CVE-2020-15810) (Closes: #968934)
+
+  * debian/squid.rc: Fix several typos (Closes: #968101)
+
+ -- Luigi Gangitano <luigi@debian.org>  Mon, 24 Aug 2020 17:27:54 +0200
+
+squid (4.12-1) unstable; urgency=high
+
+  [ Sergio Durigan Junior <sergiodj@debian.org> ]
+  * Don't restart squid by hand on postinst script.
+    When installing/upgrading squid, the service is being restarted
+    manually in the postinst script, which can break installations that
+    have the squid apparmor enabled because it will try to restart the
+    service before reloading the apparmor profile.
+    There is no reason to restart squid manually, since the restart will
+    be automatically performed later.
+
+  * Drop conffile check for squid < 2.7
+    squid 2.7 is long, long gone, so it should be safe to drop the
+    postinst code to make sure that /etc/squid/squid.conf was properly
+    upgraded.
+
+  * Fix 'pidfile' on d/t/tests-squid.py.
+    The pidfile lives under '/run/squid/', not '/run/'. (Closes: #960327)
+
+  [ Juri Grabowski <debian@jugra.de> ]
+  * add gbp.conf for squid
+
+  * New upstream version 4.12
+    - Fixes security issue SQUID-2020:5 (CVE-2020-14059)
+    - Fixes security issue SQUID-2020:6 (CVE-2020-14058)
+    - Fixes security issue SQUID-2020:7 (CVE-2020-15049)
+
+  * remove 0004-upstream-bug5041.patch - Fixed in upstream
+
+  [ Luigi Gangitano <luigi@debian.org> ]
+
+  * Move PID file to /run (Closes: #960819)
+
+ -- Luigi Gangitano <luigi@debian.org>  Wed,  1 Jul 2020 10:52:54 +0200
+
+squid (4.11-5) unstable; urgency=medium
+
+  [ Sergio Durigan Junior <sergiodj@debian.org> ]
+  * Don't install /run/squid (use systemd's RuntimeDirectory instead).
+    Debian Policy states that /run is normally cleared at boot time, and
+    therefore packages must not install files/directories under /run.
+    Init scripts should be taught to dynamically handle /run instead.
+    This change uses systemd's RuntimeDirectory and RuntimeDirectoryMode
+    directives when starting the squid service in order to guarantee that
+    /run/squid/ will be created with the correct permission.  This has the
+    added benefit of deleting the directory when the service is stopped.
+    (Closes: #960327)
+  * Allow /run/system/notify to be accessed by squid.
+    When apparmor is enabled and the squid profile is enforced, we must
+    make sure that the daemon will be able to access the
+    /run/system/notify file (because squid's systemd service file type is
+    "notify").
+
+  [ Luigi Gangitano <luigi@debian.org> ]
+  * debian/NEWS
+    - Fix unknown version of latest entry
+
+ -- Luigi Gangitano <luigi@debian.org>  Sat, 16 May 2020 12:00:54 +0200
+
+squid (4.11-4) unstable; urgency=medium
+
+  [ Amos Jeffries <amosjeffries@squid-cache.org> ]
+  * Fix permissions on /run/squid
+
+ -- Luigi Gangitano <luigi@debian.org>  Thu,  7 May 2020 15:30:54 +0200
+
+squid (4.11-3) unstable; urgency=low
+
+  [ Amos Jeffries <amosjeffries@squid-cache.org> ]
+  * Move PID file into /run/squid (Closes: #932593)
+
+  * Mark squid-common package Multi-Arch:foreign
+
+ -- Luigi Gangitano <luigi@debian.org>  Sun,  4 May 2020 18:57:54 +0200
+
+squid (4.11-2) unstable; urgency=high
+
+  [ Amos Jeffries <amosjeffries@squid-cache.org> ]
+  * Add libsystemd-dev dependency on Linux (Closes: 958708)
+    - fixes systemd timeout failure during install
+
+  [ Luigi Gangitano <luigi@debian.org> ]
+  * debian/rules
+    - Removed --as-needed flag
+
+ -- Luigi Gangitano <luigi@debian.org>  Fri, 24 Apr 2020 20:49:54 +0200
+
+squid (4.11-1) unstable; urgency=high
+
+  * Urgency high due to security fixes
+
+  [ Amos Jeffries <amosjeffries@squid-cache.org> ]
+  * New Upstream Release (Closes: #957840, #929574, #910337)
+    - Fixes security issue SQUID-2019:12 (CVE-2019-12519, CVE-2019-12521)
+    - Fixes security issue SQUID-2020:4 (CVE-2020-11945)
+
+  * debian/squid3.{maintscript,postinst,postrm,preinst,rc}
+    - Remove unused and obsolete scripts
+
+  * debian/squid.{postrm,preinst}
+    - Remove obsolete script logic
+
+  * debian/squid-common.postinst
+    - Remove obsolete script
+
+  * debian/changelog
+    - Add missing historic CVE references
+
+  * debian/patches/
+    - Add upstream fix for missing Debug::Extra in systemd builds
+
+ -- Luigi Gangitano <luigi@debian.org>  Thu, 23 Apr 2020 19:34:54 +0200
+
+squid (4.10-1) unstable; urgency=high
+
+  [ Amos Jeffries <amosjeffries@squid-cache.org> ]
+  * New Upstream Release (Closes: #950641)
+    - Fixes security issue SQUID-2020:1 (CVE-2020-8449) (CVE-2020-8450)
+      (Closes: #950802)
+    - Fixes security issue SQUID-2020:2 (CVE-2019-12528) (Closes: #950925)
+    - Fixes security issue SQUID-2020:3 (CVE-2020-8517)
+
+  * debian/NEWS
+    - Fix syntax to make lintian happier
+
+  * debian/control
+    - Bumped Standards-Version to 4.5.0, no change needed
+
+  [ Luigi Gangitano <luigi@debian.org> ]
+  * debian/control
+    - Drop squid3 transitional package (Closes: #940785)
+
+ -- Luigi Gangitano <luigi@debian.org>  Tue, 10 Feb 2020 14:12:54 +0100
+
+squid (4.9-2) unstable; urgency=medium
+
+  [ Andreas Hasenack <andreas@canonical.com> ]
+  * debian/rules
+    - Only use -latomic with the intended architectures, instead of all of them
+
+  * debian/NEWS
+    - Rename d/NEWS.debian to d/NEWS so that dh_installchangelogs can pick it
+
+  * debian/{watch,signing-key.asc}
+    - Check upstream gpg signature
+
+  * debian/test/test-squid.py
+    - Re-enable apparmor test
+
+  [ Luigi Gangitano <luigi@debian.org> ]
+  * debian/squid.rc
+    - Change to --foreground while creating cache dirs to avoid SMP bug
+
+  * debian/squid.resolvconf
+    - Merge previous check for /usr being mounted before restart
+
+ -- Luigi Gangitano <luigi@debian.org>  Thu, 14 Nov 2019 10:12:54 +0100
+
+squid (4.9-1) unstable; urgency=high
+
+  * Urgency high due to security fixes
+
+  [ Amos Jeffries <amosjeffries@squid-cache.org> ]
+  * New Upstream Release (Closes: #943692)
+    - Fixes security issue SQUID-2019:7 (CVE-2019-12526)
+    - Fixes security issue SQUID-2019:8 (CVE-2019-18676) (CVE-2019-12523)
+    - Fixes security issue SQUID-2019:9 (CVE-2019-18677)
+    - Fixes security issue SQUID-2019:10 (CVE-2019-18678)
+    - Fixes security issue SQUID-2019:11 (CVE-2019-18679)
+    - Updates fix for security issue SQUID-2019:6 (CVE-2019-13345)
+
+  * debian/control
+    - Bumped Standards-Version to 4.4.1, no change needed
+
+  * debian/tests/test-squid.py
+    - Disable Apparmor tests
+
+  [ Luigi Gangitano <luigi@debian.org> ]
+  * Source only upload (Closes: #943911)
+
+  * debian/squid.resolvconf
+    - Avoid reload before squid.pid is available (Closes: #911325)
+      thanks to Michael Biebl and Wolfgang Schweer
+
+  * debian/squid.rc
+    - Make squid.rc wait for directory creation (Closes: #933295),
+      thanks to Daniel Reichelt
+
+ -- Luigi Gangitano <luigi@debian.org>  Sun, 10 Nov 2019 20:28:15 +0100
+
+squid (4.8-1) unstable; urgency=high
+
+  [ Amos Jeffries <amosjeffries@squid-cache.org> ]
+  * New Upstream Release
+    - Fixes security issue SQUID-2019:1 (CVE-2019-12824)
+    - Fixes security issue SQUID-2019:2 (CVE-2019-12529)
+    - Fixes security issue SQUID-2019:3 (CVE-2019-12525)
+    - Fixes security issue SQUID-2019:5 (CVE-2019-12527)
+    - Fixes security issue SQUID-2019:6 (CVE-2019-13345) (Closes: #931478)
+
+  * debian/control
+    - Bumped Standards-Version to 4.4.0, no change needed
+
+  * debian/tests/test-squid.py
+    - Skip Apparmor tests when profile not installed
+
+ -- Luigi Gangitano <luigi@debian.org>  Thu, 18 Jul 2019 22:28:15 +0200
+
+squid (4.6-2) unstable; urgency=high
+
+  [ Andreas Hasenack <andreas@canonical.com> ]
+  * Add disabled by default AppArmor profile (Closes: #923213)
+
+ -- Luigi Gangitano <luigi@debian.org>  Mon, 04 Mar 2019 09:28:15 +0100
+
+squid (4.6-1+deb10u6) buster-security; urgency=medium
+
+  [ Francisco Vilmar Cardoso Ruviaro ]
+  * Add debian/patches/0029-CVE-2021-28651.patch to fix a Denial
+
+-- Santiago Garcia Mantinan <manty@debian.org>  Mon, 31 May 2021 10:39:12 +0200
 
 squid (4.6-1+deb10u5) buster-security; urgency=medium
 
@@ -230,296 +516,6 @@
     (Closes: #931478)
 
  -- Salvatore Bonaccorso <carnil@debian.org>  Wed, 24 Jul 2019 19:33:25 +0200
-=======
- -- Santiago Garcia Mantinan <manty@debian.org>  Fri, 28 May 2021 12:28:20 +0200
-
-squid (4.13-9) unstable; urgency=medium
-
-  * Clarify on NEWS and scripts that we no longer remove logs on purge.
-  * Clarify on postrm script that the debhelper code was put manually.
-  * Add README.Debian to squid-openssl.
-
- -- Santiago Garcia Mantinan <manty@debian.org>  Tue, 23 Mar 2021 00:18:11 +0100
-
-squid (4.13-8) unstable; urgency=medium
-
-  * Add SQUID-2020_11.patch to fix HTTP Request Smuggling.
-    Fixes: CVE-2020-25097. Closes: #985068.
-
- -- Santiago Garcia Mantinan <manty@debian.org>  Sun, 21 Mar 2021 00:58:29 +0100
-
-squid (4.13-7) unstable; urgency=medium
-
-  * Add full postrm scripts while we don't solve #984897 on debhelper.
-    Closes: #984880.
-
- -- Santiago Garcia Mantinan <manty@debian.org>  Wed, 10 Mar 2021 09:19:32 +0100
-
-squid (4.13-6) unstable; urgency=medium
-
-  * Stop removing cache and config file on postrm. Closes: #984510.
-  * Increase debhelper build dependency to 12.8 as we need that from -5.
-  * Add NEWS note on the problem with purge on previous versions.
-
- -- Santiago Garcia Mantinan <manty@debian.org>  Thu, 04 Mar 2021 14:45:00 +0100
-
-squid (4.13-5) unstable; urgency=high
-
-  * Have a deeper look and change all dpkg-buildpackage commands
-    for similar dh ones. At least at home it works now.
-
- -- Santiago Garcia Mantinan <manty@debian.org>  Mon, 08 Feb 2021 21:35:48 +0100
-
-squid (4.13-4) unstable; urgency=high
-
-  * Remove pre-build from upstream-test-suite.
-
- -- Santiago Garcia Mantinan <manty@debian.org>  Mon, 08 Feb 2021 09:26:25 +0100
-
-squid (4.13-3) unstable; urgency=high
-
-  * Source only upload to allow migration to testing.
-  * At 4.13-2 we also enabled --enable-ssl-crtd. (Closes: #898307)
-  * Fix build dependencies.
-
- -- Santiago Garcia Mantinan <manty@debian.org>  Sun, 07 Feb 2021 21:58:30 +0100
-
-squid (4.13-2) unstable; urgency=high
-
-  * Add a new brand, the new squid-openssl package compiled
-    with openssl. (Closes: #966395)
-  * Change rules to allow double building the two brands.
-  * Update Standandards-Version.
-
- -- Santiago Garcia Mantinan <manty@debian.org>  Sun, 07 Feb 2021 01:39:45 +0100
-
-squid (4.13-1) unstable; urgency=high
-
-  [ Amos Jeffries <amosjeffries@squid-cache.org> ]
-  * New Upstream Release
-    - Fixes security issue SQUID-2020:8 (CVE-2020-15811) (Closes: #968932)
-    - Fixes security issue SQUID-2020:9 (Closes: #968933)
-    - Fixes security issue SQUID-2020:10 (CVE-2020-15810) (Closes: #968934)
-
-  * debian/squid.rc: Fix several typos (Closes: #968101)
-
- -- Luigi Gangitano <luigi@debian.org>  Mon, 24 Aug 2020 17:27:54 +0200
-
-squid (4.12-1) unstable; urgency=high
-
-  [ Sergio Durigan Junior <sergiodj@debian.org> ]
-  * Don't restart squid by hand on postinst script.
-    When installing/upgrading squid, the service is being restarted
-    manually in the postinst script, which can break installations that
-    have the squid apparmor enabled because it will try to restart the
-    service before reloading the apparmor profile.
-    There is no reason to restart squid manually, since the restart will
-    be automatically performed later.
-
-  * Drop conffile check for squid < 2.7
-    squid 2.7 is long, long gone, so it should be safe to drop the
-    postinst code to make sure that /etc/squid/squid.conf was properly
-    upgraded.
-
-  * Fix 'pidfile' on d/t/tests-squid.py.
-    The pidfile lives under '/run/squid/', not '/run/'. (Closes: #960327)
-
-  [ Juri Grabowski <debian@jugra.de> ]
-  * add gbp.conf for squid
-
-  * New upstream version 4.12
-    - Fixes security issue SQUID-2020:5 (CVE-2020-14059)
-    - Fixes security issue SQUID-2020:6 (CVE-2020-14058)
-    - Fixes security issue SQUID-2020:7 (CVE-2020-15049)
-
-  * remove 0004-upstream-bug5041.patch - Fixed in upstream
-
-  [ Luigi Gangitano <luigi@debian.org> ]
-
-  * Move PID file to /run (Closes: #960819)
-
- -- Luigi Gangitano <luigi@debian.org>  Wed,  1 Jul 2020 10:52:54 +0200
-
-squid (4.11-5) unstable; urgency=medium
-
-  [ Sergio Durigan Junior <sergiodj@debian.org> ]
-  * Don't install /run/squid (use systemd's RuntimeDirectory instead).
-    Debian Policy states that /run is normally cleared at boot time, and
-    therefore packages must not install files/directories under /run.
-    Init scripts should be taught to dynamically handle /run instead.
-    This change uses systemd's RuntimeDirectory and RuntimeDirectoryMode
-    directives when starting the squid service in order to guarantee that
-    /run/squid/ will be created with the correct permission.  This has the
-    added benefit of deleting the directory when the service is stopped.
-    (Closes: #960327)
-  * Allow /run/system/notify to be accessed by squid.
-    When apparmor is enabled and the squid profile is enforced, we must
-    make sure that the daemon will be able to access the
-    /run/system/notify file (because squid's systemd service file type is
-    "notify").
-
-  [ Luigi Gangitano <luigi@debian.org> ]
-  * debian/NEWS
-    - Fix unknown version of latest entry
-
- -- Luigi Gangitano <luigi@debian.org>  Sat, 16 May 2020 12:00:54 +0200
-
-squid (4.11-4) unstable; urgency=medium
-
-  [ Amos Jeffries <amosjeffries@squid-cache.org> ]
-  * Fix permissions on /run/squid
-
- -- Luigi Gangitano <luigi@debian.org>  Thu,  7 May 2020 15:30:54 +0200
-
-squid (4.11-3) unstable; urgency=low
-
-  [ Amos Jeffries <amosjeffries@squid-cache.org> ]
-  * Move PID file into /run/squid (Closes: #932593)
-
-  * Mark squid-common package Multi-Arch:foreign
-
- -- Luigi Gangitano <luigi@debian.org>  Sun,  4 May 2020 18:57:54 +0200
-
-squid (4.11-2) unstable; urgency=high
-
-  [ Amos Jeffries <amosjeffries@squid-cache.org> ]
-  * Add libsystemd-dev dependency on Linux (Closes: 958708)
-    - fixes systemd timeout failure during install
-
-  [ Luigi Gangitano <luigi@debian.org> ]
-  * debian/rules
-    - Removed --as-needed flag
-
- -- Luigi Gangitano <luigi@debian.org>  Fri, 24 Apr 2020 20:49:54 +0200
-
-squid (4.11-1) unstable; urgency=high
-
-  * Urgency high due to security fixes
-
-  [ Amos Jeffries <amosjeffries@squid-cache.org> ]
-  * New Upstream Release (Closes: #957840, #929574, #910337)
-    - Fixes security issue SQUID-2019:12 (CVE-2019-12519, CVE-2019-12521)
-    - Fixes security issue SQUID-2020:4 (CVE-2020-11945)
-
-  * debian/squid3.{maintscript,postinst,postrm,preinst,rc}
-    - Remove unused and obsolete scripts
-
-  * debian/squid.{postrm,preinst}
-    - Remove obsolete script logic
-
-  * debian/squid-common.postinst
-    - Remove obsolete script
-
-  * debian/changelog
-    - Add missing historic CVE references
-
-  * debian/patches/
-    - Add upstream fix for missing Debug::Extra in systemd builds
-
- -- Luigi Gangitano <luigi@debian.org>  Thu, 23 Apr 2020 19:34:54 +0200
-
-squid (4.10-1) unstable; urgency=high
-
-  [ Amos Jeffries <amosjeffries@squid-cache.org> ]
-  * New Upstream Release (Closes: #950641)
-    - Fixes security issue SQUID-2020:1 (CVE-2020-8449) (CVE-2020-8450)
-      (Closes: #950802)
-    - Fixes security issue SQUID-2020:2 (CVE-2019-12528) (Closes: #950925)
-    - Fixes security issue SQUID-2020:3 (CVE-2020-8517)
-
-  * debian/NEWS
-    - Fix syntax to make lintian happier
-
-  * debian/control
-    - Bumped Standards-Version to 4.5.0, no change needed
-
-  [ Luigi Gangitano <luigi@debian.org> ]
-  * debian/control
-    - Drop squid3 transitional package (Closes: #940785)
-
- -- Luigi Gangitano <luigi@debian.org>  Tue, 10 Feb 2020 14:12:54 +0100
-
-squid (4.9-2) unstable; urgency=medium
-
-  [ Andreas Hasenack <andreas@canonical.com> ]
-  * debian/rules
-    - Only use -latomic with the intended architectures, instead of all of them
-
-  * debian/NEWS
-    - Rename d/NEWS.debian to d/NEWS so that dh_installchangelogs can pick it
-
-  * debian/{watch,signing-key.asc}
-    - Check upstream gpg signature
-
-  * debian/test/test-squid.py
-    - Re-enable apparmor test
-
-  [ Luigi Gangitano <luigi@debian.org> ]
-  * debian/squid.rc
-    - Change to --foreground while creating cache dirs to avoid SMP bug
-
-  * debian/squid.resolvconf
-    - Merge previous check for /usr being mounted before restart
-
- -- Luigi Gangitano <luigi@debian.org>  Thu, 14 Nov 2019 10:12:54 +0100
-
-squid (4.9-1) unstable; urgency=high
-
-  * Urgency high due to security fixes
-
-  [ Amos Jeffries <amosjeffries@squid-cache.org> ]
-  * New Upstream Release (Closes: #943692)
-    - Fixes security issue SQUID-2019:7 (CVE-2019-12526)
-    - Fixes security issue SQUID-2019:8 (CVE-2019-18676) (CVE-2019-12523)
-    - Fixes security issue SQUID-2019:9 (CVE-2019-18677)
-    - Fixes security issue SQUID-2019:10 (CVE-2019-18678)
-    - Fixes security issue SQUID-2019:11 (CVE-2019-18679)
-    - Updates fix for security issue SQUID-2019:6 (CVE-2019-13345)
-
-  * debian/control
-    - Bumped Standards-Version to 4.4.1, no change needed
-
-  * debian/tests/test-squid.py
-    - Disable Apparmor tests
-
-  [ Luigi Gangitano <luigi@debian.org> ]
-  * Source only upload (Closes: #943911)
-
-  * debian/squid.resolvconf
-    - Avoid reload before squid.pid is available (Closes: #911325)
-      thanks to Michael Biebl and Wolfgang Schweer
-
-  * debian/squid.rc
-    - Make squid.rc wait for directory creation (Closes: #933295),
-      thanks to Daniel Reichelt
-
- -- Luigi Gangitano <luigi@debian.org>  Sun, 10 Nov 2019 20:28:15 +0100
-
-squid (4.8-1) unstable; urgency=high
-
-  [ Amos Jeffries <amosjeffries@squid-cache.org> ]
-  * New Upstream Release
-    - Fixes security issue SQUID-2019:1 (CVE-2019-12824)
-    - Fixes security issue SQUID-2019:2 (CVE-2019-12529)
-    - Fixes security issue SQUID-2019:3 (CVE-2019-12525)
-    - Fixes security issue SQUID-2019:5 (CVE-2019-12527)
-    - Fixes security issue SQUID-2019:6 (CVE-2019-13345) (Closes: #931478)
-
-  * debian/control
-    - Bumped Standards-Version to 4.4.0, no change needed
-
-  * debian/tests/test-squid.py
-    - Skip Apparmor tests when profile not installed
-
- -- Luigi Gangitano <luigi@debian.org>  Thu, 18 Jul 2019 22:28:15 +0200
-
-squid (4.6-2) unstable; urgency=high
-
-  [ Andreas Hasenack <andreas@canonical.com> ]
-  * Add disabled by default AppArmor profile (Closes: #923213)
-
- -- Luigi Gangitano <luigi@debian.org>  Mon, 04 Mar 2019 09:28:15 +0100
->>>>>>> 4a17e329
 
 squid (4.6-1) unstable; urgency=high
 
