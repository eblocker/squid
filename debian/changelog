--- conflicted
+++ resolved
@@ -1,11 +1,10 @@
-<<<<<<< HEAD
-squid3 (3.4.8-5~bpo70+1) wheezy-backports; urgency=medium
+squid3 (3.4.8-6+deb8u2~bpo70+1) wheezy-backports; urgency=medium
 
   [ Luigi Gangitano <luigi@debian.org> ]
   * Rebuild for wheezy-backports.
 
- -- Luigi Gangitano <luigi@debian.org>  Mon, 26 Jan 2015 19:19:29 +0100
-=======
+ -- Luigi Gangitano <luigi@debian.org>  Sun, 27 Mar 2016 23:19:29 +0200
+
 squid3 (3.4.8-6+deb8u2) jessie-security; urgency=high
 
   * Non-maintainer upload by the Security Team.
@@ -46,7 +45,6 @@
       both IPv4 and IPv6 addresses (Closes: #742425)
 
  -- Luigi Gangitano <luigi@debian.org>  Wed, 28 Jan 2015 12:34:42 +0100
->>>>>>> b97a97e6
 
 squid3 (3.4.8-5) unstable; urgency=medium
 
