--- conflicted
+++ resolved
@@ -1,4 +1,3 @@
-<<<<<<< HEAD
 squid3 (4.0.19-1~exp2) UNRELEASED; urgency=medium
 
   [ Amos Jeffries <amosjeffries@squid-cache.org> ]
@@ -32,10 +31,8 @@
     - debian/tests/test-squid.py: the actual tests
     (Closes: #710014, #859072)
 
- -- Amos Jeffries <amosjeffries@squid-cache.org>  Tue, 02 Map 2017 13:02:00 +1200
-
-squid3 (3.5.23-4) UNRELEASED; urgency=medium
-=======
+ -- Amos Jeffries <amosjeffries@squid-cache.org>  Mon, 05 Jun 2017 16:16:00 +1200
+
 squid3 (3.5.23-5) unstable; urgency=medium
 
   * Reload squid so that it uses modified config, not default one.
@@ -43,7 +40,6 @@
  -- Santiago Garcia Mantinan <manty@debian.org>  Sat, 03 Jun 2017 00:36:55 +0200
 
 squid3 (3.5.23-4) unstable; urgency=medium
->>>>>>> ac9a669d
 
   [ Andreas Beckmann <anbe@debian.org> ]
   * debian/squid.postinst
