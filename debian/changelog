<<<<<<< HEAD
squid3 (3.5.19-1) unstable; urgency=high
=======
squid3 (3.5.19-2) UNRELEASED; urgency=high
>>>>>>> f7a3ae0e

  [ Amos Jeffries <amosjeffries@squid-cache.org> ]
  * New Upstream Release (Closes: #823968)
    - Fixes security issue SQUID-2016:7 (CVE-2016-4553)
    - Fixes security issue SQUID-2016:8 (CVE-2016-4554)
    - Fixes security issue SQUID-2016:9 (CVE-2016-4555, CVE-2016-4556)

  * debian/control
    - Bumped Standards-Version to 3.9.8, no change needed

  * debian/rules
    - Send hardening CPPFLAGS to custom build tools

<<<<<<< HEAD
 -- Luigi Gangitano <luigi@debian.org>  Tue, 10 May 2016 23:43:00 +0200
=======
 -- Amos Jeffries <amosjeffries@squid-cache.org>  Wed, 11 May 2016 14:54:00 +1200
>>>>>>> f7a3ae0e

squid3 (3.5.17-1) unstable; urgency=high

  [ Amos Jeffries <amosjeffries@squid-cache.org> ]
  * New Upstream Release
    - Fixes security issue SQUID-2016:5 (CVE-2016-4051)
    - Fixes security issue SQUID-2016:6 (CVE-2016-4052, CVE-2016-4053,
      CVE-2016-4054)

 -- Luigi Gangitano <luigi@debian.org>  Fri, 22 Apr 2016 14:43:00 +0200

squid3 (3.5.16-1) unstable; urgency=high

  [ Amos Jeffries <amosjeffries@squid-cache.org> ]
  * New Upstream Release
    - Fixes security issue SQUID-2016:3 (CVE-2016-3947) (Closes: #819783)
    - Fixes security issue SQUID-2016:4 (CVE-2016-3948) (Closes: #819784)

  * debian/patches/
    - Remove patch included upstream

 -- Luigi Gangitano <luigi@debian.org>  Sun, 03 Apr 2016 19:57:00 +0200

squid3 (3.5.15-1) unstable; urgency=high

  [ Amos Jeffries <amosjeffries@squid-cache.org> ]
  * New Upstream Release
    - Fixes security issues SQUID-2016:2
      (CVE-2016-2569, CVE-2016-2570, CVE-2016-2571)
      (Closes: #816011)

  * debian/patches/03-upstream-bug4447.patch
    - add upstream patch for their bug #4447

  [ Robie Basak <robie.basak@canonical.com> ]
  * debian/control
    - Add lsb-release build dep. This is required for the --enable-build-info
      line in debian/rules to work correctly.

  * debian/squid.logrotate
    - Run sarg-reports if present before rotating logs.

  [ Luigi Gangitano <luigi@debian.org> ]
  * debian/control
    - Bumped Standards-Version to 3.9.7, no change needed

 -- Luigi Gangitano <luigi@debian.org>  Tue, 01 Mar 2016 19:39:00 +0100

squid3 (3.5.14-1) unstable; urgency=medium

  [ Amos Jeffries <amosjeffries@squid-cache.org> ]
  * New Upstream Release (Closes: #812038)

  * debian/control
    - add Depends libdbi-perl (Closes: #807512)
    - Fixed lintian complaint about squid3 package description
    - Fixed Vcs-Git Header pointing anonscm.debian.org

  * debian/rules
    - build ext_time_quota_acl helper (LP: #1391159)

  * debian/squid.install
    - add missing helper man pages

 -- Luigi Gangitano <luigi@debian.org>  Tue, 16 Feb 2016 23:14:00 +0100

squid3 (3.5.12-1) unstable; urgency=medium

  [ Amos Jeffries <amosjeffries@squid-cache.org> ]
  * New Upstream Release

  * debian/squid.postinst
    - remove unneeded config edits for manager ACL (Closes: #801564)

  * debian/patches/
    - add upstream patch to cleanup FATAL log messages

  [ Mathieu Parent ]
  * Fix FATAL parsing before start/reload/restart (Closes: #800341)
  * Set pidfile for systemd's sysv-generator (Closes: #800341)

 -- Luigi Gangitano <luigi@debian.org>  Wed, 09 Dec 2015 19:03:47 +0100

squid3 (3.5.10-1) unstable; urgency=high

  [ Amos Jeffries <amosjeffries@squid-cache.org> ]
  * New Upstream Release (Closes: #799923, #800876)

  * debian/squid.rc
    - Grok pid_filename from squid.conf (Closes: #520736)
    - Update SELinux context when creating directories (Closes: #798827)

  [ Luigi Gangitano <luigi@debian.org> ]
    - Urgency high due to regression fix for CVE-2015-5400.

 -- Luigi Gangitano <luigi@debian.org>  Mon, 05 Oct 2015 23:28:00 +0200

squid3 (3.5.7-1) unstable; urgency=medium

  [ Amos Jeffries <amosjeffries@squid-cache.org> ]
  * New upstream release (Closes: #789602, #793400, #253777)

  * debian/rules
    - Add BUILDCXXFLAGS to use hardening flags during build

  * debian/squid.links
    - Add symlink for squid3.8 man(8) page to resolve lintian issue

  * debian/squid.postinst
    - Remove unnecessary 'squid -z' (Closes: #794639)

  [ Luigi Gangitano <luigi@debian.org> ]
  * Rebuild using GCC-5 (Closes: #794536)

  * debian/squid.postinst
    - Check for squid3 initscript before we try to execute it

  * debian/squid.rc
    - Set working directory to /var/run/squid

 -- Luigi Gangitano <luigi@debian.org>  Thu,  6 Aug 2015 01:14:00 +0200

squid3 (3.5.6-1) unstable; urgency=medium

  [ Amos Jeffries <amosjeffries@squid-cache.org> ]
  * New upstream release (Closes: #760303)
    - Fixed upstream macro issue that fail to pass reproducible builds test
    - Fixes CVE-2015-5400: Improper Protection of Alternate Path
      (Closes: #793128)

  * Removed deprecated MSNT and MSNT-multi-domain authentication helpers

  * Transition squid3 to squid
    - Renamed squid3 package to squid (Closes: #521053, #565555, #672156)
      (Closes: #294431, #569575, #714334, #279840, #576423, #779127)
    - Renamed squid3-common package to squid-common
    - Renamed squid3-dbg package to squid-dbg
    - Add dummy transitional package squid3

  * debian/patches/
    - Removed patches included upstream and refresh others

  * debian/squid3-cgi.dirs
    - Removed old unused packaging file

  * debian/control
    - Add dependency on libgnutls28-dev for squidclient HTTPS support

  [ Luigi Gangitano <luigi@debian.org> ]
  * debian/control
    - Changed dependency on libecap3-dev (Closes: #789774)
    - Made squid-common conflict and replace squid3-common
    - Fixed dependencies and sections of transitional packages

  * {NEWS,README}.Debian
    - Added information on package name migration

 -- Luigi Gangitano <luigi@debian.org>  Wed, 22 Jul 2015 23:24:00 +0200

squid3 (3.4.8-6) unstable; urgency=medium

  [ Luigi Gangitano <luigi@debian.org> ]
  * debian/patches/31-squid-3.4-13199.patch
    - Added upstream patch fixing excessive CPU usage (Closes: #776461)

  * debian/patches/32-squid-3.4-13210.patch
    - Added upstream patch fixing excessive CPU and memory usage in 
      NTLM and Negotiate authentication helpers (Closes: #776463) 

  * debian/patches/33-squid-3.4-13211.patch
    - Added upstream patch fixing a possible replay vulnerability on Digest
      authentication (Closes: #776464)

  * debian/patches/34-squid-3.4-13213.patch
    - Added upstream patch fixing incorrect security permissions for
      TOS/DiffServ packet marking (Closes: #776468)

  * debian/patches/35-squid-3.4-13203.patch 
    - Added upstream patch fixing squidclient unable to connect to host with
      both IPv4 and IPv6 addresses (Closes: #742425)

 -- Luigi Gangitano <luigi@debian.org>  Wed, 28 Jan 2015 12:34:42 +0100

squid3 (3.4.8-5) unstable; urgency=medium

  [ Luigi Gangitano <luigi@debian.org> ]
  * debian/squid3.{pre,post}inst
    - Moved ACL manager fix to postinst (Closes: #773032)

 -- Luigi Gangitano <luigi@debian.org>  Tue, 16 Dec 2014 13:43:03 +0100

squid3 (3.4.8-4) unstable; urgency=medium

  [ Luigi Gangitano <luigi@debian.org> ]
  * debian/squid3.preinst
    - Revert changes on abort-upgrade 

 -- Luigi Gangitano <luigi@debian.org>  Fri, 05 Dec 2014 10:44:02 +0100

squid3 (3.4.8-3) unstable; urgency=medium

  [ Amos Jeffries <amosjeffries@squid-cache.org> ]
  * debian/squid3.preinst
    - Remove obsolete manager ACL definition from squid.conf
      when upgrading squid3 package (Closes: #768170)


  [ Luigi Gangitano <luigi@debian.org> ]
  * debian/squid3.preinst
    - Fix configuration file only if needed and match any uncommented line

 -- Luigi Gangitano <luigi@debian.org>  Fri,  5 Dec 2014 01:27:51 +0100

squid3 (3.4.8-2) unstable; urgency=medium

  [ Santiago Garcia Mantinan <manty@debian.org> ]
  * Add patch to remove bashisms from cert_tool
  * Add manual page for squid-purge
  * Create run_dir needed for SMP with several workers to run. This
    fixes #710126 (Closes: #732183, #760400)
  * Use CONFIG instead of sq (Closes: #763867)
  * Remove find_cache_type and use grepconf (both functions were =).
  * Allow find_cache_dir and grepconf to have whitespace in the beginning
    (Closes: #761209)
  * Add config check before reload/restart, thanks Freddy (Closes: #728222)

  [ Amos Jeffries <amosjeffries@squid-cache.org> ]
  * debian/squid3.postinst
    - update grepconf to support SMP macros and sub-config files
      when locating cache_dir and effective user/group

  * debian/squid3.rc
    - remove special handling for obsolete COSS cache type
    - change grepconf to support SMP macros and sub-config files

  * debian/rules
    - add distribution details to squid -v display output
      this obsoletes the Ubuntu fix-distribution.patch

  * debian/control
    - bumped libecap dependency version to 0.2.0-2

  * debian/squid3.resolvconf
    - added check on /usr availability before squid3 restart (Closes: #765476)

  [ Luigi Gangitano <luigi@debian.org> ]
  * debian/squid3.rc
    - Change config check to config parse on start/reload/restart

  * debian/control
    - Fixed XS-Vcs-Git Header pointing anonscm.debian.org

 -- Luigi Gangitano <luigi@debian.org>  Wed, 29 Oct 2014 15:50:51 +0100

squid3 (3.4.8-1) unstable; urgency=high
 
  * Urgency high due to security fixes

  [ Amos Jeffries <amosjeffries@squid-cache.org> ]
  * New upstream release (Closes: #737008)
    - Fixes CVE-2014-6270: off by one in snmp subsystem (Closes: #761002)
    - Fixes CVE-2014-CVE-2014-7141 and CVE-214-7142 (Closes: #760999)
      + pinger remote DoS vulnerabilities
    - Fixes CVE-2014-0128: Denial of Service in SSL-Bump (Closes: #741312)

  * debian/patches/
    - remove CVE-2014-3609.patch included upstream
    - remove 17-pod2man-check.patch obsoleted by new version
    - add upstream patch 21-squid-3.4-13176-memoryleak.patch:
      memory leak in external_acl_type helper with cache=0 or ttl=0

  * debian/rules
    - add --disable-arch-native to build with portable CPU support

  * debian/control
    - libecap API support is specific to version 0.2.0
    - use nettle for crypto library

  * debian/watch
    - updated watch pattern for upstream major series

  * debian/rules
    - Remove obsolete --enable-underscores (Closes: #693905)

  [ Luigi Gangitano <luigi@debian.org> ]
  * debian/patches/
    - refreshed all patches to match 3.4.8

  * debian/control
    - Added dependency for missing intepreter ksh
    - Bumped Standard-Version to 3.9.6, no change needed
    - Added XS-Vcs-Git Header pointing to Alioth repository

 -- Luigi Gangitano <luigi@debian.org>  Fri, 17 Oct 2014 00:10:00 +1300

squid3 (3.3.8-1.2) unstable; urgency=high

  * Non-maintainer upload by the Security Team.
  * Add CVE-2014-3609.patch patch.
    CVE-2014-3609: Denial of Service in Range header processing.
    Ignore Range headers with unidentifiable byte-range values. If squid is
    unable to determine the byte value for ranges, treat the header as
    invalid. (Closes: #759509)

 -- Salvatore Bonaccorso <carnil@debian.org>  Thu, 28 Aug 2014 18:03:47 +0200

squid3 (3.3.8-1.1) unstable; urgency=low

  * Non-maintainer upload.
  * Fix "FTBFS: cp: cannot stat
    '/«PKGBUILDDIR»/debian/tmp/usr/share/man/man8/basic_db_auth.8': No
    such file or directory":
    new patch 17-pod2man-check.patch:
    fix config.test files' check for perl and pod2man
    (Closes: #725599)

 -- gregor herrmann <gregoa@debian.org>  Sat, 23 Nov 2013 21:05:10 +0100

squid3 (3.3.8-1) unstable; urgency=high

  * Urgency high due to security fixes

  * New upstream release
    - Fixes security issues (Closes: #716743)
      + Buffer overflow in HTTP request handling (Ref: SQUID-2013:2,
        CVE-2013-4115)
      + DoS in request processing (Ref: SQUID-2013:3, CVE-2013-4123)
    - Includes PNG image used in error pages, with new copyright assignement
      (Closes: #683255)

  * Added /var/run/squid3 dir to host sockets in SMP configuration
    (Closes: #710126)

  * debian/control
    - Bumped Standard-Version to 3.9.4, no change needed

 -- Luigi Gangitano <luigi@debian.org>  Sun, 21 Jul 2013 18:28:36 +0200

squid3 (3.3.4-1) unstable; urgency=low

  * New upstream release
    - Added support for SHA passwords in ncsa_auth (Closes: #652010)

  * debian/squid3.lintian-overrides
    - Added override for pinger setuid bin

  * debian/watch
    - Fixed pattern to skip the last dot

  * debian/rules
    - Removed reference to cppunit-basedir

 -- Luigi Gangitano <luigi@debian.org>  Mon, 06 May 2013 16:46:33 +0200

squid3 (3.3.3-2) unstable; urgency=low

  I would like to thank Amos Jeffries <squid3@treenet.co.nz> for his help
  with this release.

  * debian/control
    - Added Build-Depend on pkg-config to solve FTBFS when ecap is enabled
      (Closes: #706025)
    - Fixed package descriptions
    - Added Build-Depend on libnetfilter-conntrack-dev
    - Added Suggests on winbindd for NTLM authentication

  * debian/patches/01-cf.data.debian.patch
    - Removed change to visible_hostname defaut value (Closes: #705983)
    - Fixed path of ntlm_auth helper in example

  * debian/rules
    - Removed --enable-arp-acl options obsoleted by --enable-eui
    - Fixed FTBFS on hurd due to missing netfilter support
    - Enabled Rock store type support
    - Added SETUID bit to pinger program

  * debian/watch
    - Fixed pattern to match all the released versions of 3.3 

 -- Luigi Gangitano <luigi@debian.org>  Tue, 23 Apr 2013 15:38:39 +0200

squid3 (3.3.3-1) unstable; urgency=low

  * New upstream release (Closes: #694633, #701799, #702540)
    - Removed upstream patches
      + debian/patches/20-ipv6-fix
      + debian/patches/30-CVE-2012-5643-CVE-2013-0189.patch
      + debian/patches/fix-701123-regression-in-cachemgr.patch
    - Includes upstream fix for CVE-2009-0801 (Closes: #521052)
    - Includes upstream fix for rejection of benign request containing variants
      of double CR (Closes: #669148)

  * debian/control
    - Added dependency on libecap2-dev
    - Added squid-purge package

  * debian/source
    - Enabled ECAP support
    - Fixed configure invocation to match new syntax
    - Removed unneeded rename of helper man pages
    - Fixed list of helpers to build, adding fake agents (Closes: #644280)
      and negotiate wrapper (Closes: #656304)

  * debian/watch
    - Updated for 3.3

  * debian/squid3.logrotate
    - Added check for existing binary in logrotate script (Closes: #703954)

 -- Luigi Gangitano <luigi@debian.org>  Sun, 21 Apr 2013 23:51:11 +0200

squid3 (3.1.20-2.2) unstable; urgency=low

  * Non-maintainer upload.
  * Add fix-701123-regression-in-cachemgr.patch patch.
    Fix missing bits in the fix for CVE-2012-5643 and CVE-2013-0189 causing
    cachemgr.cgi crashing when authentication credentials are supplied.
    Thanks to Amos Jeffries <amos@treenet.co.nz> (Closes: #701123)

 -- Salvatore Bonaccorso <carnil@debian.org>  Sat, 23 Feb 2013 13:44:48 +0100

squid3 (3.1.20-2.1) unstable; urgency=high

  * Non-maintainer upload

  * Urgency high due to security fixes

  * debian/patches/30-CVE-2012-5643-CVE-2013-0189.patch
    - Added upstream fix for squid-cgi (cachemgr) memory leaks and denial of
      service vulnerability (Closes: #696187)

 -- Michael Stapelberg <stapelberg@debian.org>  Tue, 05 Feb 2013 23:16:27 +0100

squid3 (3.1.20-2) unstable; urgency=low

  * debian/patches/20-ipv6-fix
    - Added upstream fix for squid not working when IPv6 is not loaded
      (Closes: #660489)

 -- Luigi Gangitano <luigi@debian.org>  Thu, 06 Dec 2012 20:02:56 +0100

squid3 (3.1.20-1) unstable; urgency=low

  * New upstream release

  * debian/control
    - Bumped Standard-Version to 3.9.3, no change needed
    - Added missing dependency on dpkg-dev (>= 1.16.1~)

  * debian/rules
    - Enabled hardening options (Closes: #669684)

  * debian/patches/01-cf.data.debian.patch
    - Fixed minor typos in configuration file (Closes: #670832, #673350)

 -- Luigi Gangitano <luigi@debian.org>  Mon, 18 Jun 2012 14:20:53 +0200

squid3 (3.1.19-1) unstable; urgency=low

  * New upstream release
    - Removed patch integrated upstream
      + 19-adaptation-compile

  * debian/rules
    - Enabled WCCPv2 support (Closes: #654877)

 -- Luigi Gangitano <luigi@debian.org>  Tue, 07 Feb 2012 16:19:12 +0100

squid3 (3.1.18-1) unstable; urgency=low

  * New upstream release

  * debian/patches/19-adaptation-compile.patch
    - Added upstream patch to fix compile failure

 -- Luigi Gangitano <luigi@debian.org>  Mon, 26 Dec 2011 22:04:28 +0100

squid3 (3.1.16-1) unstable; urgency=low

  * New upstream release

  * Changed source format to 3.0 (quilt)

  * debian/squid3.rc
    - Added LSB compliant option to init script (Closes: #645780)
      Thanks to Fredrik Eriksson

 -- Luigi Gangitano <luigi@debian.org>  Thu,  3 Nov 2011 13:37:17 +0100

squid3 (3.1.15-1) unstable; urgency=high

  * Urgency high due to security fixes

  * New upstream release
    - Fixes DoS issue in Gopher client (Closes: #639755)
      (Ref: CVE-2011-3205, SQUID-2011:3)

  * debian/control
    - Removed hardcoded list of non-Linux architectures (Closes: #634765)

 -- Luigi Gangitano <luigi@debian.org>  Fri, 02 Sep 2011 13:33:41 +0200

squid3 (3.1.14-1) unstable; urgency=low

  * New upstream release
    - Fixes FTBFS with GCC 4.6 (Closes: #625405)
    - Fixes issue with IPv4/IPv6 DNS resolution (Closes: #604566)
    - Fixes issue with IPv6 resolution in access.log (Closes: #604832)

  * debian/control
    - Bumped Standard-Version to 3.9.2, no change needed

  * debian/squid.rc
    - Fixed init script preventing alterate cache dir from being created
      (Closes: #623935)

 -- Luigi Gangitano <luigi@debian.org>  Sat, 09 Jul 2011 17:58:46 +0200

squid3 (3.1.12-1) unstable; urgency=low

  * New upstream release
    - Removed patch integrated upstream
      + 18-gcc-4.5-fix
    - Rebuild against libdb5.1 (Closes: #621453)

  * debian/control
    - Remove article at start of synopsis, to make lintian happy

 -- Luigi Gangitano <luigi@debian.org>  Mon, 11 Apr 2011 18:47:02 +0200

squid3 (3.1.11-1) unstable; urgency=low

  * New upstream release

  * debian/patches/18-gcc-4.5-fix
    - Added upstream fix for gcc 4.5 building (Closes: #613153)

 -- Luigi Gangitano <luigi@debian.org>  Tue, 15 Feb 2011 01:46:19 +0100

squid3 (3.1.10-1) unstable; urgency=low

  * New upstream release (Closes: #609881)
    - Removed patches integrated upstream
      + 16-CVE-2010-3072
      + 17-CVE-2010-2951
    - Fixes TCP DNS lookups failure on IPv6-disabled systems (Closes: #607379)
    - Fixes HTTPS not working if IPv6 is disabled (Closes: #594713)

  * debian/rules
    - Enable ZPH feature (Closes: #597687)

  * debian/squid3.ufw.profile
    - Added UFW profile, thanks to Alessio Treglia (Closes: #605088)

  * debian/control
    - Added versioned dependency on squid-langpack

 -- Luigi Gangitano <luigi@debian.org>  Fri, 21 Jan 2011 18:43:56 +0100

squid3 (3.1.6-1.2) unstable; urgency=low

  * Non-maintainer upload.
  * Fix DoS while processing large DNS replies with no IPv6 resolver present
    (CVE-2010-2951) (Closes: #599709)

 -- Ben Hutchings <ben@decadent.org.uk>  Sat, 30 Oct 2010 17:00:55 +0200

squid3 (3.1.6-1.1) unstable; urgency=high

  * Non-maintainer upload by the security team
  * Fix DoS due to wrong string handling (Closes: #596086)
    Fixes: CVE-2010-3072

 -- Steffen Joeris <white@debian.org>  Mon, 13 Sep 2010 17:07:51 +1000

squid3 (3.1.6-1) unstable; urgency=low

  * New upstream release

  * debian/rules
    - Removed now-default --enable-ipv6 option

  * debian/control
    - Bumped Standard-Version to 3.9.1, no change needed

  * debian/patches/01-cf.data.pre
    - Updated to match new upstream default IPv6 configuration

 -- Luigi Gangitano <luigi@debian.org>  Mon, 09 Aug 2010 00:59:26 +0200

squid3 (3.1.5-2) unstable; urgency=low

  * debian/control
    - Added build dependency on libltdl-dev fixing FTBFS on most archs

 -- Luigi Gangitano <luigi@debian.org>  Wed, 07 Jul 2010 15:21:06 +0200

squid3 (3.1.5-1) unstable; urgency=low

  * New upstream release

  * debian/control
    - Bumped Standard-Version to 3.9.0

 -- Luigi Gangitano <luigi@debian.org>  Tue, 06 Jul 2010 23:26:26 +0200

squid3 (3.1.4-1) unstable; urgency=low

  * New upstream release
    - Fixes several issues with IPv6 socket handling (Closes: #581901, #584223)
    - Fixes assertion in comm.cc (Closes: #572368)

 -- Luigi Gangitano <luigi@debian.org>  Fri, 04 Jun 2010 14:49:32 +0200

squid3 (3.1.3-2) unstable; urgency=low

  * debian/rules
    - Actually enable IPv6 (how did I miss this?)

 -- Luigi Gangitano <luigi@debian.org>  Tue, 04 May 2010 11:15:49 +0200

squid3 (3.1.3-1) unstable; urgency=low

  * New upstream release
    - Fix incorrect behaviour of --enable-ipv6 (Closes: #578047)
    - Removed patches integrated upstream
      + 14-kfreebsd-compile

 -- Luigi Gangitano <luigi@debian.org>  Sun, 02 May 2010 19:31:38 +0200

squid3 (3.1.1-3) unstable; urgency=low

  * debian/{squid3.install,rules}
    - Install documented version of squid.conf as file, not directory
      (Closes: #577615)

 -- Luigi Gangitano <luigi@debian.org>  Thu, 15 Apr 2010 11:14:08 +0200

squid3 (3.1.1-2) unstable; urgency=low

  * debian/watch
    - Updated pattern to match 3.1 releases

  * debian/control
    - Excluded dependency on libcap2-dev on kfreebsd

  * debian/patches/14-kfreebsd-compile
    - Added patch to enable kfreebsd compilato, thanks to Petr Salinger
      (Closes: #576952)

  * debian/{rules,control,squid-cgi.install}
    - Rename squid3-cgi package to squid-cgi (Closes: #489061)

  * debian/patches/15-cachemgr-default-config
    - Fix squid-cgi default configuration file path

  * debian/source/format
    - Added format specification file, still with 1.0 version

 -- Luigi Gangitano <luigi@debian.org>  Mon, 12 Apr 2010 11:49:01 +0200

squid3 (3.1.1-1) unstable; urgency=low

  * New upstream release

  * debian/control
   - Bumped Standard-Version to 3.8.4, no change needed

 -- Luigi Gangitano <luigi@debian.org>  Thu, 01 Apr 2010 00:33:21 +0200

squid3 (3.1.0.18-1) UNRELEASED; urgency=low

  * New upstream release

  * debian/rules
    - Fix wrong resolvconf directory (Closes: #565652)

 -- Luigi Gangitano <luigi@debian.org>  Mon, 15 Mar 2010 19:35:50 +0100

squid3 (3.1.0.17-1) UNRELEASED; urgency=low

  * New upstream release, fixes
    - Remote Denial of Service issue in HTCP (Closes: #572554)
      (Ref: SQUID-2010:2 CVE-2010-0639)

 -- Luigi Gangitano <luigi@debian.org>  Fri, 12 Mar 2010 15:41:00 +0100

squid3 (3.1.0.16-1) experimental; urgency=low

  * New upstream release
    - Adds client_ip_max_connection to avoid DoS under Slowloris attack
      (Ref: TEMP-0533661-009115 Closes: #533664)
    - Handle DNS header-only packets as invalid
      (Ref: SQUID-2010:1 CVE-2010-0308)
    - Fixes memory filling during file download (Closes: #562012)

 -- Luigi Gangitano <luigi@debian.org>  Wed, 10 Feb 2010 18:53:36 +0100

squid3 (3.1.0.15-1) experimental; urgency=low

  * New upstream release
    - Fixes assertion failures on malformed Content-Range response headers
      (Closes: #541032)

  * debian/README.Debian
    - Fixed reference to RELEASENOTES.html (Closes: #561007)

  * debian/README.source
    - Added directions on source handling

  * debian/control
    - Remove duplicated informations that can be inherited from source stanza
    - Added autotools-dev build-dependency to enable cdbs fix for ancient 
      helper files

 -- Luigi Gangitano <luigi@debian.org>  Thu, 14 Jan 2010 22:44:13 +0100

squid3 (3.1.0.14-2) experimental; urgency=low

  * debian/rules
    - Enable ESI support (Closes: #506241)

  * debian/control
    - Add Build-Dep on libexpat1-dev and libxml2-dev, needed by ESI support

 -- Luigi Gangitano <luigi@debian.org>  Tue, 29 Sep 2009 19:55:23 +0200

squid3 (3.1.0.14-1) experimental; urgency=low

  * New upstream release
    - Fixes FTBFS in GNU/kFreeBSD (Closes: #545965)
    - Fixes incorrect handling of IMS (Closes: #499379)

  * debian/patches/01-cf.data.debian
    - Updated to match new upstream

 -- Luigi Gangitano <luigi@debian.org>  Tue, 29 Sep 2009 19:31:16 +0200

squid3 (3.1.0.13-2) experimental; urgency=low

  * debian/rules
    - Disable language files generation
    - Do not clean libcppunit that is not shipped with squid anymore

  * debian/control
    - Removed dependency on sharutils
    - Added dependency on libcap2, will enable TPROXY support (Closes: 398970)
    - Fixed squid3-common description, no more error pages

  * debian/squidclient.1
    - Removed man page integrated upstream

  * debian/squid3.rc
    - Removed obsolete -D option 

  * debian/patches/01-cf.data.debian
    - Added ::1 to localhost definition in ACLs

 -- Luigi Gangitano <luigi@debian.org>  Fri, 25 Sep 2009 23:02:40 +0200

squid3 (3.1.0.13-1) experimental; urgency=low

  * Upload to experimental

  * New upstream release
    - Fixes Follow-X-Forwarded-For support (Closes: #523943)
    - Adds IPv6 support (Closes: #432351)

  * debian/rules
    - Removed obsolete configuration options
    - Enable db and radius basic authentication modules

  * debian/patches/01-cf.data.debian
    - Adapted to new upstream version

  * debian/patches/02-makefile-defaults
    - Adapted to new upstream version

  * debian/{squid.postinst,squid.rc,README.Debian,watch}
    - Updated references to squid 3.1

  * debian/squid3.install
    - Install CSS file for error pages
    - Install manual pages for new authentication modules

  * debian/squid3-common.install
    - Install documented version of configuration file in /usr/share/doc/squid3

 -- Luigi Gangitano <luigi@debian.org>  Thu, 24 Sep 2009 14:51:06 +0200

squid3 (3.0.STABLE19-1) unstable; urgency=low

  * New upstream release
    - Fixes DoS in exthernal auth header parser (Ref: CVE-2009-2855)

  * debian/squid.rc
    - Fixed dependencies in init.d script, thanks to Petter Reinholdtsen
      (Closes: #546362)

  * debian/control
   - Bumped Standard-Version to 3.8.3, no change needed

 -- Luigi Gangitano <luigi@debian.org>  Sun, 20 Sep 2009 01:33:00 +0200

squid3 (3.0.STABLE18-1) unstable; urgency=high

  * New upstream release
    - Removed patches integrated upstream
      + 12-gcc44-fixes
      + 13-signed-unsigned-fixes
      + SQUID-2009-2

  * debian/rules
    - Enable ARP ACLs (Closes: #538023)
    - Enable SNMP support (Closes: #537187)

  * debian/control
    - Fix dependency for squid3-dbg on squid3 =${binary:Version}
    - Added dependency of squid3-dbg on ${misc:Depends}

  * debian/squid3-common.postinst
    - Added DEBHELPER placeholder

 -- Luigi Gangitano <luigi@debian.org>  Sun, 09 Aug 2009 00:28:56 +0200

squid3 (3.0.STABLE16-2.1) unstable; urgency=high

  * Non-maintainer upload by the Security Team.
  * Fix multiple possible denial of service vectors in the processing of
    requests or responses
    (SQUID-2009-2; CVE-2009-2622; CVE-2009-2621; 12-SQUID-2009_2.dpatch).

 -- Nico Golde <nion@debian.org>  Tue, 04 Aug 2009 21:56:36 +0200

squid3 (3.0.STABLE16-2) unstable; urgency=low

  * debian/patches/13-signed-unsigned-fixes
    - Added upstream patch fixing build errors on 64-bit archs
      (Closes: #536588)

  * debian/README.Debian
    - Removed instability notice of development version

  * debian/control
    - Fixed squid3-dbg section and priority to match archive override

 -- Luigi Gangitano <luigi@debian.org>  Sat, 11 Jul 2009 13:46:45 +0200

squid3 (3.0.STABLE16-1) unstable; urgency=low

  * New upstream release

  * debian/patches/12-gcc44-fixes
    - Added upstream patch fixing build erros with GCC 4.4 (Closes: #526672)

  * debian/control
   - Bumped Standard-Version to 3.8.2, no change needed

  * debian/NEWS.Debian
    - Fixed format of NEWS.Debian (double space at start)

 -- Luigi Gangitano <luigi@debian.org>  Tue, 07 Jul 2009 18:56:41 +0200

squid3 (3.0.STABLE15-1) unstable; urgency=low

  * New upstream release
    - Fixes wrong reference to digest_pw_auth (Closes: #517528)

  * debian/{control,squid3-common.{install,postinst,links},NEWS.Debian}
    - Added dependency on squid-langpack, linked error directory to
      /usr/share/squid-langpack (Closes: #497283)
    - Added a notice in NEWS.Debian on customized error_directory settings

  * debian/patches/01-cf.data.debian
    - Adapted to new upstream version

  * debian/control
    - Added debug package to help bug reports
    - Added dependency on libkrb5-dev and comerr-dev

  * debian/squid3.resolvconf
    - Use invoke-rc.d instead of directly calling init script

  * debian/rules
    - Added missing --with-large-files configure option (Closes: #534888)
    - Enabled Kerberos Negotiate Auth support (Closes: #532064)

  * debian/copyright
    - Fixed copyright to reflect current sources, thanks to Amos Jeffries
      (Closes: #524601)

  * debian/squid3.rc
    - Added reference to config file at startup (Closes: #517529)

  * debian/squid3.postinst
    - Removed path from command invocation and make lintian happy

 -- Luigi Gangitano <luigi@debian.org>  Mon,  6 May 2009 13:29:10 +0200

squid3 (3.0.STABLE13-1) unstable; urgency=low

  * New upstream release
    - Removed patches integrated upstream
      + 10-mgr_active_requests
      + 11-SQUID-2009-1

  * debian/patches/02-makefile-defaults
    - Removed cachemgr configuration file fix integrated upstream

  * debian/rules
    - Disable support for coss witch is marked as unstable upstream

 -- Luigi Gangitano <luigi@debian.org>  Mon, 16 Feb 2009 16:18:30 +0100

squid3 (3.0.STABLE8-3) unstable; urgency=high

  * Urgency high due to security fixes

  * debian/patches/11-SQUID-2009-1
    - Added upstream patch fixing Denial of Service in request processing
      (Ref: SQUID-2009-1, CVE: TBA)

 -- Luigi Gangitano <luigi@debian.org>  Fri, 06 Feb 2009 20:23:57 +0100

squid3 (3.0.STABLE8-2) unstable; urgency=low

  * debian/squid3.postinst
    - Fixed non-POSIX option to chown (Closes: #491701)

  * debian/rules
    - Removed obsoleted configure options (Closes: 511272)
    - Added --enable-follow-x-forwarded-for configure option

  * debian/control
    - Added dependency on ${misc:Depends} to make lintian happy

  * debian/squid3.postinst
    - Removed path from squid3 invocation to make lintian happy

  * debian/control
    - Bumped Standard-Version to 3.8.0, no change needed

 -- Luigi Gangitano <luigi@debian.org>  Fri,  9 Jan 2009 00:02:48 +0200

squid3 (3.0.STABLE8-1) unstable; urgency=high

  * Urgency high to meet freeze deadline

  * New upstream release

  * debian/patches/10-mgr_active_requests
    - Added upstream patch fixing delay_pool reporting in cachemgr.cgi

 -- Luigi Gangitano <luigi@debian.org>  Mon, 21 Jul 2008 09:20:31 +0200

squid3 (3.0.STABLE7-1) unstable; urgency=low

  * New upstream release

 -- Luigi Gangitano <luigi@debian.org>  Sat, 05 Jul 2008 21:24:36 +0200

squid3 (3.0.STABLE6-2) unstable; urgency=low

  * debian/control
    - Fixed suggestion on squidclient package

 -- Luigi Gangitano <luigi@debian.org>  Sun, 01 Jun 2008 05:48:22 +0200

squid3 (3.0.STABLE6-1) unstable; urgency=low

  * New upstream release (Closes: #478695)

  * debian/squid3.rc
    - Added automatic coss file creation (Closes: #478108)
    - Removed default blocking logging to syslog
    - Added parsing of /etc/default/squid3 for SQUID_ARGS override

  * debian/{rules,control,squidclient.install,squidclient.1}
    - Rename squid3-client package to squidclient (Closes: #473876)
    - Added squidclient man page from old squid package

 -- Luigi Gangitano <luigi@debian.org>  Sun, 01 Jun 2008 02:43:42 +0200

squid3 (3.0.STABLE5-1) UNRELEASED; urgency=low

  * New upstream release (Closes: #478695)

 -- Luigi Gangitano <luigi@debian.org>  Sat, 03 May 2008 18:39:36 +0200

squid3 (3.0.STABLE4-1) unstable; urgency=low
  
  * New upstream release

 -- Luigi Gangitano <luigi@debian.org>  Thu, 03 Apr 2008 01:34:07 +0200

squid3 (3.0.STABLE2-1) unstable; urgency=low

  * New upstream release (Closes: #470641)

  * debian/rules
    - Fixed bashism (Closes: #468567)

  * debian/control
    - Fixed description, remove instability notice (Closes: #463347)

  * debian/squid.rc
    - Raise max open filedescriptor limit to match build time limit at
      65535 (Closes: #470605, #470607)

 -- Luigi Gangitano <luigi@debian.org>  Wed, 12 Mar 2008 13:52:21 +0100

squid3 (3.0.STABLE1-2) unstable; urgency=low

  * debian/rules
    - Fixed --with-large-files option to ./configure (Closes: #459306)
    - Added null storio option (Closes: #456889)

 -- Luigi Gangitano <luigi@debian.org>  Tue, 11 Jan 2008 14:09:45 +0100

squid3 (3.0.STABLE1-1) unstable; urgency=low

  * New upstream release
    - Updated debian/watch (Closes: #456470)
    - Removed patches integrated upstream
      + 08-resume-http
      + 09-dos-cache-update

  * debian/control
    - Bumped Standard-Version to 3.7.3 (no change needed)
    - Added Homepage field

  * debian/patches/01-cf.data.debian
    - Adapted to new upstream version (remove default accesso to
      RFC1918 addresses)

  * debian/squid3.{preinst,postinst,prerm,postrm}
    - Added debhelper token

 -- Luigi Gangitano <luigi@debian.org>  Mon, 17 Dec 2007 11:36:57 +0100

squid3 (3.0.RC1-3) unstable; urgency=high

  * Urgency high due to security fixes

  * debian/patches/09-dos-cache-update
    - Added upstream patch fixing DoS in cache update reply processing
      (Ref: CVE-2007-6239, SQUID-2007:2)

 -- Luigi Gangitano <luigi@debian.org>  Fri,  7 Dec 2007 16:30:39 +0100

squid3 (3.0.RC1-2) unstable; urgency=low

  * debian/patches/08-resume-http.dpatch
    - Added upstream patch fixing failure to resume downloads

 -- Luigi Gangitano <luigi@debian.org>  Mon, 15 Oct 2007 02:43:44 +0200

squid3 (3.0.RC1-1) unstable; urgency=low

  * New upstream release
    - Updated debian watch

  * debian/patches/01-cf.data.debian
    - Updated to match upstream changes

  * debian/control
    - Updated Build-Depends to libdb 4.6
    - Removed dependency on essential package coreutils
    - Fixed dependency on virtual package httpd

 -- Luigi Gangitano <luigi@debian.org>  Sun, 14 Oct 2007 16:07:28 +0200

squid3 (3.0.PRE7-1) unstable; urgency=low

  * New upstream release
    - Fixed assertion failure when receiving TCP_RESET (Closes: #435887)
    - Removed patches integrated upstream:
      + debian/patches/05-helpers-typo
      + debian/patches/06-mem-obj-reference
      + debian/patches/07-close-icap-connections

  * debian/patches/01-cf.data.debian
    - Removed upstream-integrated patches

  * debian/rules
    - Enabled build time default user configuration

 -- Luigi Gangitano <luigi@debian.org>  Fri, 31 Aug 2007 18:05:13 +0200

squid3 (3.0.PRE6-2) unstable; urgency=low

  * debian/control
    - Make package binNMU safe (Closes: #432981)

  * debian/rules
    - Enabled diskd (Closes: #434621)
    - Removed --enable-diskio option (Closes: #435230)

 -- Luigi Gangitano <luigi@debian.org>  Sun, 13 May 2007 19:13:03 +0200

squid3 (3.0.PRE6-1) unstable; urgency=low

  * New upstream release
    - Removed patches integrated upsteam:
      + 04-m68k-ftbfs

  * debian/rules
    - Enable delay pools (Closes: #410785)
    - Enable cache digests (Closes: #416631)
    - Enable ICAP client
    - Raised Max Filedescriptor limit to 65536

  * debian/control
    - Added real package dependency for httpd in squid3-cgi

  * debian/patches/02-makefile-defaults
    - Fix default configuration file for cachemgr.cgi (Closes: #416630)

  * debian/squid3.postinst
    - Fixed bashish in postinst (Closes: #411797)

  * debian/patches/05-helpers-typo
    - Added upstream patch fixing compilation error in src/helpers.cc

  * debian/patches/06-mem-obj-reference
    - Added upstream patch fixing a mem_obj reference in src/store.cc

  * debian/patches/07-close-icap-connections
    - Added upstream patch fixing icap connection starvation

  * debian/squid3.rc
    - Added LSB-compliant description to rc script

 -- Luigi Gangitano <luigi@debian.org>  Sun, 13 May 2007 16:03:16 +0200

squid3 (3.0.PRE5-5) unstable; urgency=low

  * debian/control
    - Revert dependency on libsasl2-2-dev to libsasl2-dev (Closes: #401292)

 -- Luigi Gangitano <luigi@debian.org>  Thu, 30 Nov 2006 16:27:26 +0100

squid3 (3.0.PRE5-4) unstable; urgency=low

  * debian/{rules,squid3-client.install}
    - Fix path for squid3client (Closes: #400893)

 -- Luigi Gangitano <luigi@debian.org>  Thu, 30 Nov 2006 15:32:53 +0100

squid3 (3.0.PRE5-3) unstable; urgency=low

  * debian/rules
    - Use the right patch for specific options on GNU/kFreeBSD (Closes: #397829)

 -- Luigi Gangitano <luigi@debian.org>  Sat, 11 Nov 2006 10:32:06 +0100

squid3 (3.0.PRE5-2) unstable; urgency=low

  * debian/rules
    - Added architecture specific configure options to fix 
      FTBFS on GNU/KFreeBSD (Closes: #397829)

  * debian/control
    - Updated Build-Depend to libsasl2-2-dev

 -- Luigi Gangitano <luigi@debian.org>  Sat, 11 Nov 2006 00:33:31 +0100

squid3 (3.0.PRE5-1) unstable; urgency=low

  * New upstream release
    - Includes fix for FTBFS with GCC 4.2 (Closes: #379969)
    - Removed upstream-integrated patches:
      + 03-upstream-md5-byteswap

  * debian/patches/04-m68k-ftbfs.dpathc
    - Added patch to fix FTBFS on m68k due to missing parenthesis 
      (Closes: #394220)

  * debian/control
    - Added Build-Dep on libcppunit-dev
    - Updated Build-Dep to libdb4.4-dev

  * debian/rules
    - Added usage of already compiled libcppunit, reducing build time

 -- Luigi Gangitano <luigi@debian.org>  Thu,  9 Nov 2006 15:42:43 +0100

squid3 (3.0.PRE4-5) unstable; urgency=low

  * debian/rules
    - Fixed typo in configure options (--with-filedescriptors)
    - Added missing transparent proxy options

 -- Luigi Gangitano <luigi@debian.org>  Thu, 20 Jul 2006 15:03:07 +0200

squid3 (3.0.PRE4-4) unstable; urgency=low

  * debian/control
    - Removed dependency on webmin-squid for squid-cgi

  * debian/rules
    - Removed bashism (Closes: #377952)

 -- Luigi Gangitano <luigi@debian.org>  Wed, 12 Jul 2006 15:56:01 +0200

squid3 (3.0.PRE4-3) unstable; urgency=low

  * debian/patches/03-upstream-md5-byteswap.dpatch
    - Added upstream patch to fix FTBFS on BIGENDIAN architectures
      (Closes: #377596)

 -- Luigi Gangitano <luigi@debian.org>  Mon, 10 Jul 2006 18:06:06 +0200

squid3 (3.0.PRE4-2) unstable; urgency=low

  * debian/copyright
    - Added text from CREDITS with copyright and licences for all the
      components included in squid

 -- Luigi Gangitano <luigi@debian.org>  Mon, 10 Jul 2006 00:46:10 +0200

squid3 (3.0.PRE4-1) unstable; urgency=low

  * New upstream release

  * debian/rules
    - Revorked to build packages that can be installed side-by-side with
      the squid 2.x packages.
  
  * debian/control
    - Added dependency on dpatch
  
 -- Luigi Gangitano <luigi@debian.org>  Mon,  3 Jul 2006 16:47:43 +0200


squid3 (3.0.PRE3.20060422-2) unstable; urgency=low

  * debian/control
    - Added missing Build-Depends on libsasl2-dev

 -- Luigi Gangitano <luigi@debian.org>  Wed, 14 Jun 2006 15:31:34 +0200

squid3 (3.0.PRE3.20060422-1) unstable; urgency=low

  * First package attempt

 -- Luigi Gangitano <luigi@debian.org>  Sat, 22 Apr 2006 01:19:36 +0200<|MERGE_RESOLUTION|>--- conflicted
+++ resolved
@@ -1,8 +1,4 @@
-<<<<<<< HEAD
 squid3 (3.5.19-1) unstable; urgency=high
-=======
-squid3 (3.5.19-2) UNRELEASED; urgency=high
->>>>>>> f7a3ae0e
 
   [ Amos Jeffries <amosjeffries@squid-cache.org> ]
   * New Upstream Release (Closes: #823968)
@@ -16,11 +12,7 @@
   * debian/rules
     - Send hardening CPPFLAGS to custom build tools
 
-<<<<<<< HEAD
  -- Luigi Gangitano <luigi@debian.org>  Tue, 10 May 2016 23:43:00 +0200
-=======
- -- Amos Jeffries <amosjeffries@squid-cache.org>  Wed, 11 May 2016 14:54:00 +1200
->>>>>>> f7a3ae0e
 
 squid3 (3.5.17-1) unstable; urgency=high
 
