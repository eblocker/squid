<!DOCTYPE HTML PUBLIC "-//W3C//DTD HTML 3.2 Final//EN">
<HTML>
<HEAD>
 <META NAME="GENERATOR" CONTENT="LinuxDoc-Tools 0.9.82">
 <meta http-equiv="Content-Type" content="text/html; charset=ISO-8859-1">
<<<<<<< HEAD
 <TITLE>Squid 5.7 release notes</TITLE>
</HEAD>
<BODY>
<H1>Squid 5.7 release notes</H1>
=======
 <TITLE>Squid 5.9 release notes</TITLE>
</HEAD>
<BODY>
<H1>Squid 5.9 release notes</H1>
>>>>>>> 2a0563e8

<H2>Squid Developers</H2>
<P>
<H2><A NAME="toc1">1.</A> <A HREF="#s1">Notice</A></H2>

<UL>
<LI><A NAME="toc1.1">1.1</A> <A HREF="#ss1.1">Known issues</A>
<LI><A NAME="toc1.2">1.2</A> <A HREF="#ss1.2">Changes since earlier releases of Squid-</A>
</UL>
<P>
<H2><A NAME="toc2">2.</A> <A HREF="#s2">Major new features since Squid--1</A></H2>

<UL>
<LI><A NAME="toc2.1">2.1</A> <A HREF="#ss2.1">ICAP Trailers</A>
<LI><A NAME="toc2.2">2.2</A> <A HREF="#ss2.2">Happy Eyeballs Update</A>
<LI><A NAME="toc2.3">2.3</A> <A HREF="#ss2.3">Kerberos Group Helper</A>
<LI><A NAME="toc2.4">2.4</A> <A HREF="#ss2.4">TrivialDB Support</A>
<LI><A NAME="toc2.5">2.5</A> <A HREF="#ss2.5">Loop Detection in Content Delivery Networks</A>
<LI><A NAME="toc2.6">2.6</A> <A HREF="#ss2.6">Peering support for SSL-Bump</A>
<LI><A NAME="toc2.7">2.7</A> <A HREF="#ss2.7">OpenSSL 3.0 Support</A>
</UL>
<P>
<H2><A NAME="toc3">3.</A> <A HREF="#s3">Changes to squid.conf since Squid--1</A></H2>

<UL>
<LI><A NAME="toc3.1">3.1</A> <A HREF="#ss3.1">New directives</A>
<LI><A NAME="toc3.2">3.2</A> <A HREF="#ss3.2">Changes to existing directives</A>
<LI><A NAME="toc3.3">3.3</A> <A HREF="#ss3.3">Removed directives</A>
</UL>
<P>
<H2><A NAME="toc4">4.</A> <A HREF="#s4">Changes to ./configure options since Squid--1</A></H2>

<UL>
<LI><A NAME="toc4.1">4.1</A> <A HREF="#ss4.1">New options</A>
<LI><A NAME="toc4.2">4.2</A> <A HREF="#ss4.2">Changes to existing options</A>
<LI><A NAME="toc4.3">4.3</A> <A HREF="#ss4.3">Removed options</A>
</UL>
<P>
<H2><A NAME="toc5">5.</A> <A HREF="#s5">Regressions since Squid-2.7</A></H2>

<UL>
<LI><A NAME="toc5.1">5.1</A> <A HREF="#ss5.1">Missing squid.conf options available in Squid-2.7</A>
</UL>
<P>
<H2><A NAME="toc6">6.</A> <A HREF="#s6">Copyright</A></H2>


<HR>
<H2><A NAME="s1">1.</A> <A HREF="#toc1">Notice</A></H2>

<<<<<<< HEAD
<P>The Squid Team are pleased to announce the release of Squid-5.7.</P>
=======
<P>The Squid Team are pleased to announce the release of Squid-5.9.</P>
>>>>>>> 2a0563e8
<P>This new release is available for download from 
<A HREF="http://www.squid-cache.org/Versions/v/">http://www.squid-cache.org/Versions/v/</A> or the
<A HREF="http://www.squid-cache.org/Download/http-mirrors.html">mirrors</A>.</P>

<P>We welcome feedback and bug reports. If you find a bug, please see 
<A HREF="https://wiki.squid-cache.org/SquidFaq/BugReporting">https://wiki.squid-cache.org/SquidFaq/BugReporting</A>
for how to submit a report with a stack trace.</P>

<H2><A NAME="ss1.1">1.1</A> <A HREF="#toc1.1">Known issues</A>
</H2>

<P>Although this release is deemed good enough for use in many setups, please note the existence of 
<A HREF="https://bugs.squid-cache.org/buglist.cgi?query_format=advanced&amp;product=Squid&amp;bug_status=UNCONFIRMED&amp;bug_status=NEW&amp;bug_status=ASSIGNED&amp;bug_status=REOPENED&amp;version=">open bugs against Squid-</A>.</P>

<H2><A NAME="ss1.2">1.2</A> <A HREF="#toc1.2">Changes since earlier releases of Squid-</A>
</H2>

<P>The Squid- change history can be 
<A HREF="https://github.com/squid-cache/squid/commits/v">viewed here</A>.</P>


<H2><A NAME="s2">2.</A> <A HREF="#toc2">Major new features since Squid--1</A></H2>

<P>Squid- represents a new feature release above Squid--1.</P>

<P>The most important of these new features are:
<UL>
<LI>ICAP Trailers</LI>
<LI>Happy Eyeballs Update</LI>
<LI>Kerberos Group Helper</LI>
<LI>TrivialDB Support</LI>
<LI>RFC 8586: Loop Detection in Content Delivery Networks</LI>
<LI>Peering support for SSL-Bump</LI>
<LI>OpenSSL 3.0 Support</LI>
</UL>
</P>
<P>Most user-facing changes are reflected in squid.conf (see below).</P>


<H2><A NAME="ss2.1">2.1</A> <A HREF="#toc2.1">ICAP Trailers</A>
</H2>

<P>Details in 
<A HREF="https://datatracker.ietf.org/doc/draft-rousskov-icap-trailers/">Draft: ICAP Trailers</A></P>

<P>The <EM>Trailers</EM> feature from HTTP is being proposed for addition to ICAP,
with some modifications.</P>

<P>This implementation complies with version -01 of that draft:
<UL>
<LI>Announces ICAP Trailer support via the ICAP Allow request header field.</LI>
<LI>Parses the ICAP response trailer if and only if the ICAP server signals
its presence by sending both Trailer header and Allow/trailers in the
ICAP response.</LI>
</UL>
</P>

<P>For now Squid logs and ignores all parsed ICAP header fields.</P>


<H2><A NAME="ss2.2">2.2</A> <A HREF="#toc2.2">Happy Eyeballs Update</A>
</H2>

<P>Squid now uses a received IP address as soon as it is needed for request
forwarding instead of waiting for all of the potential forwarding
destinations to be fully resolved (i.e. complete both IPv4 and IPv6 domain
name resolution) before beginning to forward the request.</P>

<P>Instead of obeying <EM>dns_v4_first</EM> settings, IP family usage order is
now primarily controlled by DNS response time: If a DNS AAAA response comes
first while Squid is waiting for an IP address, then Squid will use the
received IPv6 address(es) first. For previously cached IPs, Squid tries
IPv6 addresses first. To control IP address families used by Squid, admins
are expected to use firewalls, DNS recursive-resolver configuration, and/or
<EM>--disable-ipv6</EM>. When planning you configuration changes, please
keep in mind that the upcoming Happy Eyeballs improvements will favor
faster TCP connection establishment, decreasing the impact of DNS
resolution timing.</P>

<P>These Happy Eyeballs changes do not affect peer selection: Squid still does
not move on to the next selected destination until all IP addresses for the
previous destination have been received and tried.</P>

<P>The Cache Manager <EM>mgr:ipcache</EM> report no longer contains
"IPcache Entries In Use" but that info is now available as
"cbdata ipcache_entry" row on the <EM>mgr:mem</EM> page.</P>


<H2><A NAME="ss2.3">2.3</A> <A HREF="#toc2.3">Kerberos Group Helper</A>
</H2>

<P>This release adds a sample Kerberos group authentication external_acl helper
called <EM>ext_kerberos_sid_group_acl</EM>.
It uses <EM>ldapsearch</EM> from OpenLDAP to lookup the name of an AD group SID.</P>

<P>This helper must be used in with the <EM>negotiate_kerberos_auth</EM> helper in
a Microsft AD or Samba environment.</P>

<P>It reads from the standard input the domain username and a list of group SIDs
and tries to match the group SIDs to the AD group SIDs.</P>


<H2><A NAME="ss2.4">2.4</A> <A HREF="#toc2.4">TrivialDB Support</A>
</H2>

<P>This release deprecates use of BerkleyDB in favour of TrivialDB.</P>

<P>The BerkleyDB library code has been moved under a copyright licence which
causes problems for many OS distributors. The result of that is that most
are no longer providing the latest security supported libdb version.</P>

<P>TrivialDB by comparison has better OS support and security updates along
with functionality differences that resolve some long standing issues
libdb suffered with parallel concurrent access to the database.</P>

<P>The <EM>ext_session_acl</EM> and <EM>ext_time_quota_acl</EM> helpers may
now be built with either libdb or libtdb. Preferring libtdb if both are
enabled or auto-detected at build time. Use the <EM>--without-tdb</EM>
build option to retain BerkleyDB support.</P>

<P>Please note that the database formats are not guaranteed to be identical.
So when migrating it is recommended to erase the database file(s) and use
the helpers functionality to rebuild it as needed.</P>


<H2><A NAME="ss2.5">2.5</A> <A HREF="#toc2.5">Loop Detection in Content Delivery Networks</A>
</H2>

<P>Details in 
<A HREF="https://tools.ietf.org/html/rfc8586">RFC 8586</A></P>

<P>Squid now uses the CDN-Loop header as a source for loop detection.</P>

<P>This header is only relevant to CDN installations. For which the
<EM>surrogate_id</EM> configuration directive specifies the authoritative
ID.</P>

<P>Squid does not add this header by default, preferring to use the
Via mechanism instead. Administrators may add it to requests
with the <EM>request_header_add</EM> directive or remove with
<EM>request_header_remove</EM>.</P>


<H2><A NAME="ss2.6">2.6</A> <A HREF="#toc2.6">Peering support for SSL-Bump</A>
</H2>

<P>Squid now supports forwarding of bumped, re-encrypted HTTPS requests through
a <EM>cache_peer</EM> using a standard HTTP CONNECT tunnel.</P>

<P>No support for triggering client authentication when a <EM>cache_peer</EM>
configuration instructs the bumping Squid to relay authentication info
contained in client CONNECT request. The bumping Squid still responds
with HTTP 200 (Connection Established) to the client CONNECT request (to
see TLS client handshake) <EM>before</EM> selecting the cache_peer.</P>

<P>HTTPS cache_peers are not yet supported primarily because Squid cannot
yet do TLS-in-TLS.</P>


<H2><A NAME="ss2.7">2.7</A> <A HREF="#toc2.7">OpenSSL 3.0 Support</A>
</H2>

<P>Squid-5.7 adds OpenSSL 3.0 support.</P>

<P>This version of Squid does not add any of the new features provided by
OpenSSL 3.0. It only contains support for features already supported by prior
versions of Squid using new APIs provided by OpenSSL 3.0.</P>
<<<<<<< HEAD

<P>Notably the libssl custom Engine feature has been deprecated by OpenSSL 3.0
and new Providers replacement is not supported by this Squid.</P>

<P>OpenSSL 3.0 uses new licensing terms.</P>


<H2><A NAME="s3">3.</A> <A HREF="#toc3">Changes to squid.conf since Squid-4</A></H2>
=======
>>>>>>> 2a0563e8

<P>Notably the libssl custom Engine feature has been deprecated by OpenSSL 3.0
and new Providers replacement is not supported by this Squid.</P>

<P>OpenSSL 3.0 uses new licensing terms.</P>


<H2><A NAME="s3">3.</A> <A HREF="#toc3">Changes to squid.conf since Squid--1</A></H2>

<P>There have been changes to Squid's configuration file since Squid--1.</P>
<P>This section gives a thorough account of those changes in three categories:</P>
<P>
<UL>
<LI>
<A HREF="#newdirectives">New directives</A></LI>
<LI>
<A HREF="#modifieddirectives">Changes to existing directives</A></LI>
<LI>
<A HREF="#removeddirectives">Removed directives</A></LI>
</UL>
</P>


<H2><A NAME="newdirectives"></A> <A NAME="ss3.1">3.1</A> <A HREF="#toc3.1">New directives</A>
</H2>

<P>
<DL>
<DT><B>auth_schemes</B><DD>
<P>New access control to customize authentication schemes presence
and order in Squid generated HTTP 401 (Unauthorized) and 407
(Proxy Authentication Required) responses.</P>

<DT><B>collapsed_forwarding_access</B><DD>
<P>New access control to restrict collapsed forwarding to a subset of
eligible HTTP, ICP and HTCP requests.</P>

<DT><B>happy_eyeballs_connect_gap</B><DD>
<P>New directive to specify the minimum delay between opening spare
connections to any server.</P>

<DT><B>happy_eyeballs_connect_limit</B><DD>
<P>New directive to specify the maximum number of spare connections
to any server.</P>

<DT><B>happy_eyeballs_connect_timeout</B><DD>
<P>New directive to specify the minimum delay between opening a
primary to-server connection and opening a spare to-server
connection for the same transaction.</P>

<DT><B>http_upgrade_request_protocols</B><DD>
<P>New directive to control client-initiated and server-confirmed
switching from HTTP to another protocol using HTTP/1.1 Upgrade
mechanism.</P>

<DT><B>mark_client_connection</B><DD>
<P>New access control to apply a Netfilter CONNMARK value to a TCP client
connection.</P>

<DT><B>mark_client_packet</B><DD>
<P>New access control to apply a Netfilter MARK value to packets being
transmitted on a client TCP connection.</P>

<DT><B>response_delay_pool</B><DD>
<P>New access control to configure client response bandwidth limits.
This feature is a port and update of the class 6 / Client Delay Pools
feature planned for the abandoned <EM>Squid-2.8</EM> series.</P>

<DT><B>response_delay_pool_access</B><DD>
<P>New access control to determines whether a specific named response
delay pool is used for the HTTP transaction.</P>

<DT><B>shared_transient_entries_limit</B><DD>
<P>Replacement for <EM>collapsed_forwarding_shared_entries_limit</EM>.</P>

</DL>
</P>

<H2><A NAME="modifieddirectives"></A> <A NAME="ss3.2">3.2</A> <A HREF="#toc3.2">Changes to existing directives</A>
</H2>

<P>
<DL>
<DT><B>acl</B><DD>
<P>The <EM>CONNECT</EM> ACL definition is now built-in.</P>
<P>New <EM>annotate_client</EM> type to annotate a client TCP connection.
These annotations can be used by other ACLs, logs or helpers and
persist until the client TCP connection is closed.</P>
<P>New <EM>annotate_transaction</EM> type to annotate an HTTP transaction.
Annotations can be used by other ACLs or helpers and persist until
logging of the HTTP transaction is completed.</P>
<P>New value <EM>GeneratingCONNECT</EM> for the <EM>at_step</EM> type to
match when Squid is about to send a CONNECT request to a cache peer.</P>
<P>Replaced <EM>clientside_mark</EM> with <EM>client_connection_mark</EM>
type to match Netfilter CONNMARK of the client TCP connection.</P>

<DT><B>auth_param</B><DD>
<P>New <EM>reservation-timeout=</EM> option to allow NTLM and Negotiate
helpers to forget about clients with outstanding authentication
requests.</P>
<P>Added support for CP1251 charset conversion when <EM>utf8</EM> option
is configured.</P>

<DT><B>authenticate_cache_garbage_interval</B><DD>
<P>Now disabled when <EM>--disable-auth</EM> build parameter is used.</P>

<DT><B>authenticate_ttl</B><DD>
<P>Now disabled when <EM>--disable-auth</EM> build parameter is used.</P>

<DT><B>authenticate_ip_ttl</B><DD>
<P>Now disabled when <EM>--disable-auth</EM> build parameter is used.</P>

<DT><B>deny_info</B><DD>
<P>New code <EM>A</EM> to display Squid listening IP address the client
TCP connection was connected to.</P>

<DT><B>esi_parser</B><DD>
<P>Squid-4 removal of the custom parser introduced a bug which caused
the default ESI parser library to be unpredictable. Squid-5.5 release
restores the documented default of libxml2 as most preferred, with
libexpat as alternative.</P>

<DT><B>http_port</B><DD>
<P>New <EM>worker-queues</EM> option to have TCP stack maintain dedicated
listening queue for each worker in SMP.</P>

<DT><B>https_port</B><DD>
<P>New <EM>worker-queues</EM> option to have TCP stack maintain dedicated
listening queue for each worker in SMP.</P>
<P>New <EM>CONDITIONAL_AUTH</EM> flag for <EM>sslflags=</EM> option to
request client certificate(s) but not reject clients without any.</P>
<P>Squid-5.5 will no longer use <EM>tls-clientca=</EM> certificates
as possible intermediary CA for the server CA certificate chain when
OpenSSL library supports <EM>SSL_MODE_NO_AUTO_CHAIN</EM> mode.</P>

<DT><B>logformat</B><DD>
<P>New <EM>ssl::&lt;cert</EM> macro code to display received server X.509
certificate in PEM format.</P>
<P>New <EM>proxy_protocol::&gt;h</EM> code to display received PROXY
protocol version 2 TLV values.</P>
<P>New <EM>master_xaction</EM> code to display Squids internal
transaction ID.</P>
<P>New <EM>CF</EM> value for <EM>Ss</EM> code to indicate the response
was handled by Collapsed Forwarding.</P>
<P>New <EM>TLS/1.3</EM> value for <EM>ssl::&gt;negotiated_version</EM>
code to indicate the request was received from client using TLS/1.3.</P>
<P>New <EM>TLS/1.3</EM> value for <EM>ssl::&lt;negotiated_version</EM>
code to indicate the response was received from server using TLS/1.3.</P>
<P>Codes <EM>rm</EM>, <EM>&lt;rm</EM> and <EM>&gt;rm</EM> display "-"
instead of the made-up method NONE.</P>

<DT><B>ssl_engine</B><DD>
<P>OpenSSL 3.0 deprecates the Engine feature. This directive is
only supported when Squid is built for older OpenSSL versions.</P>

</DL>
</P>

<H2><A NAME="removeddirectives"></A> <A NAME="ss3.3">3.3</A> <A HREF="#toc3.3">Removed directives</A>
</H2>

<P>
<DL>
<DT><B>clientside_mark</B><DD>
<P>Replaced by <EM>mark_client_packet</EM>.</P>

<DT><B>collapsed_forwarding_shared_entries_limit</B><DD>
<P>Replaced by <EM>shared_transient_entries_limit</EM>.</P>

<DT><B>dns_v4_first</B><DD>
<P>Removed. The new "Happy Eyeballs" algorithm uses received IP
addresses as soon as they are needed.</P>
<P>Firewall rules prohibiting IPv6 TCP connections remain the preferred
configuration method for 'disabling' IPv6 connectivity, with DNS
recursive-resolver configuration also available.</P>

</DL>
</P>


<H2><A NAME="s4">4.</A> <A HREF="#toc4">Changes to ./configure options since Squid--1</A></H2>

<P>There have been some changes to Squid's build configuration since Squid--1.</P>
<P>This section gives an account of those changes in three categories:</P>
<P>
<UL>
<LI>
<A HREF="#newoptions">New options</A></LI>
<LI>
<A HREF="#modifiedoptions">Changes to existing options</A></LI>
<LI>
<A HREF="#removedoptions">Removed options</A></LI>
</UL>
</P>


<H2><A NAME="newoptions"></A> <A NAME="ss4.1">4.1</A> <A HREF="#toc4.1">New options</A>
</H2>

<P>
<DL>
<DT><B>--without-tdb</B><DD>
<P>New option to determine whether TrivialDB support is used, and
build against local custom installs.</P>
<P>Samba TrivialDB is now the preferred database used by the
<EM>ext_session_acl</EM> and <EM>ext_time_quota_acl</EM> helpers,
deprecating use of BerkleyDB.</P>

</DL>
</P>

<H2><A NAME="modifiedoptions"></A> <A NAME="ss4.2">4.2</A> <A HREF="#toc4.2">Changes to existing options</A>
</H2>

<P>
<DL>
<DT><B>--disable-optimizations</B><DD>
<P>No longer implies <EM>--disable-inline</EM> option (which is removed).</P>

<DT><B>--enable-external-acl-helpers</B><DD>
<P>New helper type <EM>kerberos_sid_group</EM> to match <EM>group=</EM>
annotations AD Domain group SID.</P>

</DL>
</P>
<H2><A NAME="removedoptions"></A> <A NAME="ss4.3">4.3</A> <A HREF="#toc4.3">Removed options</A>
</H2>

<P>
<DL>
<DT><B>--disable-inline</B><DD>
<P>Removed. Use compiler flags instead if necessary.</P>

<DT><B>-DUSE_CHUNKEDMEMPOOLS=1</B><DD>
<P>Removed compiler flag. Use run-time environment variable <EM>MEMPOOLS=1</EM>
to enable chunked memory pools instead.</P>

</DL>
</P>


<H2><A NAME="s5">5.</A> <A HREF="#toc5">Regressions since Squid-2.7</A></H2>

<P>Some squid.conf options which were available in Squid-2.7 are not yet available in Squid-</P>

<P>If you need something to do then porting one of these from Squid-2 is most welcome.</P>

<H2><A NAME="ss5.1">5.1</A> <A HREF="#toc5.1">Missing squid.conf options available in Squid-2.7</A>
</H2>

<P>
<DL>
<DT><B>broken_vary_encoding</B><DD>
<P>Not yet ported from 2.6</P>

<DT><B>cache_peer</B><DD>
<P><EM>monitorinterval=</EM> not yet ported from 2.6</P>
<P><EM>monitorsize=</EM> not yet ported from 2.6</P>
<P><EM>monitortimeout=</EM> not yet ported from 2.6</P>
<P><EM>monitorurl=</EM> not yet ported from 2.6</P>

<DT><B>cache_vary</B><DD>
<P>Not yet ported from 2.6</P>

<DT><B>error_map</B><DD>
<P>Not yet ported from 2.6</P>

<DT><B>external_refresh_check</B><DD>
<P>Not yet ported from 2.7</P>

<DT><B>location_rewrite_access</B><DD>
<P>Not yet ported from 2.6</P>

<DT><B>location_rewrite_children</B><DD>
<P>Not yet ported from 2.6</P>

<DT><B>location_rewrite_concurrency</B><DD>
<P>Not yet ported from 2.6</P>

<DT><B>location_rewrite_program</B><DD>
<P>Not yet ported from 2.6</P>

<DT><B>refresh_pattern</B><DD>
<P><EM>stale-while-revalidate=</EM> not yet ported from 2.7</P>
<P><EM>ignore-stale-while-revalidate=</EM> not yet ported from 2.7</P>
<P><EM>negative-ttl=</EM> not yet ported from 2.7</P>

<DT><B>refresh_stale_hit</B><DD>
<P>Not yet ported from 2.7</P>

<DT><B>update_headers</B><DD>
<P>Not yet ported from 2.7</P>

</DL>
</P>

<H2><A NAME="s6">6.</A> <A HREF="#toc6">Copyright</A></H2>

<P>Copyright (C) 1996-2023 The Squid Software Foundation and contributors</P>
<P>Squid software is distributed under GPLv2+ license and includes
contributions from numerous individuals and organizations.
Please see the COPYING and CONTRIBUTORS files for details.</P>

</BODY>
</HTML><|MERGE_RESOLUTION|>--- conflicted
+++ resolved
@@ -3,17 +3,10 @@
 <HEAD>
  <META NAME="GENERATOR" CONTENT="LinuxDoc-Tools 0.9.82">
  <meta http-equiv="Content-Type" content="text/html; charset=ISO-8859-1">
-<<<<<<< HEAD
- <TITLE>Squid 5.7 release notes</TITLE>
-</HEAD>
-<BODY>
-<H1>Squid 5.7 release notes</H1>
-=======
  <TITLE>Squid 5.9 release notes</TITLE>
 </HEAD>
 <BODY>
 <H1>Squid 5.9 release notes</H1>
->>>>>>> 2a0563e8
 
 <H2>Squid Developers</H2>
 <P>
@@ -64,11 +57,7 @@
 <HR>
 <H2><A NAME="s1">1.</A> <A HREF="#toc1">Notice</A></H2>
 
-<<<<<<< HEAD
-<P>The Squid Team are pleased to announce the release of Squid-5.7.</P>
-=======
 <P>The Squid Team are pleased to announce the release of Squid-5.9.</P>
->>>>>>> 2a0563e8
 <P>This new release is available for download from 
 <A HREF="http://www.squid-cache.org/Versions/v/">http://www.squid-cache.org/Versions/v/</A> or the
 <A HREF="http://www.squid-cache.org/Download/http-mirrors.html">mirrors</A>.</P>
@@ -236,17 +225,6 @@
 <P>This version of Squid does not add any of the new features provided by
 OpenSSL 3.0. It only contains support for features already supported by prior
 versions of Squid using new APIs provided by OpenSSL 3.0.</P>
-<<<<<<< HEAD
-
-<P>Notably the libssl custom Engine feature has been deprecated by OpenSSL 3.0
-and new Providers replacement is not supported by this Squid.</P>
-
-<P>OpenSSL 3.0 uses new licensing terms.</P>
-
-
-<H2><A NAME="s3">3.</A> <A HREF="#toc3">Changes to squid.conf since Squid-4</A></H2>
-=======
->>>>>>> 2a0563e8
 
 <P>Notably the libssl custom Engine feature has been deprecated by OpenSSL 3.0
 and new Providers replacement is not supported by this Squid.</P>
