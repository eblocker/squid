.\" Automatically generated by Pod::Man 2.28 (Pod::Simple 3.28)
.\"
.\" Standard preamble:
.\" ========================================================================
.de Sp \" Vertical space (when we can't use .PP)
.if t .sp .5v
.if n .sp
..
.de Vb \" Begin verbatim text
.ft CW
.nf
.ne \\$1
..
.de Ve \" End verbatim text
.ft R
.fi
..
.\" Set up some character translations and predefined strings.  \*(-- will
.\" give an unbreakable dash, \*(PI will give pi, \*(L" will give a left
.\" double quote, and \*(R" will give a right double quote.  \*(C+ will
.\" give a nicer C++.  Capital omega is used to do unbreakable dashes and
.\" therefore won't be available.  \*(C` and \*(C' expand to `' in nroff,
.\" nothing in troff, for use with C<>.
.tr \(*W-
.ds C+ C\v'-.1v'\h'-1p'\s-2+\h'-1p'+\s0\v'.1v'\h'-1p'
.ie n \{\
.    ds -- \(*W-
.    ds PI pi
.    if (\n(.H=4u)&(1m=24u) .ds -- \(*W\h'-12u'\(*W\h'-12u'-\" diablo 10 pitch
.    if (\n(.H=4u)&(1m=20u) .ds -- \(*W\h'-12u'\(*W\h'-8u'-\"  diablo 12 pitch
.    ds L" ""
.    ds R" ""
.    ds C` ""
.    ds C' ""
'br\}
.el\{\
.    ds -- \|\(em\|
.    ds PI \(*p
.    ds L" ``
.    ds R" ''
.    ds C`
.    ds C'
'br\}
.\"
.\" Escape single quotes in literal strings from groff's Unicode transform.
.ie \n(.g .ds Aq \(aq
.el       .ds Aq '
.\"
.\" If the F register is turned on, we'll generate index entries on stderr for
.\" titles (.TH), headers (.SH), subsections (.SS), items (.Ip), and index
.\" entries marked with X<> in POD.  Of course, you'll have to process the
.\" output yourself in some meaningful fashion.
.\"
.\" Avoid warning from groff about undefined register 'F'.
.de IX
..
.nr rF 0
.if \n(.g .if rF .nr rF 1
.if (\n(rF:(\n(.g==0)) \{
.    if \nF \{
.        de IX
.        tm Index:\\$1\t\\n%\t"\\$2"
..
.        if !\nF==2 \{
.            nr % 0
.            nr F 2
.        \}
.    \}
.\}
.rr rF
.\"
.\" Accent mark definitions (@(#)ms.acc 1.5 88/02/08 SMI; from UCB 4.2).
.\" Fear.  Run.  Save yourself.  No user-serviceable parts.
.    \" fudge factors for nroff and troff
.if n \{\
.    ds #H 0
.    ds #V .8m
.    ds #F .3m
.    ds #[ \f1
.    ds #] \fP
.\}
.if t \{\
.    ds #H ((1u-(\\\\n(.fu%2u))*.13m)
.    ds #V .6m
.    ds #F 0
.    ds #[ \&
.    ds #] \&
.\}
.    \" simple accents for nroff and troff
.if n \{\
.    ds ' \&
.    ds ` \&
.    ds ^ \&
.    ds , \&
.    ds ~ ~
.    ds /
.\}
.if t \{\
.    ds ' \\k:\h'-(\\n(.wu*8/10-\*(#H)'\'\h"|\\n:u"
.    ds ` \\k:\h'-(\\n(.wu*8/10-\*(#H)'\`\h'|\\n:u'
.    ds ^ \\k:\h'-(\\n(.wu*10/11-\*(#H)'^\h'|\\n:u'
.    ds , \\k:\h'-(\\n(.wu*8/10)',\h'|\\n:u'
.    ds ~ \\k:\h'-(\\n(.wu-\*(#H-.1m)'~\h'|\\n:u'
.    ds / \\k:\h'-(\\n(.wu*8/10-\*(#H)'\z\(sl\h'|\\n:u'
.\}
.    \" troff and (daisy-wheel) nroff accents
.ds : \\k:\h'-(\\n(.wu*8/10-\*(#H+.1m+\*(#F)'\v'-\*(#V'\z.\h'.2m+\*(#F'.\h'|\\n:u'\v'\*(#V'
.ds 8 \h'\*(#H'\(*b\h'-\*(#H'
.ds o \\k:\h'-(\\n(.wu+\w'\(de'u-\*(#H)/2u'\v'-.3n'\*(#[\z\(de\v'.3n'\h'|\\n:u'\*(#]
.ds d- \h'\*(#H'\(pd\h'-\w'~'u'\v'-.25m'\f2\(hy\fP\v'.25m'\h'-\*(#H'
.ds D- D\\k:\h'-\w'D'u'\v'-.11m'\z\(hy\v'.11m'\h'|\\n:u'
.ds th \*(#[\v'.3m'\s+1I\s-1\v'-.3m'\h'-(\w'I'u*2/3)'\s-1o\s+1\*(#]
.ds Th \*(#[\s+2I\s-2\h'-\w'I'u*3/5'\v'-.3m'o\v'.3m'\*(#]
.ds ae a\h'-(\w'a'u*4/10)'e
.ds Ae A\h'-(\w'A'u*4/10)'E
.    \" corrections for vroff
.if v .ds ~ \\k:\h'-(\\n(.wu*9/10-\*(#H)'\s-2\u~\d\s+2\h'|\\n:u'
.if v .ds ^ \\k:\h'-(\\n(.wu*10/11-\*(#H)'\v'-.4m'^\v'.4m'\h'|\\n:u'
.    \" for low resolution devices (crt and lpr)
.if \n(.H>23 .if \n(.V>19 \
\{\
.    ds : e
.    ds 8 ss
.    ds o a
.    ds d- d\h'-1'\(ga
.    ds D- D\h'-1'\(hy
.    ds th \o'bp'
.    ds Th \o'LP'
.    ds ae ae
.    ds Ae AE
.\}
.rm #[ #] #H #V #F C
.\" ========================================================================
.\"
.IX Title "BASIC_MSNT_MULTI_DOMAIN_AUTH 1"
<<<<<<< HEAD
.TH BASIC_MSNT_MULTI_DOMAIN_AUTH 1 "2015-07-03" "perl v5.20.2" "User Contributed Perl Documentation"
=======
.TH BASIC_MSNT_MULTI_DOMAIN_AUTH 1 "2015-08-01" "perl v5.20.2" "User Contributed Perl Documentation"
>>>>>>> e9a03a2f
.\" For nroff, turn off justification.  Always turn off hyphenation; it makes
.\" way too many mistakes in technical documents.
.if n .ad l
.nh
.SH "NAME"
.Vb 1
\& basic_msnt_multi_domain_auth
.Ve
.SH "SYNOPSIS"
.IX Header "SYNOPSIS"
.Vb 1
\& basic_msnt_multi_domain_auth [options]
.Ve
.SH "DESCRIPTION"
.IX Header "DESCRIPTION"
\&\fBbasic_msnt_multi_domain_auth\fR is a Squid authenticator to check
user credentials against multiple \s-1NT\s0 domains using \fBnmblookup\fR.
.PP
The user is expected to enter his/her credentials as domain\eusername
or domain/username (in analogy to what MS-Proxy does).
.PP
Requires Authen::SMB from \s-1CPAN\s0 and Samba if you need to perform \s-1NETBIOS\s0
queries.
.SH "OPTIONS"
.IX Header "OPTIONS"
.IP "\fB\-\-debug\fR" 12
.IX Item "--debug"
Write debug info to stderr.
.IP "\fB\-\-wins\-server\fR" 12
.IX Item "--wins-server"
Use the named \s-1WINS\s0 server.
.Sp
.Vb 1
\& Default: broadcast will be attempted.
.Ve
.IP "\fB\-\-no\-fqdn\fR" 12
.IX Item "--no-fqdn"
Some servers don't like to be called by their fully qualified name.
Define this if you wish to call them \s-1ONLY\s0 by their hostname.
.IP "\fB\-\-no\-rdns\fR" 12
.IX Item "--no-rdns"
Some servers really really want to be called by address.
.SH "AUTHOR"
.IX Header "AUTHOR"
This program was written by \fIFrancesco Chemolli <kinkie@kame.usr.dsi.unimi.it\fR>
.PP
This manual was written by \fIAmos Jeffries <squid3@treenet.co.nz\fR>
.SH "COPYRIGHT"
.IX Header "COPYRIGHT"
.Vb 5
\& * Copyright (C) 1996\-2015 The Squid Software Foundation and contributors
\& *
\& * Squid software is distributed under GPLv2+ license and includes
\& * contributions from numerous individuals and organizations.
\& * Please see the COPYING and CONTRIBUTORS files for details.
.Ve
.SH "QUESTIONS"
.IX Header "QUESTIONS"
Questions on the usage of this program can be sent to the \fISquid Users mailing list <squid\-users@squid\-cache.org\fR>
.SH "REPORTING BUGS"
.IX Header "REPORTING BUGS"
Bug reports need to be made in English.
See http://wiki.squid\-cache.org/SquidFaq/BugReporting for details of what you need to include with your bug report.
.PP
Report bugs or bug fixes using http://bugs.squid\-cache.org/
.PP
Report serious security bugs to \fISquid Bugs <squid\-bugs@squid\-cache.org\fR>
.PP
Report ideas for new improvements to the \fISquid Developers mailing list <squid\-dev@squid\-cache.org\fR>
.SH "SEE ALSO"
.IX Header "SEE ALSO"
squid (8), \s-1GPL \\fIs0\fR\|(7),
.PP
The Squid \s-1FAQ\s0 wiki http://wiki.squid\-cache.org/SquidFaq
.PP
The Squid Configuration Manual http://www.squid\-cache.org/Doc/config/<|MERGE_RESOLUTION|>--- conflicted
+++ resolved
@@ -133,11 +133,7 @@
 .\" ========================================================================
 .\"
 .IX Title "BASIC_MSNT_MULTI_DOMAIN_AUTH 1"
-<<<<<<< HEAD
-.TH BASIC_MSNT_MULTI_DOMAIN_AUTH 1 "2015-07-03" "perl v5.20.2" "User Contributed Perl Documentation"
-=======
 .TH BASIC_MSNT_MULTI_DOMAIN_AUTH 1 "2015-08-01" "perl v5.20.2" "User Contributed Perl Documentation"
->>>>>>> e9a03a2f
 .\" For nroff, turn off justification.  Always turn off hyphenation; it makes
 .\" way too many mistakes in technical documents.
 .if n .ad l
