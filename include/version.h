/*
 * $Id$
 *
 *  SQUID_VERSION - String for version id of this distribution
 */

/*
 * SQUID_VERSION is now the automake "VERSION" string.
 */

#ifndef SQUID_RELEASE_TIME
<<<<<<< HEAD
#define SQUID_RELEASE_TIME 1301880244
=======
#define SQUID_RELEASE_TIME 1309754312
>>>>>>> c55d1e85
#endif

#ifndef APP_SHORTNAME
#define APP_SHORTNAME "squid"
#endif
#ifndef APP_FULLNAME
#define APP_FULLNAME  PACKAGE "/" VERSION
#endif<|MERGE_RESOLUTION|>--- conflicted
+++ resolved
@@ -9,11 +9,7 @@
  */
 
 #ifndef SQUID_RELEASE_TIME
-<<<<<<< HEAD
-#define SQUID_RELEASE_TIME 1301880244
-=======
 #define SQUID_RELEASE_TIME 1309754312
->>>>>>> c55d1e85
 #endif
 
 #ifndef APP_SHORTNAME
