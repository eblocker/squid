--- conflicted
+++ resolved
@@ -7,11 +7,7 @@
  */
 
 #ifndef SQUID_RELEASE_TIME
-<<<<<<< HEAD
-#define SQUID_RELEASE_TIME 1530502317
-=======
 #define SQUID_RELEASE_TIME 1533479491
->>>>>>> 903b0939
 #endif
 
 /*
