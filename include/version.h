/*
 * $Id$
 *
 *  SQUID_VERSION - String for version id of this distribution
 */

/*
 * SQUID_VERSION is now the automake "VERSION" string.
 */

#ifndef SQUID_RELEASE_TIME
<<<<<<< HEAD
#define SQUID_RELEASE_TIME 1328442684
=======
#define SQUID_RELEASE_TIME 1339154416
>>>>>>> 1f26c351
#endif

#ifndef APP_SHORTNAME
#define APP_SHORTNAME "squid"
#endif
#ifndef APP_FULLNAME
#define APP_FULLNAME  PACKAGE "/" VERSION
#endif<|MERGE_RESOLUTION|>--- conflicted
+++ resolved
@@ -9,11 +9,7 @@
  */
 
 #ifndef SQUID_RELEASE_TIME
-<<<<<<< HEAD
-#define SQUID_RELEASE_TIME 1328442684
-=======
 #define SQUID_RELEASE_TIME 1339154416
->>>>>>> 1f26c351
 #endif
 
 #ifndef APP_SHORTNAME
