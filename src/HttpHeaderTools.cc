--- conflicted
+++ resolved
@@ -229,23 +229,10 @@
 strListGetItem(const String * str, char del, const char **item, int *ilen, const char **pos)
 {
     size_t len;
-<<<<<<< HEAD
-
-    /* ',' is always enabled as field delimiter as this is required for
-     * processing merged header values properly, even if Cookie normally
-     * uses ';' as delimiter.
-     */
-    static char delim[3][8] =
-    {
-	"\"?,",
-	"\"\\",
-	" ?,\t\r\n"
-=======
     static char delim[3][8] = {
         "\"?,",
         "\"\\",
         " ?,\t\r\n"
->>>>>>> 57f30be6
     };
     int quoted = 0;
     assert(str && item && pos);
@@ -260,7 +247,7 @@
             return 0;
     }
 
-    /* skip leading whitespace and delimiters */
+    /* skip leading ws and delimiters */
     *pos += strspn(*pos, delim[2]);
 
     *item = *pos;		/* remember item's start */
@@ -268,15 +255,20 @@
     /* find next delimiter */
     do {
         *pos += strcspn(*pos, delim[quoted]);
+
+        if (**pos == del)
+            break;
+
         if (**pos == '"') {
             quoted = !quoted;
             *pos += 1;
-	} else if (quoted && **pos == '\\') {
+        }
+
+        if (quoted && **pos == '\\') {
             *pos += 1;
+
             if (**pos)
                 *pos += 1;
-	} else {
-	    break;		/* Delimiter found, marking the end of this value */
         }
     } while (**pos);
 
