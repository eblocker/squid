/*
 * Copyright (C) 1996-2018 The Squid Software Foundation and contributors
 *
 * Squid software is distributed under GPLv2+ license and includes
 * contributions from numerous individuals and organizations.
 * Please see the COPYING and CONTRIBUTORS files for details.
 */

/* DEBUG: section 73    HTTP Request */

#include "squid.h"
#include "AccessLogEntry.h"
#include "acl/AclSizeLimit.h"
#include "acl/FilledChecklist.h"
#include "client_side.h"
#include "client_side_request.h"
#include "dns/LookupDetails.h"
#include "Downloader.h"
#include "err_detail_type.h"
#include "globals.h"
#include "gopher.h"
#include "http.h"
#include "http/one/RequestParser.h"
#include "http/Stream.h"
#include "HttpHdrCc.h"
#include "HttpHeaderRange.h"
#include "HttpRequest.h"
#include "log/Config.h"
#include "MemBuf.h"
#include "sbuf/StringConvert.h"
#include "SquidConfig.h"
#include "Store.h"

#if USE_AUTH
#include "auth/UserRequest.h"
#endif
#if ICAP_CLIENT
#include "adaptation/icap/icap_log.h"
#endif

HttpRequest::HttpRequest(const MasterXaction::Pointer &mx) :
    HttpMsg(hoRequest),
    masterXaction(mx)
{
    assert(mx);
    init();
}

HttpRequest::HttpRequest(const HttpRequestMethod& aMethod, AnyP::ProtocolType aProtocol, const char *aSchemeImg, const char *aUrlpath, const MasterXaction::Pointer &mx) :
    HttpMsg(hoRequest),
    masterXaction(mx)
{
    assert(mx);
    static unsigned int id = 1;
    debugs(93,7, HERE << "constructed, this=" << this << " id=" << ++id);
    init();
    initHTTP(aMethod, aProtocol, aSchemeImg, aUrlpath);
}

HttpRequest::~HttpRequest()
{
    clean();
    debugs(93,7, HERE << "destructed, this=" << this);
}

void
HttpRequest::initHTTP(const HttpRequestMethod& aMethod, AnyP::ProtocolType aProtocol, const char *aSchemeImg, const char *aUrlpath)
{
    method = aMethod;
    url.setScheme(aProtocol, aSchemeImg);
    url.path(aUrlpath);
}

void
HttpRequest::init()
{
    method = Http::METHOD_NONE;
    url.clear();
#if USE_AUTH
    auth_user_request = NULL;
#endif
<<<<<<< HEAD
    memset(&flags, '\0', sizeof(flags));
=======
    flags = RequestFlags();
>>>>>>> 903b0939
    range = NULL;
    ims = -1;
    imslen = 0;
    lastmod = -1;
    client_addr.setEmpty();
    my_addr.setEmpty();
    body_pipe = NULL;
    // hier
    dnsWait = -1;
    errType = ERR_NONE;
    errDetail = ERR_DETAIL_NONE;
    peer_login = NULL;      // not allocated/deallocated by this class
    peer_domain = NULL;     // not allocated/deallocated by this class
    peer_host = NULL;
    vary_headers = SBuf();
    myportname = null_string;
    tag = null_string;
#if USE_AUTH
    extacl_user = null_string;
    extacl_passwd = null_string;
#endif
    extacl_log = null_string;
    extacl_message = null_string;
    pstate = psReadyToParseStartLine;
#if FOLLOW_X_FORWARDED_FOR
    indirect_client_addr.setEmpty();
#endif /* FOLLOW_X_FORWARDED_FOR */
#if USE_ADAPTATION
    adaptHistory_ = NULL;
#endif
#if ICAP_CLIENT
    icapHistory_ = NULL;
#endif
    rangeOffsetLimit = -2; //a value of -2 means not checked yet
    forcedBodyContinuation = false;
}

void
HttpRequest::clean()
{
    // we used to assert that the pipe is NULL, but now the request only
    // points to a pipe that is owned and initiated by another object.
    body_pipe = NULL;
#if USE_AUTH
    auth_user_request = NULL;
#endif
    vary_headers.clear();
    url.clear();

    header.clean();

    if (cache_control) {
        delete cache_control;
        cache_control = NULL;
    }

    if (range) {
        delete range;
        range = NULL;
    }

    myportname.clean();

    notes = NULL;

    tag.clean();
#if USE_AUTH
    extacl_user.clean();
    extacl_passwd.clean();
#endif
    extacl_log.clean();

    extacl_message.clean();

    etag.clean();

#if USE_ADAPTATION
    adaptHistory_ = NULL;
#endif
#if ICAP_CLIENT
    icapHistory_ = NULL;
#endif
}

void
HttpRequest::reset()
{
    clean();
    init();
}

HttpRequest *
HttpRequest::clone() const
{
    HttpRequest *copy = new HttpRequest(masterXaction);
    copy->method = method;
    // TODO: move common cloning clone to Msg::copyTo() or copy ctor
    copy->header.append(&header);
    copy->hdrCacheInit();
    copy->hdr_sz = hdr_sz;
    copy->http_ver = http_ver;
    copy->pstate = pstate; // TODO: should we assert a specific state here?
    copy->body_pipe = body_pipe;

    copy->url = url;

    // range handled in hdrCacheInit()
    copy->ims = ims;
    copy->imslen = imslen;
    copy->hier = hier; // Is it safe to copy? Should we?

    copy->errType = errType;

    // XXX: what to do with copy->peer_login?

    copy->lastmod = lastmod;
    copy->etag = etag;
    copy->vary_headers = vary_headers;
    // XXX: what to do with copy->peer_domain?

    copy->tag = tag;
    copy->extacl_log = extacl_log;
    copy->extacl_message = extacl_message;

    const bool inheritWorked = copy->inheritProperties(this);
    assert(inheritWorked);

    return copy;
}

bool
HttpRequest::inheritProperties(const HttpMsg *aMsg)
{
    const HttpRequest* aReq = dynamic_cast<const HttpRequest*>(aMsg);
    if (!aReq)
        return false;

    client_addr = aReq->client_addr;
#if FOLLOW_X_FORWARDED_FOR
    indirect_client_addr = aReq->indirect_client_addr;
#endif
    my_addr = aReq->my_addr;

    dnsWait = aReq->dnsWait;

#if USE_ADAPTATION
    adaptHistory_ = aReq->adaptHistory();
#endif
#if ICAP_CLIENT
    icapHistory_ = aReq->icapHistory();
#endif

    // This may be too conservative for the 204 No Content case
    // may eventually need cloneNullAdaptationImmune() for that.
    flags = aReq->flags.cloneAdaptationImmune();

    errType = aReq->errType;
    errDetail = aReq->errDetail;
#if USE_AUTH
    auth_user_request = aReq->auth_user_request;
    extacl_user = aReq->extacl_user;
    extacl_passwd = aReq->extacl_passwd;
#endif

    myportname = aReq->myportname;

    forcedBodyContinuation = aReq->forcedBodyContinuation;

    // main property is which connection the request was received on (if any)
    clientConnectionManager = aReq->clientConnectionManager;

    downloader = aReq->downloader;

    notes = aReq->notes;

    sources = aReq->sources;
    return true;
}

/**
 * Checks the first line of an HTTP request is valid
 * currently just checks the request method is present.
 *
 * NP: Other errors are left for detection later in the parse.
 */
bool
HttpRequest::sanityCheckStartLine(const char *buf, const size_t hdr_len, Http::StatusCode *error)
{
    // content is long enough to possibly hold a reply
    // 2 being magic size of a 1-byte request method plus space delimiter
    if (hdr_len < 2) {
        // this is ony a real error if the headers apparently complete.
        if (hdr_len > 0) {
            debugs(58, 3, HERE << "Too large request header (" << hdr_len << " bytes)");
            *error = Http::scInvalidHeader;
        }
        return false;
    }

    /* See if the request buffer starts with a non-whitespace HTTP request 'method'. */
    HttpRequestMethod m;
    m.HttpRequestMethodXXX(buf);
    if (m == Http::METHOD_NONE) {
        debugs(73, 3, "HttpRequest::sanityCheckStartLine: did not find HTTP request method");
        *error = Http::scInvalidHeader;
        return false;
    }

    return true;
}

bool
HttpRequest::parseFirstLine(const char *start, const char *end)
{
    method.HttpRequestMethodXXX(start);

    if (method == Http::METHOD_NONE)
        return false;

    // XXX: performance regression, strcspn() over the method bytes a second time.
    // cheaper than allocate+copy+deallocate cycle to SBuf convert a piece of start.
    const char *t = start + strcspn(start, w_space);

    start = t + strspn(t, w_space); // skip w_space after method

    const char *ver = findTrailingHTTPVersion(start, end);

    if (ver) {
        end = ver - 1;

        while (xisspace(*end)) // find prev non-space
            --end;

        ++end;                 // back to space

        if (2 != sscanf(ver + 5, "%d.%d", &http_ver.major, &http_ver.minor)) {
            debugs(73, DBG_IMPORTANT, "parseRequestLine: Invalid HTTP identifier.");
            return false;
        }
    } else {
        http_ver.major = 0;
        http_ver.minor = 9;
    }

    if (end < start)   // missing URI
        return false;

    char save = *end;

    * (char *) end = '\0';     // temp terminate URI, XXX dangerous?

    const bool ret = url.parse(method, start);

    * (char *) end = save;

    return ret;
}

/* swaps out request using httpRequestPack */
void
HttpRequest::swapOut(StoreEntry * e)
{
    assert(e);
    e->buffer();
    pack(e);
    e->flush();
}

/* packs request-line and headers, appends <crlf> terminator */
void
HttpRequest::pack(Packable * p) const
{
    assert(p);
    /* pack request-line */
    p->appendf(SQUIDSBUFPH " " SQUIDSBUFPH " HTTP/%d.%d\r\n",
               SQUIDSBUFPRINT(method.image()), SQUIDSBUFPRINT(url.path()),
               http_ver.major, http_ver.minor);
    /* headers */
    header.packInto(p);
    /* trailer */
    p->append("\r\n", 2);
}

/*
 * A wrapper for debugObj()
 */
void
httpRequestPack(void *obj, Packable *p)
{
    HttpRequest *request = static_cast<HttpRequest*>(obj);
    request->pack(p);
}

/* returns the length of request line + headers + crlf */
int
HttpRequest::prefixLen() const
{
    return method.image().length() + 1 +
           url.path().length() + 1 +
           4 + 1 + 3 + 2 +
           header.len + 2;
}

/* sync this routine when you update HttpRequest struct */
void
HttpRequest::hdrCacheInit()
{
    HttpMsg::hdrCacheInit();

    assert(!range);
    range = header.getRange();
}

#if ICAP_CLIENT
Adaptation::Icap::History::Pointer
HttpRequest::icapHistory() const
{
    if (!icapHistory_) {
        if (Log::TheConfig.hasIcapToken || IcapLogfileStatus == LOG_ENABLE) {
            icapHistory_ = new Adaptation::Icap::History();
            debugs(93,4, HERE << "made " << icapHistory_ << " for " << this);
        }
    }

    return icapHistory_;
}
#endif

#if USE_ADAPTATION
Adaptation::History::Pointer
HttpRequest::adaptHistory(bool createIfNone) const
{
    if (!adaptHistory_ && createIfNone) {
        adaptHistory_ = new Adaptation::History();
        debugs(93,4, HERE << "made " << adaptHistory_ << " for " << this);
    }

    return adaptHistory_;
}

Adaptation::History::Pointer
HttpRequest::adaptLogHistory() const
{
    return HttpRequest::adaptHistory(Log::TheConfig.hasAdaptToken);
}

void
HttpRequest::adaptHistoryImport(const HttpRequest &them)
{
    if (!adaptHistory_) {
        adaptHistory_ = them.adaptHistory_; // may be nil
    } else {
        // check that histories did not diverge
        Must(!them.adaptHistory_ || them.adaptHistory_ == adaptHistory_);
    }
}

#endif

bool
HttpRequest::multipartRangeRequest() const
{
    return (range && range->specs.size() > 1);
}

bool
HttpRequest::bodyNibbled() const
{
    return body_pipe != NULL && body_pipe->consumedSize() > 0;
}

void
HttpRequest::detailError(err_type aType, int aDetail)
{
    if (errType || errDetail)
        debugs(11, 5, HERE << "old error details: " << errType << '/' << errDetail);
    debugs(11, 5, HERE << "current error details: " << aType << '/' << aDetail);
    // checking type and detail separately may cause inconsistency, but
    // may result in more details available if they only become available later
    if (!errType)
        errType = aType;
    if (!errDetail)
        errDetail = aDetail;
}

void
HttpRequest::clearError()
{
    debugs(11, 7, HERE << "old error details: " << errType << '/' << errDetail);
    errType = ERR_NONE;
    errDetail = ERR_DETAIL_NONE;
}

void
HttpRequest::packFirstLineInto(Packable * p, bool full_uri) const
{
    const SBuf tmp(full_uri ? effectiveRequestUri() : url.path());

    // form HTTP request-line
    p->appendf(SQUIDSBUFPH " " SQUIDSBUFPH " HTTP/%d.%d\r\n",
               SQUIDSBUFPRINT(method.image()),
               SQUIDSBUFPRINT(tmp),
               http_ver.major, http_ver.minor);
}

/*
 * Indicate whether or not we would expect an entity-body
 * along with this request
 */
bool
HttpRequest::expectingBody(const HttpRequestMethod &, int64_t &theSize) const
{
    bool expectBody = false;

    /*
     * Note: Checks for message validity is in clientIsContentLengthValid().
     * this just checks if a entity-body is expected based on HTTP message syntax
     */
    if (header.chunked()) {
        expectBody = true;
        theSize = -1;
    } else if (content_length >= 0) {
        expectBody = true;
        theSize = content_length;
    } else {
        expectBody = false;
        // theSize undefined
    }

    return expectBody;
}

/*
 * Create a Request from a URL and METHOD.
 *
 * If the METHOD is CONNECT, then a host:port pair is looked for instead of a URL.
 * If the request cannot be created cleanly, NULL is returned
 */
HttpRequest *
HttpRequest::FromUrl(const char * url, const MasterXaction::Pointer &mx, const HttpRequestMethod& method)
{
    std::unique_ptr<HttpRequest> req(new HttpRequest(mx));
    if (req->url.parse(method, url)) {
        req->method = method;
        return req.release();
    }
    return nullptr;
}

/**
 * Are responses to this request possible cacheable ?
 * If false then no matter what the response must not be cached.
 */
bool
HttpRequest::maybeCacheable()
{
    // Intercepted request with Host: header which cannot be trusted.
    // Because it failed verification, or someone bypassed the security tests
    // we cannot cache the reponse for sharing between clients.
    // TODO: update cache to store for particular clients only (going to same Host: and destination IP)
    if (!flags.hostVerified && (flags.intercepted || flags.interceptTproxy))
        return false;

    switch (url.getScheme()) {
    case AnyP::PROTO_HTTP:
    case AnyP::PROTO_HTTPS:
        if (!method.respMaybeCacheable())
            return false;

        // RFC 7234 section 5.2.1.5:
        // "cache MUST NOT store any part of either this request or any response to it"
        //
        // NP: refresh_pattern ignore-no-store only applies to response messages
        //     this test is handling request message CC header.
        if (!flags.ignoreCc && cache_control && cache_control->hasNoStore())
            return false;
        break;

    case AnyP::PROTO_GOPHER:
        if (!gopherCachable(this))
            return false;
        break;

    case AnyP::PROTO_CACHE_OBJECT:
        return false;

    //case AnyP::PROTO_FTP:
    default:
        break;
    }

    return true;
}

bool
HttpRequest::conditional() const
{
    return flags.ims ||
           header.has(Http::HdrType::IF_MATCH) ||
           header.has(Http::HdrType::IF_NONE_MATCH);
}

void
HttpRequest::recordLookup(const Dns::LookupDetails &dns)
{
    if (dns.wait >= 0) { // known delay
        if (dnsWait >= 0) // have recorded DNS wait before
            dnsWait += dns.wait;
        else
            dnsWait = dns.wait;
    }
}

int64_t
HttpRequest::getRangeOffsetLimit()
{
    /* -2 is the starting value of rangeOffsetLimit.
     * If it is -2, that means we haven't checked it yet.
     *  Otherwise, return the current value */
    if (rangeOffsetLimit != -2)
        return rangeOffsetLimit;

    rangeOffsetLimit = 0; // default value for rangeOffsetLimit

    ACLFilledChecklist ch(NULL, this, NULL);
    ch.src_addr = client_addr;
    ch.my_addr =  my_addr;

    for (AclSizeLimit *l = Config.rangeOffsetLimit; l; l = l -> next) {
        /* if there is no ACL list or if the ACLs listed match use this limit value */
        if (!l->aclList || ch.fastCheck(l->aclList).allowed()) {
            debugs(58, 4, HERE << "rangeOffsetLimit=" << rangeOffsetLimit);
            rangeOffsetLimit = l->size; // may be -1
            break;
        }
    }

    return rangeOffsetLimit;
}

void
HttpRequest::ignoreRange(const char *reason)
{
    if (range) {
        debugs(73, 3, static_cast<void*>(range) << " for " << reason);
        delete range;
        range = NULL;
    }
    // Some callers also reset isRanged but it may not be safe for all callers:
    // isRanged is used to determine whether a weak ETag comparison is allowed,
    // and that check should not ignore the Range header if it was present.
    // TODO: Some callers also delete HDR_RANGE, HDR_REQUEST_RANGE. Should we?
}

bool
HttpRequest::canHandle1xx() const
{
    // old clients do not support 1xx unless they sent Expect: 100-continue
    // (we reject all other Http::HdrType::EXPECT values so just check for Http::HdrType::EXPECT)
    if (http_ver <= Http::ProtocolVersion(1,0) && !header.has(Http::HdrType::EXPECT))
        return false;

    // others must support 1xx control messages
    return true;
}

ConnStateData *
HttpRequest::pinnedConnection()
{
    if (clientConnectionManager.valid() && clientConnectionManager->pinning.pinned)
        return clientConnectionManager.get();
    return NULL;
}

const SBuf
HttpRequest::storeId()
{
    if (store_id.size() != 0) {
        debugs(73, 3, "sent back store_id: " << store_id);
        return StringToSBuf(store_id);
    }
    debugs(73, 3, "sent back effectiveRequestUrl: " << effectiveRequestUri());
    return effectiveRequestUri();
}
<<<<<<< HEAD

const SBuf &
HttpRequest::effectiveRequestUri() const
{
    if (method.id() == Http::METHOD_CONNECT || url.getScheme() == AnyP::PROTO_AUTHORITY_FORM)
        return url.authority(true); // host:port
    return url.absolute();
}

=======

const SBuf &
HttpRequest::effectiveRequestUri() const
{
    if (method.id() == Http::METHOD_CONNECT || url.getScheme() == AnyP::PROTO_AUTHORITY_FORM)
        return url.authority(true); // host:port
    return url.absolute();
}

char *
HttpRequest::canonicalCleanUrl() const
{
    return urlCanonicalCleanWithoutRequest(effectiveRequestUri(), method, url.getScheme());
}

>>>>>>> 903b0939
void
HttpRequest::manager(const CbcPointer<ConnStateData> &aMgr, const AccessLogEntryPointer &al)
{
    clientConnectionManager = aMgr;

    if (!clientConnectionManager.valid())
        return;

    AnyP::PortCfgPointer port = clientConnectionManager->port;
    if (port) {
        myportname = port->name;
        flags.ignoreCc = port->ignore_cc;
    }

    if (auto clientConnection = clientConnectionManager->clientConnection) {
        client_addr = clientConnection->remote; // XXX: remove request->client_addr member.
#if FOLLOW_X_FORWARDED_FOR
        // indirect client gets stored here because it is an HTTP header result (from X-Forwarded-For:)
        // not details about the TCP connection itself
        indirect_client_addr = clientConnection->remote;
#endif /* FOLLOW_X_FORWARDED_FOR */
        my_addr = clientConnection->local;

        flags.intercepted = ((clientConnection->flags & COMM_INTERCEPTION) != 0);
        flags.interceptTproxy = ((clientConnection->flags & COMM_TRANSPARENT) != 0 ) ;
        const bool proxyProtocolPort = port ? port->flags.proxySurrogate : false;
        if (flags.interceptTproxy && !proxyProtocolPort) {
            if (Config.accessList.spoof_client_ip) {
                ACLFilledChecklist *checklist = new ACLFilledChecklist(Config.accessList.spoof_client_ip, this, clientConnection->rfc931);
                checklist->al = al;
                checklist->syncAle(this, nullptr);
                flags.spoofClientIp = checklist->fastCheck().allowed();
                delete checklist;
            } else
                flags.spoofClientIp = true;
        } else
            flags.spoofClientIp = false;
    }
}
<|MERGE_RESOLUTION|>--- conflicted
+++ resolved
@@ -79,11 +79,7 @@
 #if USE_AUTH
     auth_user_request = NULL;
 #endif
-<<<<<<< HEAD
-    memset(&flags, '\0', sizeof(flags));
-=======
     flags = RequestFlags();
->>>>>>> 903b0939
     range = NULL;
     ims = -1;
     imslen = 0;
@@ -668,7 +664,6 @@
     debugs(73, 3, "sent back effectiveRequestUrl: " << effectiveRequestUri());
     return effectiveRequestUri();
 }
-<<<<<<< HEAD
 
 const SBuf &
 HttpRequest::effectiveRequestUri() const
@@ -678,23 +673,12 @@
     return url.absolute();
 }
 
-=======
-
-const SBuf &
-HttpRequest::effectiveRequestUri() const
-{
-    if (method.id() == Http::METHOD_CONNECT || url.getScheme() == AnyP::PROTO_AUTHORITY_FORM)
-        return url.authority(true); // host:port
-    return url.absolute();
-}
-
 char *
 HttpRequest::canonicalCleanUrl() const
 {
     return urlCanonicalCleanWithoutRequest(effectiveRequestUri(), method, url.getScheme());
 }
 
->>>>>>> 903b0939
 void
 HttpRequest::manager(const CbcPointer<ConnStateData> &aMgr, const AccessLogEntryPointer &al)
 {
