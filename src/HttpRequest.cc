
/*
 * $Id$
 *
 * DEBUG: section 73    HTTP Request
 * AUTHOR: Duane Wessels
 *
 * SQUID Web Proxy Cache          http://www.squid-cache.org/
 * ----------------------------------------------------------
 *
 *  Squid is the result of efforts by numerous individuals from
 *  the Internet community; see the CONTRIBUTORS file for full
 *  details.   Many organizations have provided support for Squid's
 *  development; see the SPONSORS file for full details.  Squid is
 *  Copyrighted (C) 2001 by the Regents of the University of
 *  California; see the COPYRIGHT file for full details.  Squid
 *  incorporates software developed and/or copyrighted by other
 *  sources; see the CREDITS file for full details.
 *
 *  This program is free software; you can redistribute it and/or modify
 *  it under the terms of the GNU General Public License as published by
 *  the Free Software Foundation; either version 2 of the License, or
 *  (at your option) any later version.
 *
 *  This program is distributed in the hope that it will be useful,
 *  but WITHOUT ANY WARRANTY; without even the implied warranty of
 *  MERCHANTABILITY or FITNESS FOR A PARTICULAR PURPOSE.  See the
 *  GNU General Public License for more details.
 *
 *  You should have received a copy of the GNU General Public License
 *  along with this program; if not, write to the Free Software
 *  Foundation, Inc., 59 Temple Place, Suite 330, Boston, MA 02111, USA.
 *
 * Copyright (c) 2003, Robert Collins <robertc@squid-cache.org>
 */

#include "squid.h"
#include "HttpRequest.h"
#include "auth/UserRequest.h"
#include "HttpHeaderRange.h"
#include "MemBuf.h"
#include "Store.h"
#if ICAP_CLIENT
#include "adaptation/icap/icap_log.h"
#endif

HttpRequest::HttpRequest() : HttpMsg(hoRequest)
{
    init();
}

HttpRequest::HttpRequest(const HttpRequestMethod& aMethod, protocol_t aProtocol, const char *aUrlpath) : HttpMsg(hoRequest)
{
    init();
    initHTTP(aMethod, aProtocol, aUrlpath);
}

HttpRequest::~HttpRequest()
{
    clean();
}

void
HttpRequest::initHTTP(const HttpRequestMethod& aMethod, protocol_t aProtocol, const char *aUrlpath)
{
    method = aMethod;
    protocol = aProtocol;
    urlpath = aUrlpath;
}

void
HttpRequest::init()
{
    method = METHOD_NONE;
    protocol = PROTO_NONE;
    urlpath = NULL;
    login[0] = '\0';
    host[0] = '\0';
    auth_user_request = NULL;
    pinned_connection = NULL;
    port = 0;
    canonical = NULL;
    memset(&flags, '\0', sizeof(flags));
    range = NULL;
    ims = -1;
    imslen = 0;
    lastmod = -1;
    max_forwards = -1;
    client_addr.SetEmpty();
    my_addr.SetEmpty();
    body_pipe = NULL;
    // hier
    dnsWait = -1;
    errType = ERR_NONE;
    peer_login = NULL;		// not allocated/deallocated by this class
    peer_domain = NULL;		// not allocated/deallocated by this class
    vary_headers = NULL;
    tag = null_string;
    extacl_user = null_string;
    extacl_passwd = null_string;
    extacl_log = null_string;
    pstate = psReadyToParseStartLine;
#if FOLLOW_X_FORWARDED_FOR
    indirect_client_addr.SetEmpty();
#endif /* FOLLOW_X_FORWARDED_FOR */
#if USE_ADAPTATION
    adaptHistory_ = NULL;
#endif
#if ICAP_CLIENT
    icapHistory_ = NULL;
#endif
}

void
HttpRequest::clean()
{
    // we used to assert that the pipe is NULL, but now the request only
    // points to a pipe that is owned and initiated by another object.
    body_pipe = NULL;

    AUTHUSERREQUESTUNLOCK(auth_user_request, "request");

    safe_free(canonical);

    safe_free(vary_headers);

    urlpath.clean();

    header.clean();

    if (cache_control) {
        httpHdrCcDestroy(cache_control);
        cache_control = NULL;
    }

    if (range) {
        delete range;
        range = NULL;
    }

    if (pinned_connection)
        cbdataReferenceDone(pinned_connection);

    tag.clean();

    extacl_user.clean();

    extacl_passwd.clean();

    extacl_log.clean();

#if USE_ADAPTATION
    adaptHistory_ = NULL;
#endif
#if ICAP_CLIENT
    icapHistory_ = NULL;
#endif
}

void
HttpRequest::reset()
{
    clean();
    init();
}

<<<<<<< HEAD
=======
HttpRequest *
HttpRequest::clone() const
{
    HttpRequest *copy = new HttpRequest(method, protocol, urlpath.termedBuf());
    // TODO: move common cloning clone to Msg::copyTo() or copy ctor
    copy->header.append(&header);
    copy->hdrCacheInit();
    copy->hdr_sz = hdr_sz;
    copy->http_ver = http_ver;
    copy->pstate = pstate; // TODO: should we assert a specific state here?
    copy->body_pipe = body_pipe;

    strncpy(copy->login, login, sizeof(login)); // MAX_LOGIN_SZ
    strncpy(copy->host, host, sizeof(host)); // SQUIDHOSTNAMELEN
    copy->host_addr = host_addr;

    copy->port = port;
    // urlPath handled in ctor
    copy->canonical = canonical ? xstrdup(canonical) : NULL;

    copy->range = range ? new HttpHdrRange(*range) : NULL;
    copy->ims = ims;
    copy->imslen = imslen;
    copy->max_forwards = max_forwards;
    copy->hier = hier; // Is it safe to copy? Should we?

    copy->errType = errType;

    // XXX: what to do with copy->peer_login?

    copy->lastmod = lastmod;
    copy->vary_headers = vary_headers ? xstrdup(vary_headers) : NULL;
    // XXX: what to do with copy->peer_domain?

    copy->tag = tag;
    copy->extacl_user = extacl_user;
    copy->extacl_passwd = extacl_passwd;
    copy->extacl_log = extacl_log;

    assert(copy->inheritProperties(this));

    return copy;
}

>>>>>>> 57f30be6
/**
 * Checks the first line of an HTTP request is valid
 * currently just checks the request method is present.
 *
 * NP: Other errors are left for detection later in the parse.
 */
bool
HttpRequest::sanityCheckStartLine(MemBuf *buf, const size_t hdr_len, http_status *error)
{
    // content is long enough to possibly hold a reply
    // 2 being magic size of a 1-byte request method plus space delimiter
    if ( buf->contentSize() < 2 ) {
        // this is ony a real error if the headers apparently complete.
        if (hdr_len > 0) {
            debugs(58, 3, HERE << "Too large request header (" << hdr_len << " bytes)");
            *error = HTTP_INVALID_HEADER;
        }
        return false;
    }

    /* See if the request buffer starts with a known HTTP request method. */
<<<<<<< HEAD
    if (METHOD_NONE == HttpRequestMethod(buf->content())) {
=======
    if (HttpRequestMethod(buf->content(),NULL) == METHOD_NONE) {
>>>>>>> 57f30be6
        debugs(73, 3, "HttpRequest::sanityCheckStartLine: did not find HTTP request method");
        *error = HTTP_INVALID_HEADER;
        return false;
    }

    return true;
}

bool
HttpRequest::parseFirstLine(const char *start, const char *end)
{
    const char *t = start + strcspn(start, w_space);
    method = HttpRequestMethod(start, t);

    if (method == METHOD_NONE)
        return false;

    start = t + strspn(t, w_space);

    const char *ver = findTrailingHTTPVersion(start, end);

    if (ver) {
        end = ver - 1;

        while (xisspace(*end)) // find prev non-space
            end--;

        end++;                 // back to space

        if (2 != sscanf(ver + 5, "%d.%d", &http_ver.major, &http_ver.minor)) {
            debugs(73, 1, "parseRequestLine: Invalid HTTP identifier.");
            return false;
        }
    } else {
        http_ver.major = 0;
        http_ver.minor = 9;
    }

    if (end < start)   // missing URI
        return false;

    char save = *end;

    * (char *) end = '\0';     // temp terminate URI, XXX dangerous?

    HttpRequest *tmp = urlParse(method, (char *) start, this);

    * (char *) end = save;

    if (NULL == tmp)
        return false;

    return true;
}

int
HttpRequest::parseHeader(const char *parse_start, int len)
{
    const char *blk_start, *blk_end;

    if (!httpMsgIsolateHeaders(&parse_start, len, &blk_start, &blk_end))
        return 0;

    int result = header.parse(blk_start, blk_end);

    if (result)
        hdrCacheInit();

    return result;
}

/* swaps out request using httpRequestPack */
void
HttpRequest::swapOut(StoreEntry * e)
{
    Packer p;
    assert(e);
    packerToStoreInit(&p, e);
    pack(&p);
    packerClean(&p);
}

/* packs request-line and headers, appends <crlf> terminator */
void
HttpRequest::pack(Packer * p)
{
    assert(p);
    /* pack request-line */
    packerPrintf(p, "%s " SQUIDSTRINGPH " HTTP/1.0\r\n",
                 RequestMethodStr(method), SQUIDSTRINGPRINT(urlpath));
    /* headers */
    header.packInto(p);
    /* trailer */
    packerAppend(p, "\r\n", 2);
}

/*
 * A wrapper for debugObj()
 */
void
httpRequestPack(void *obj, Packer *p)
{
    HttpRequest *request = static_cast<HttpRequest*>(obj);
    request->pack(p);
}

/* returns the length of request line + headers + crlf */
int
HttpRequest::prefixLen()
{
    return strlen(RequestMethodStr(method)) + 1 +
           urlpath.size() + 1 +
           4 + 1 + 3 + 2 +
           header.len + 2;
}

/* sync this routine when you update HttpRequest struct */
void
HttpRequest::hdrCacheInit()
{
    HttpMsg::hdrCacheInit();

    range = header.getRange();
}

/* request_flags */
bool
request_flags::resetTCP() const
{
    return reset_tcp != 0;
}

void
request_flags::setResetTCP()
{
    debugs(73, 9, "request_flags::setResetTCP");
    reset_tcp = 1;
}

void
request_flags::clearResetTCP()
{
    debugs(73, 9, "request_flags::clearResetTCP");
    reset_tcp = 0;
}

#if ICAP_CLIENT
Adaptation::Icap::History::Pointer 
HttpRequest::icapHistory() const
{
    if (!icapHistory_) {
        if ((LogfileStatus == LOG_ENABLE && alLogformatHasIcapToken) ||
            IcapLogfileStatus == LOG_ENABLE) {
            icapHistory_ = new Adaptation::Icap::History();
            debugs(93,4, HERE << "made " << icapHistory_ << " for " << this);
        }
    }

    return icapHistory_;
}
#endif

#if USE_ADAPTATION
Adaptation::History::Pointer 
HttpRequest::adaptHistory(bool createIfNone) const
{
    if (!adaptHistory_ && createIfNone) {
        adaptHistory_ = new Adaptation::History();
        debugs(93,4, HERE << "made " << adaptHistory_ << " for " << this);
    }

    return adaptHistory_;
}

Adaptation::History::Pointer 
HttpRequest::adaptLogHistory() const
{
    const bool loggingNeedsHistory = (LogfileStatus == LOG_ENABLE) &&
        alLogformatHasAdaptToken; // TODO: make global to remove this method?
    return HttpRequest::adaptHistory(loggingNeedsHistory);
}

#endif

bool
HttpRequest::multipartRangeRequest() const
{
    return (range && range->specs.count > 1);
}

void
request_flags::destinationIPLookupCompleted()
{
    destinationIPLookedUp_ = true;
}

bool
request_flags::destinationIPLookedUp() const
{
    return destinationIPLookedUp_;
}

request_flags
request_flags::cloneAdaptationImmune() const
{
    // At the time of writing, all flags where either safe to copy after
    // adaptation or were not set at the time of the adaptation. If there
    // are flags that are different, they should be cleared in the clone.
    return *this;
}

bool
HttpRequest::bodyNibbled() const
{
    return body_pipe != NULL && body_pipe->consumedSize() > 0;
}

const char *HttpRequest::packableURI(bool full_uri) const
{
    if (full_uri)
        return urlCanonical((HttpRequest*)this);

    if (urlpath.size())
        return urlpath.termedBuf();

    return "/";
}

void HttpRequest::packFirstLineInto(Packer * p, bool full_uri) const
{
    // form HTTP request-line
    packerPrintf(p, "%s %s HTTP/%d.%d\r\n",
                 RequestMethodStr(method),
                 packableURI(full_uri),
                 http_ver.major, http_ver.minor);
}

/*
 * Indicate whether or not we would usually expect an entity-body
 * along with this request
 */
bool
HttpRequest::expectingBody(const HttpRequestMethod& unused, int64_t& theSize) const
{
    bool expectBody = false;

    /*
     * GET and HEAD don't usually have bodies, but we should be prepared
     * to accept one if the request_entities directive is set
     */

    if (method == METHOD_GET || method == METHOD_HEAD)
        expectBody = Config.onoff.request_entities ? true : false;
    else if (method == METHOD_PUT || method == METHOD_POST)
        expectBody = true;
    else if (header.hasListMember(HDR_TRANSFER_ENCODING, "chunked", ','))
        expectBody = true;
    else if (content_length >= 0)
        expectBody = true;
    else
        expectBody = false;

    if (expectBody) {
        if (header.hasListMember(HDR_TRANSFER_ENCODING, "chunked", ','))
            theSize = -1;
        else if (content_length >= 0)
            theSize = content_length;
        else
            theSize = -1;
    }

    return expectBody;
}

/*
 * Create a Request from a URL and METHOD.
 *
 * If the METHOD is CONNECT, then a host:port pair is looked for instead of a URL.
 * If the request cannot be created cleanly, NULL is returned
 */
HttpRequest *
HttpRequest::CreateFromUrlAndMethod(char * url, const HttpRequestMethod& method)
{
    return urlParse(method, url, NULL);
}

/*
 * Create a Request from a URL.
 *
 * If the request cannot be created cleanly, NULL is returned
 */
HttpRequest *
HttpRequest::CreateFromUrl(char * url)
{
    return urlParse(METHOD_GET, url, NULL);
}

/*
 * Are responses to this request possible cacheable ?
 * If false then no matter what the response must not be cached.
 */
bool
HttpRequest::cacheable() const
{
    if (protocol == PROTO_HTTP)
        return httpCachable(method);

    /*
     * The below looks questionable: what non HTTP protocols use connect,
     * trace, put and post? RC
     */

    if (!method.isCacheble())
        return false;

    /*
     * XXX POST may be cached sometimes.. ignored
     * for now
     */
    if (protocol == PROTO_GOPHER)
        return gopherCachable(this);

    if (protocol == PROTO_CACHEOBJ)
        return false;

    return true;
}

bool HttpRequest::inheritProperties(const HttpMsg *aMsg)
{
    const HttpRequest* aReq = dynamic_cast<const HttpRequest*>(aMsg);
    if (!aReq)
        return false;

    client_addr = aReq->client_addr;
    my_addr = aReq->my_addr;

    dnsWait = aReq->dnsWait;

#if USE_ADAPTATION
    adaptHistory_ = aReq->adaptHistory();
#endif
#if ICAP_CLIENT
    icapHistory_ = aReq->icapHistory();
#endif

    // This may be too conservative for the 204 No Content case
    // may eventually need cloneNullAdaptationImmune() for that.
    flags = aReq->flags.cloneAdaptationImmune();

    if (aReq->auth_user_request) {
        auth_user_request = aReq->auth_user_request;
        AUTHUSERREQUESTLOCK(auth_user_request, "inheritProperties");
    }

    if (aReq->pinned_connection) {
        pinned_connection = cbdataReference(aReq->pinned_connection);
    }
    return true;
}

void HttpRequest::recordLookup(const DnsLookupDetails &dns)
{
    if (dns.wait >= 0) { // known delay
        if (dnsWait >= 0) // have recorded DNS wait before
            dnsWait += dns.wait;
        else
            dnsWait = dns.wait;
    }
}<|MERGE_RESOLUTION|>--- conflicted
+++ resolved
@@ -164,8 +164,6 @@
     init();
 }
 
-<<<<<<< HEAD
-=======
 HttpRequest *
 HttpRequest::clone() const
 {
@@ -210,7 +208,6 @@
     return copy;
 }
 
->>>>>>> 57f30be6
 /**
  * Checks the first line of an HTTP request is valid
  * currently just checks the request method is present.
@@ -232,11 +229,7 @@
     }
 
     /* See if the request buffer starts with a known HTTP request method. */
-<<<<<<< HEAD
-    if (METHOD_NONE == HttpRequestMethod(buf->content())) {
-=======
     if (HttpRequestMethod(buf->content(),NULL) == METHOD_NONE) {
->>>>>>> 57f30be6
         debugs(73, 3, "HttpRequest::sanityCheckStartLine: did not find HTTP request method");
         *error = HTTP_INVALID_HEADER;
         return false;
