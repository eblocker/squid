--- conflicted
+++ resolved
@@ -70,13 +70,10 @@
     /// whether the client is likely to be able to handle a 1xx reply
     bool canHandle1xx() const;
 
-<<<<<<< HEAD
-=======
     /// \returns a pointer to a local static buffer containing request URI
     /// that honors strip_query_terms and %-encodes unsafe URI characters
     char *canonicalCleanUrl() const;
 
->>>>>>> 903b0939
 #if USE_ADAPTATION
     /// Returns possibly nil history, creating it if adapt. logging is enabled
     Adaptation::History::Pointer adaptLogHistory() const;
