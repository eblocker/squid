--- conflicted
+++ resolved
@@ -28,10 +28,6 @@
 SNMP_SOURCE = 
 endif
 
-<<<<<<< HEAD
-TESTS=
-check_PROGRAMS=
-=======
 LOADABLE_MODULES_SOURCES = \
 	LoadableModule.h \
 	LoadableModule.cc \
@@ -45,7 +41,6 @@
 endif
 
 ADAPTATION_LIBS = @ADAPTATION_LIBS@
->>>>>>> 57f30be6
 
 if USE_ESI
 SUBDIRS += esi
