## Copyright (C) 1996-2022 The Squid Software Foundation and contributors
##
## Squid software is distributed under GPLv2+ license and includes
## contributions from numerous individuals and organizations.
## Please see the COPYING and CONTRIBUTORS files for details.
##

include $(top_srcdir)/src/Common.am

DNSSOURCE = \
	dns_internal.cc

STOREMETA_SOURCE = \
	StoreMeta.cc \
	StoreMeta.h \
	StoreMetaMD5.cc \
	StoreMetaMD5.h \
	StoreMetaSTD.cc \
	StoreMetaSTD.h \
	StoreMetaSTDLFS.cc \
	StoreMetaSTDLFS.h \
	StoreMetaObjSize.h \
	StoreMetaURL.cc \
	StoreMetaURL.h \
	StoreMetaVary.cc \
	StoreMetaVary.h

LOADABLE_MODULES_SOURCES = \
	LoadableModule.cc \
	LoadableModule.h \
	LoadableModules.cc \
	LoadableModules.h

SUBDIRS = mem base anyp helper dns ftp parser comm error eui acl format clients sbuf servers fs repl store DiskIO proxyp
DIST_SUBDIRS = mem base anyp helper dns ftp parser comm error eui acl format clients sbuf servers fs repl store DiskIO proxyp

if ENABLE_AUTH
SUBDIRS += auth
AUTH_LIBS= auth/libauth.la
AUTH_ACL_LIBS= auth/libacls.la
endif
DIST_SUBDIRS += auth

SUBDIRS	+= http ip icmp ident log ipc mgr
DIST_SUBDIRS += http ip icmp ident log ipc mgr

SSL_LIBS=
if ENABLE_SSL
SUBDIRS += ssl
SSL_LIBS += \
	ssl/libsslsquid.la \
	ssl/libsslutil.la
endif
DIST_SUBDIRS += ssl security
SUBDIRS += security

SNMP_ALL_SOURCE = \
	SnmpRequest.h \
	snmp_core.h \
	snmp_core.cc \
	snmp_agent.h \
	snmp_agent.cc
if ENABLE_SNMP
SNMP_SOURCE = $(SNMP_ALL_SOURCE)
SUBDIRS += snmp
SNMP_LIBS = snmp/libsnmp.la $(SNMPLIB)
else
SNMP_SOURCE =
endif
DIST_SUBDIRS += snmp

if ENABLE_ADAPTATION
SUBDIRS += adaptation
endif
DIST_SUBDIRS += adaptation

if ENABLE_ESI
SUBDIRS += esi
ESI_LIBS = \
	esi/libesi.la \
	$(top_builddir)/lib/libTrie/libTrie.a \
	$(XMLLIB) \
	$(EXPATLIB)
else
ESI_LIBS =
endif
DIST_SUBDIRS += esi

DELAY_POOL_ALL_SOURCE = \
	BandwidthBucket.cc \
	BandwidthBucket.h \
	CommonPool.h \
	CompositePoolNode.h \
	delay_pools.cc \
	DelayId.cc \
	DelayId.h \
	DelayIdComposite.h \
	DelayBucket.cc \
	DelayBucket.h \
	DelayConfig.cc \
	DelayConfig.h \
	DelayPool.cc \
	DelayPool.h \
	DelayPools.h \
	DelaySpec.cc \
	DelaySpec.h \
	DelayTagged.cc \
	DelayTagged.h \
	DelayUser.cc \
	DelayUser.h \
	DelayVector.cc \
	DelayVector.h \
	MessageBucket.cc \
	MessageBucket.h \
	MessageDelayPools.h \
	MessageDelayPools.cc \
	NullDelayId.h \
	ClientDelayConfig.cc \
	ClientDelayConfig.h

if ENABLE_DELAY_POOLS
DELAY_POOL_SOURCE = $(DELAY_POOL_ALL_SOURCE)
else
DELAY_POOL_SOURCE =
endif

if ENABLE_XPROF_STATS
XPROF_STATS_SOURCE = ProfStats.cc
else
XPROF_STATS_SOURCE =
endif

if ENABLE_HTCP
HTCPSOURCE = htcp.cc htcp.h
endif

if ENABLE_LEAKFINDER
LEAKFINDERSOURCE =  LeakFinder.cc
else
LEAKFINDERSOURCE =
endif

if ENABLE_UNLINKD
UNLINKDSOURCE = unlinkd.h unlinkd.cc
UNLINKD = unlinkd
else
UNLINKDSOURCE = unlinkd.h
UNLINKD =
endif

WIN32_ALL_SOURCE = \
	win32.h \
	win32.cc \
	WinSvc.h \
	WinSvc.cc
if ENABLE_WIN32SPECIFIC
WIN32_SOURCE = win32.cc
WINSVC_SOURCE = WinSvc.cc
else
WIN32_SOURCE =
WINSVC_SOURCE =
endif

if ENABLE_WIN32_IPC
IPC_SOURCE = SquidIpc.h ipc_win32.cc
else
IPC_SOURCE = SquidIpc.h ipc.cc
endif

noinst_LTLIBRARIES = libsquid.la

EXTRA_PROGRAMS = \
	unlinkd \
	recv-announce \
	ufsdump

## cfgen is used when building squid
## ufsdump is a debug utility, it is possibly useful for end users with cache
## corruption, but at this point we do not install it.
noinst_PROGRAMS = \
	cf_gen

sbin_PROGRAMS = \
	squid

bin_PROGRAMS =

libexec_PROGRAMS = \
	$(UNLINKD)

cf_gen_SOURCES = cf_gen.cc
nodist_cf_gen_HEADER = cf_gen_defines.cci
## cf_gen must be stand-alone executable. It is a purely build-time executable.
cf_gen_LDADD=
cf_gen.$(OBJEXT): cf_gen_defines.cci

## cf_gen.cc needs src/cf_gen_defines.cci
AM_CPPFLAGS += -I$(top_builddir)/src


ACL_REGISTRATION_SOURCES = \
	AclRegs.cc \
	AuthReg.cc

# common library for all the binaries and tests. This is kindof a catch all
# and smaller libraries split from this are encouraged. Using lt convenience
# libraries, dependencies should not be a problem either.
libsquid_la_SOURCES = \
	CommCalls.cc \
	CommCalls.h \
	DescriptorSet.cc \
	DescriptorSet.h \
	SquidConfig.cc \
	SquidConfig.h \
	comm.cc \
	comm.h

squid_SOURCES = \
	$(ACL_REGISTRATION_SOURCES) \
	$(DELAY_POOL_SOURCE) \
	$(DNSSOURCE) \
	$(HTCPSOURCE) \
	$(IPC_SOURCE) \
	$(LEAKFINDERSOURCE) \
	$(SNMP_SOURCE) \
	$(STOREMETA_SOURCE) \
	$(UNLINKDSOURCE) \
	$(WIN32_SOURCE) \
	$(WINSVC_SOURCE) \
	$(XPROF_STATS_SOURCE) \
	AccessLogEntry.cc \
	AccessLogEntry.h \
	AsyncEngine.cc \
	AsyncEngine.h \
	AuthReg.h \
	BodyPipe.cc \
	BodyPipe.h \
	CacheDigest.cc \
	CacheDigest.h \
	CacheManager.h \
	CachePeer.cc \
	CachePeer.h \
	ClientInfo.h \
	ClientRequestContext.h \
	CollapsedForwarding.cc \
	CollapsedForwarding.h \
	CollapsingHistory.h \
	CommRead.h \
	CommandLine.cc \
	CommandLine.h \
	CompletionDispatcher.cc \
	CompletionDispatcher.h \
	ConfigOption.cc \
	ConfigParser.cc \
	ConfigParser.h \
	CpuAffinity.cc \
	CpuAffinity.h \
	CpuAffinityMap.cc \
	CpuAffinityMap.h \
	CpuAffinitySet.cc \
	CpuAffinitySet.h \
	Debug.h \
	Downloader.cc \
	Downloader.h \
	ETag.cc \
	ETag.h \
	EventLoop.cc \
	EventLoop.h \
	ExternalACL.h \
	ExternalACLEntry.cc \
	ExternalACLEntry.h \
	FadingCounter.cc \
	FadingCounter.h \
	FileMap.h \
	FwdState.cc \
	FwdState.h \
	Generic.h \
	HappyConnOpener.cc \
	HappyConnOpener.h \
	HierarchyLogEntry.h \
	HttpBody.cc \
	HttpBody.h \
	HttpControlMsg.cc \
	HttpControlMsg.h \
	HttpHdrCc.cc \
	HttpHdrCc.h \
	HttpHdrContRange.cc \
	HttpHdrContRange.h \
	HttpHdrRange.cc \
	HttpHdrSc.cc \
	HttpHdrSc.h \
	HttpHdrScTarget.cc \
	HttpHdrScTarget.h \
	HttpHeader.cc \
	HttpHeader.h \
	HttpHeaderFieldInfo.h \
	HttpHeaderFieldStat.h \
	HttpHeaderMask.h \
	HttpHeaderRange.h \
	HttpHeaderStat.h \
	HttpHeaderTools.cc \
	HttpHeaderTools.h \
	HttpReply.cc \
	HttpReply.h \
	HttpRequest.cc \
	HttpRequest.h \
	HttpUpgradeProtocolAccess.cc \
	HttpUpgradeProtocolAccess.h \
	ICP.h \
	Instance.cc \
	Instance.h \
	IoStats.h \
	LogTags.cc \
	LogTags.h \
	MasterXaction.cc \
	MasterXaction.h \
	MemBuf.cc \
	MemObject.cc \
	MemObject.h \
	MemStore.cc \
	MemStore.h \
	MessageSizes.h \
	NeighborTypeDomainList.h \
	Notes.cc \
	Notes.h \
	Parsing.cc \
	Parsing.h \
	PeerDigest.h \
	PeerPoolMgr.cc \
	PeerPoolMgr.h \
	PeerSelectState.h \
	PingData.h \
	Pipeline.cc \
	Pipeline.h \
	RefreshPattern.h \
	RemovalPolicy.cc \
	RemovalPolicy.h \
	RequestFlags.cc \
	RequestFlags.h \
	ResolvedPeers.cc \
	ResolvedPeers.h \
	SBufStatsAction.cc \
	SBufStatsAction.h \
	SquidMath.cc \
	SquidMath.h \
	StatCounters.cc \
	StatCounters.h \
	StatHist.cc \
	StatHist.h \
	Store.h \
	StoreClient.h \
	StoreFileSystem.cc \
	StoreFileSystem.h \
	StoreIOBuffer.h \
	StoreIOState.cc \
	StoreIOState.h \
	StoreMetaUnpacker.cc \
	StoreMetaUnpacker.h \
	StoreSearch.h \
	StoreStats.cc \
	StoreStats.h \
	StoreSwapLogData.cc \
	StoreSwapLogData.h \
	StrList.cc \
	StrList.h \
	String.cc \
	TimeOrTag.h \
	Transients.cc \
	Transients.h \
	XactionInitiator.cc \
	XactionInitiator.h \
	XactionStep.h \
	cache_cf.cc \
	cache_cf.h \
	cache_manager.cc \
	carp.cc \
	carp.h \
	cbdata.cc \
	cbdata.h \
	clientStream.cc \
	clientStream.h \
	clientStreamForward.h \
	client_db.cc \
	client_db.h \
	client_side.cc \
	client_side.h \
	client_side_reply.cc \
	client_side_reply.h \
	client_side_request.cc \
	client_side_request.h \
	debug.cc \
	defines.h \
	dlink.cc \
	dlink.h \
	enums.h \
	errorpage.cc \
	errorpage.h \
	event.cc \
	event.h \
	external_acl.cc \
	fatal.cc \
	fatal.h \
	fd.cc \
	fd.h \
	fde.cc \
	fde.h \
	filemap.cc \
	fqdncache.cc \
	fqdncache.h \
	fs_io.cc \
	fs_io.h \
	globals.h \
	gopher.cc \
	gopher.h \
	helper.cc \
	helper.h \
	hier_code.h \
	http.cc \
	http.h \
	icp_opcode.h \
	icp_v2.cc \
	icp_v3.cc \
	int.cc \
	int.h \
	internal.cc \
	internal.h \
	ipcache.cc \
	ipcache.h \
	lookup_t.h \
	main.cc \
	mem_node.cc \
	mem_node.h \
	mime.cc \
	mime.h \
	mime_header.cc \
	mime_header.h \
	multicast.cc \
	multicast.h \
	neighbors.cc \
	neighbors.h \
	pconn.cc \
	pconn.h \
	peer_digest.cc \
	peer_proxy_negotiate_auth.cc \
	peer_proxy_negotiate_auth.h \
	peer_select.cc \
	peer_sourcehash.cc \
	peer_sourcehash.h \
	peer_userhash.cc \
	peer_userhash.h \
	protos.h \
	redirect.cc \
	redirect.h \
	refresh.cc \
	refresh.h \
	repl_modules.h \
	sbuf/StringConvert.h \
	send-announce.cc \
	send-announce.h \
	stat.cc \
	stat.h \
	stmem.cc \
	stmem.h \
	store.cc \
	store_client.cc \
	store_digest.cc \
	store_digest.h \
	store_io.cc \
	store_key_md5.cc \
	store_key_md5.h \
	store_log.cc \
	store_log.h \
	store_rebuild.cc \
	store_rebuild.h \
	store_swapin.cc \
	store_swapin.h \
	store_swapmeta.cc \
	store_swapout.cc \
	swap_log_op.h \
	time.cc \
	tools.cc \
	tools.h \
	tunnel.cc \
	typedefs.h \
	urn.cc \
	urn.h \
	wccp.cc \
	wccp.h \
	wccp2.cc \
	wccp2.h \
	whois.cc \
	whois.h \
	wordlist.cc \
	wordlist.h

EXTRA_squid_SOURCES = \
	$(DELAY_POOL_ALL_SOURCE) \
	$(LOADABLE_MODULES_SOURCES) \
	$(SNMP_ALL_SOURCE) \
	$(UNLINKDSOURCE) \
	$(WIN32_ALL_SOURCE) \
	$(all_AUTHMODULES) \
	ConfigOption.h \
	LeakFinder.cc \
	LeakFinder.h \
	ProfStats.cc \
	htcp.cc \
	htcp.h \
	ipc.cc \
	ipc_win32.cc

noinst_HEADERS = \
	MemBuf.h \
	SquidString.h \
	SquidTime.h

BUILT_SOURCES = \
	cf_gen_defines.cci \
	cf_parser.cci \
	globals.cc \
	hier_code.cc \
	icp_opcode.cc \
	lookup_t.cc \
	repl_modules.cc \
	swap_log_op.cc

CLEANFILES += $(BUILT_SOURCES)

nodist_squid_SOURCES = \
	$(BUILT_SOURCES)

squid_LDADD = \
	$(AUTH_ACL_LIBS) \
	ident/libident.la \
	acl/libacls.la \
	acl/libstate.la \
	$(AUTH_LIBS) \
	acl/libapi.la \
	clients/libclients.la \
	servers/libservers.la \
	ftp/libftp.la \
	helper/libhelper.la \
	http/libhttp.la \
	dns/libdns.la \
	base/libbase.la \
	libsquid.la \
	ip/libip.la \
	fs/libfs.la \
	DiskIO/libdiskio.la \
	comm/libcomm.la \
	anyp/libanyp.la \
	security/libsecurity.la \
	$(SSL_LIBS) \
	error/liberror.la \
	ipc/libipc.la \
	mgr/libmgr.la \
	proxyp/libproxyp.la \
	parser/libparser.la \
	eui/libeui.la \
	icmp/libicmp.la \
	log/liblog.la \
	format/libformat.la \
	sbuf/libsbuf.la \
	$(XTRA_OBJS) \
	$(REPL_OBJS) \
	$(NETTLELIB) \
	$(CRYPTLIB) \
	$(REGEXLIB) \
	$(ADAPTATION_LIBS) \
	$(ESI_LIBS) \
	$(SNMP_LIBS) \
	mem/libmem.la \
	store/libstore.la \
	$(top_builddir)/lib/libmisccontainers.la \
	$(top_builddir)/lib/libmiscencoding.la \
	$(top_builddir)/lib/libmiscutil.la \
	$(SSLLIB) \
	$(EPOLL_LIBS) \
	$(MINGW_LIBS) \
	$(KRB5LIBS) \
	$(SYSTEMD_LIBS) \
	$(COMPAT_LIB) \
	$(XTRA_LIBS)

if ENABLE_LOADABLE_MODULES
squid_SOURCES += $(LOADABLE_MODULES_SOURCES)
squid_LDADD += -L$(top_builddir) $(LIBLTDL)
squid_LDFLAGS = -export-dynamic -dlopen force
## when static module linking is supported and enabled:
## squid_LDFLAGS = -all-static -dlopen self
##
## LTDL headers require their local include path...
AM_CPPFLAGS += $(INCLTDL)
endif

## Kerberos libraries require their include path...
AM_CPPFLAGS += $(KRB5INCS)


unlinkd_SOURCES = unlinkd_daemon.cc
unlinkd_LDADD = \
	$(COMPAT_LIB) \
	$(XTRA_LIBS)

recv_announce_SOURCES = recv-announce.cc

## What requires what..
## many things want ACLChecklist.cc
## ACLChecklist.cc wants AuthUserRequest.cc
## ACLChecklist.cc wants AuthScheme.cc
## ACLChecklist.cc wants ACLProxyAuth.cc directly
## ACLProxyAuth.cc wants ACLUserData
## ACLProxyAuth.cc wants ACLRegexData
## cache_cf.cc wants $(AUTH_LIBS)
## cache_cf.cc wants store/libstore.la
## cache_cf.cc wants AnyP::PortCfg
## client_side wants client_db
## client_db wants SNMP_SOURCE
## snmp_core wants ACLStringData
## tools.cc wants ip/libip.la
## client_side.cc wants ip/libip.la
## libbase.la wants cbdata.*
## libbase.la wants MemBuf.*
ufsdump_SOURCES = \
	$(WIN32_SOURCE) \
	ClientInfo.h \
	tests/stub_HelperChildConfig.cc \
	MemBuf.cc \
	MemBuf.h \
	Parsing.h \
	RemovalPolicy.cc \
	tests/stub_StoreMeta.cc \
	StoreMetaUnpacker.cc \
	String.cc \
	cbdata.cc \
	cbdata.h \
	debug.cc \
	dlink.cc \
	dlink.h \
	tests/stub_fd.cc \
	fd.h \
	helper/ChildConfig.h \
	int.cc \
	int.h \
	mem/forward.h \
	store_key_md5.cc \
	store_key_md5.h \
	tests/stub_time.cc \
	ufsdump.cc
ufsdump_LDADD = \
	ident/libident.la \
	acl/libacls.la \
	eui/libeui.la \
	acl/libstate.la \
	acl/libapi.la \
	base/libbase.la \
	libsquid.la \
	ip/libip.la \
	fs/libfs.la \
	ipc/libipc.la \
	mgr/libmgr.la \
	$(XTRA_OBJS) \
	$(REPL_OBJS) \
	$(NETTLELIB) \
	$(CRYPTLIB) \
	$(REGEXLIB) \
	$(SSLLIB) \
	$(COMPAT_LIB) \
	$(EPOLL_LIBS) \
	$(MINGW_LIBS) \
	$(XTRA_LIBS)
ufsdump_DEPENDENCIES = \
	ident/libident.la \
	acl/libacls.la \
	eui/libeui.la \
	acl/libstate.la \
	acl/libapi.la \
	base/libbase.la \
	libsquid.la \
	ip/libip.la \
	fs/libfs.la \
	ipc/libipc.la \
	mgr/libmgr.la \
	DiskIO/libdiskio.la \
	$(REPL_OBJS)

nodist_ufsdump_SOURCES = \
	globals.cc

sysconf_DATA = \
	squid.conf.default \
	squid.conf.documented \
	mime.conf.default

data_DATA = \
	mib.txt

LDADD = \
	$(AUTH_ACL_LIBS) \
	ident/libident.la \
	acl/libacls.la \
	eui/libeui.la \
	acl/libstate.la \
	$(AUTH_LIBS) \
	acl/libapi.la \
	base/libbase.la \
	libsquid.la \
	ip/libip.la \
	fs/libfs.la \
	ipc/libipc.la \
	mgr/libmgr.la \
	$(EPOLL_LIBS) \
	$(MINGW_LIBS) \
	$(COMPAT_LIB) \
	$(XTRA_LIBS)

include $(srcdir)/tests/Stub.am

EXTRA_DIST = \
	cf_gen_defines \
	cf.data.pre \
	cf.data.depend \
	cf.data.sed \
	mk-globals-c.awk \
	mk-string-arrays.awk \
	repl_modules.sh \
	$(STUB_SOURCE) \
	tests/STUB.h \
	mib.txt \
	mime.conf.default

snmp_core.o snmp_agent.o: ../lib/snmplib/libsnmplib.la $(top_srcdir)/include/cache_snmp.h

globals.cc: globals.h mk-globals-c.awk
	$(AWK) -f $(srcdir)/mk-globals-c.awk < $(srcdir)/globals.h > $@ || ($(RM) -f $@ && exit 1)

## Generate files containing string arrays for various enums....
hier_code.cc: hier_code.h mk-string-arrays.awk
	$(AWK) -f $(srcdir)/mk-string-arrays.awk < $(srcdir)/hier_code.h > $@ || ($(RM) -f $@ && exit 1)

lookup_t.cc: lookup_t.h mk-string-arrays.awk
	$(AWK) -f $(srcdir)/mk-string-arrays.awk < $(srcdir)/lookup_t.h > $@ || ($(RM) -f $@ && exit 1)

icp_opcode.cc: icp_opcode.h mk-string-arrays.awk
	$(AWK) -f $(srcdir)/mk-string-arrays.awk < $(srcdir)/icp_opcode.h > $@ || ($(RM) -f $@ && exit 1)

swap_log_op.cc: swap_log_op.h mk-string-arrays.awk
	$(AWK) -f $(srcdir)/mk-string-arrays.awk < $(srcdir)/swap_log_op.h > $@ || ($(RM) -f $@ && exit 1)


## other generated files...

cache_diff: cache_diff.o debug.o globals.o store_key_md5.o
	$(CC) -o $@ $(LDFLAGS) $@.o debug.o globals.o store_key_md5.o $(STD_APP_LIBS)

test_cache_digest: test_cache_digest.o CacheDigest.o debug.o globals.o store_key_md5.o
	$(CC) -o $@ $(LDFLAGS) $@.o CacheDigest.o debug.o globals.o store_key_md5.o $(STD_APP_LIBS)

## If autodependency works well this is not needed anymore
cache_cf.o: cf_parser.cci

# cf_gen builds the configuration files.
cf_gen$(EXEEXT): $(cf_gen_SOURCES) $(cf_gen_DEPENDENCIES) cf_gen_defines.cci
	$(BUILDCXX) $(BUILDCXXFLAGS) -o $@ $(srcdir)/cf_gen.cc -I$(srcdir) -I$(top_builddir)/include/ -I$(top_builddir)/src

# squid.conf.default is built by cf_gen when making cf_parser.cci
squid.conf.default squid.conf.documented: cf_parser.cci
	true

cf_parser.cci: cf.data cf_gen$(EXEEXT)
	./cf_gen$(EXEEXT) cf.data $(srcdir)/cf.data.depend

# The cf_gen_defines.cci is auto-generated and does not exist when the
# dependencies computed. We need to add its include files (autoconf.h) here
cf_gen_defines.cci: $(srcdir)/cf_gen_defines $(srcdir)/cf.data.pre $(top_builddir)/include/autoconf.h
	$(AWK) -f $(srcdir)/cf_gen_defines <$(srcdir)/cf.data.pre >$@ || ($(RM) -f $@ && exit 1)


## TODO: generate a sed command file from configure. Then this doesn't
## depend on the Makefile.
cf.data: cf.data.pre Makefile
	sed \
	-e "s%[@]DEFAULT_HTTP_PORT[@]%$(DEFAULT_HTTP_PORT)%g" \
	-e "s%[@]DEFAULT_ICP_PORT[@]%$(DEFAULT_ICP_PORT)%g" \
	-e "s%[@]DEFAULT_CACHE_EFFECTIVE_USER[@]%$(CACHE_EFFECTIVE_USER)%g" \
	-e "s%[@]DEFAULT_MIME_TABLE[@]%$(DEFAULT_MIME_TABLE)%g" \
	-e "s%[@]DEFAULT_SSL_CRTD[@]%$(DEFAULT_SSL_CRTD)%g" \
	-e "s%[@]DEFAULT_UNLINKD[@]%$(DEFAULT_UNLINKD)%g" \
	-e "s%[@]DEFAULT_PINGER[@]%$(DEFAULT_PINGER)%g" \
	-e "s%[@]DEFAULT_DISKD[@]%$(DEFAULT_DISKD)%g" \
	-e "s%[@]DEFAULT_LOGFILED[@]%$(DEFAULT_LOGFILED)%g;" \
	-e "s%[@]DEFAULT_CACHE_LOG[@]%$(DEFAULT_CACHE_LOG)%g" \
	-e "s%[@]DEFAULT_ACCESS_LOG[@]%$(DEFAULT_ACCESS_LOG)%g" \
	-e "s%[@]DEFAULT_STORE_LOG[@]%$(DEFAULT_STORE_LOG)%g" \
	-e "s%[@]DEFAULT_PID_FILE[@]%$(DEFAULT_PID_FILE)%g" \
	-e "s%[@]DEFAULT_NETDB_FILE[@]%$(DEFAULT_NETDB_FILE)%g" \
	-e "s%[@]DEFAULT_SWAP_DIR[@]%$(DEFAULT_SWAP_DIR)%g" \
	-e "s%[@]DEFAULT_SSL_DB_DIR[@]%$(DEFAULT_SSL_DB_DIR)%g" \
	-e "s%[@]DEFAULT_ICON_DIR[@]%$(DEFAULT_ICON_DIR)%g" \
	-e "s%[@]DEFAULT_CONFIG_DIR[@]%$(DEFAULT_CONFIG_DIR)%g" \
	-e "s%[@]DEFAULT_ERROR_DIR[@]%$(DEFAULT_ERROR_DIR)%g" \
	-e "s%[@]DEFAULT_PREFIX[@]%$(DEFAULT_PREFIX)%g" \
	-e "s%[@]DEFAULT_HOSTS[@]%$(DEFAULT_HOSTS)%g" \
	-e "s%[@]SQUID[@]%SQUID\ $(VERSION)%g" \
	-f $(srcdir)/cf.data.sed \
	< $(srcdir)/cf.data.pre >$@

repl_modules.cc: repl_modules.sh Makefile
	$(SHELL) $(srcdir)/repl_modules.sh $(REPL_POLICIES) > repl_modules.cc

include $(top_srcdir)/doc/manuals/Substitute.am

squid.8: $(srcdir)/squid.8.in Makefile
	$(SUBSTITUTE) < $(srcdir)/squid.8.in > $@

man_MANS = squid.8
EXTRA_DIST += squid.8.in
CLEANFILES += squid.8

install-data-local: install-sysconfDATA install-dataDATA
	@if test -f $(DESTDIR)$(DEFAULT_MIME_TABLE) ; then \
	  echo "$@ will not overwrite existing $(DESTDIR)$(DEFAULT_MIME_TABLE)" ; \
	else \
	  echo "$(INSTALL_DATA) $(srcdir)/mime.conf.default $(DESTDIR)$(DEFAULT_MIME_TABLE)" ;\
	  $(INSTALL_DATA) $(srcdir)/mime.conf.default $(DESTDIR)$(DEFAULT_MIME_TABLE); \
	fi
	@if test -f $(DESTDIR)$(DEFAULT_CONFIG_FILE) ; then \
	  echo "$@ will not overwrite existing $(DESTDIR)$(DEFAULT_CONFIG_FILE)" ; \
	else \
	  echo "$(INSTALL_DATA) squid.conf.default $(DESTDIR)$(DEFAULT_CONFIG_FILE)"; \
	  $(INSTALL_DATA) squid.conf.default $(DESTDIR)$(DEFAULT_CONFIG_FILE); \
	fi
	echo "$(INSTALL_DATA) squid.conf.default $(DESTDIR)$(DEFAULT_CONFIG_FILE).default"; \
	$(INSTALL_DATA) squid.conf.default $(DESTDIR)$(DEFAULT_CONFIG_FILE).default; \
	echo "$(INSTALL_DATA) squid.conf.documented $(DESTDIR)$(DEFAULT_CONFIG_FILE).documented"; \
	$(INSTALL_DATA) squid.conf.documented $(DESTDIR)$(DEFAULT_CONFIG_FILE).documented; \
	$(mkinstalldirs) $(DESTDIR)$(DEFAULT_LOG_PREFIX); \
	$(mkinstalldirs) $(DESTDIR)$(DEFAULT_SWAP_DIR); \
	$(mkinstalldirs) $(DESTDIR)`dirname $(DEFAULT_PID_FILE)`

uninstall-local: squid.conf.default
	@$(SHELL) $(top_srcdir)/scripts/remove-cfg.sh "$(RM)" $(DESTDIR)$(DEFAULT_MIME_TABLE) $(srcdir)/mime.conf.default
	@$(SHELL) $(top_srcdir)/scripts/remove-cfg.sh "$(RM)" $(DESTDIR)$(DEFAULT_CONFIG_FILE) squid.conf.default

CLEANFILES += cf.data squid.conf.default squid.conf.documented \
	test_tools.cc *.a

test_tools.cc: $(top_srcdir)/test-suite/test_tools.cc
	cp $(top_srcdir)/test-suite/test_tools.cc .

# stock tools for unit tests - library independent versions of dlink_list
# etc.
# globals.cc is needed by test_tools.cc.
# Neither of these should be disted from here.
TESTSOURCES= \
	tests/STUB.h \
	test_tools.cc \
	globals.cc

### Template for new Unit Test Program
## - copy template below and substitute X for class name
## - place code being tested in _SOURCES
## - place stubs etc. requiredd to link in nodist_*_SOURCES
## - add other component .(h|cc) files needed to link and run tests
##
#check_PROGRAMS += tests/testX
#tests_testX_SOURCES= \
#	tests/testX.cc \
#	tests/testX.h
#nodist_tests_testX_SOURCES= \
#	X.cc \
#	tests/stubs_as_needed.cc
#tests_testX_LDADD=\
#	$(LIBCPPUNIT_LIBS) \
#	$(COMPAT_LIB) \
#	$(XTRA_LIBS)
#tests_testX_LDFLAGS = $(LIBADD_DL)

## A demonstration test that does nothing but shows the salient points
## involved in writing tests.
check_PROGRAMS += tests/testBoilerplate
tests_testBoilerplate_SOURCES = \
	tests/testBoilerplate.cc \
	tests/testBoilerplate.h
nodist_tests_testBoilerplate_SOURCES = \
	$(TESTSOURCES)
tests_testBoilerplate_LDADD= \
	$(LIBCPPUNIT_LIBS) \
	$(COMPAT_LIB) \
	$(XTRA_LIBS)
tests_testBoilerplate_LDFLAGS = $(LIBADD_DL)

# Unit Tests are listed below by sub-directory with order matching the SUBDIRS
# dependency-based list so that simpler code is tested before more complex code
# which uses it.

## Tests of mem/*

check_PROGRAMS += tests/testMem
tests_testMem_SOURCES = \
	tests/testMem.cc \
	tests/testMem.h
nodist_tests_testMem_SOURCES = \
	tests/stub_time.cc
tests_testMem_LDADD = \
	mem/libmem.la \
	$(top_builddir)/lib/libmiscutil.la \
	$(LIBCPPUNIT_LIBS) \
	$(COMPAT_LIB) \
	$(XTRA_LIBS)
tests_testMem_LDFLAGS = $(LIBADD_DL)

## Tests of base/*

check_PROGRAMS += tests/testCharacterSet
tests_testCharacterSet_SOURCES = \
	tests/testCharacterSet.cc \
	tests/testCharacterSet.h
nodist_tests_testCharacterSet_SOURCES = \
	base/CharacterSet.h
tests_testCharacterSet_LDADD = \
	base/libbase.la \
	$(LIBCPPUNIT_LIBS) \
	$(COMPAT_LIB) \
	$(XTRA_LIBS)
tests_testCharacterSet_LDFLAGS = $(LIBADD_DL)

check_PROGRAMS += tests/testEnumIterator
tests_testEnumIterator_SOURCES = \
	tests/testEnumIterator.cc \
	tests/testEnumIterator.h
nodist_tests_testEnumIterator_SOURCES = \
	base/EnumIterator.h
tests_testEnumIterator_LDADD = \
	$(LIBCPPUNIT_LIBS) \
	$(COMPAT_LIB) \
	$(XTRA_LIBS)
tests_testEnumIterator_LDFLAGS = $(LIBADD_DL)

check_PROGRAMS += tests/testLookupTable
tests_testLookupTable_SOURCES = \
	tests/testLookupTable.cc \
	tests/testLookupTable.h
nodist_tests_testLookupTable_SOURCES = \
	tests/stub_SBufDetailedStats.cc \
	base/LookupTable.h \
	tests/stub_debug.cc \
	tests/stub_libmem.cc
tests_testLookupTable_LDADD = \
	sbuf/libsbuf.la \
	base/libbase.la \
	$(LIBCPPUNIT_LIBS) \
	$(COMPAT_LIB) \
	$(XTRA_LIBS)
tests_testLookupTable_LDFLAGS = $(LIBADD_DL)

check_PROGRAMS += tests/testRefCount
tests_testRefCount_SOURCES = \
	tests/testRefCount.cc \
	tests/testRefCount.h
nodist_tests_testRefCount_SOURCES = \
	base/RefCount.h
tests_testRefCount_LDADD = \
	$(LIBCPPUNIT_LIBS) \
	$(COMPAT_LIB) \
	$(XTRA_LIBS)
tests_testRefCount_LDFLAGS = $(LIBADD_DL)

check_PROGRAMS += tests/testYesNoNone
tests_testYesNoNone_SOURCES = \
	tests/testYesNoNone.cc \
	tests/testYesNoNone.h
nodist_tests_testYesNoNone_SOURCES = \
	tests/stub_SBuf.cc \
	base/YesNoNone.h \
	tests/stub_debug.cc
tests_testYesNoNone_LDADD = \
	base/libbase.la \
	$(LIBCPPUNIT_LIBS) \
	$(COMPAT_LIB) \
	$(XTRA_LIBS)
tests_testYesNoNone_LDFLAGS = $(LIBADD_DL)

## Tests of anyp/*

check_PROGRAMS += tests/testURL
tests_testURL_SOURCES = \
	tests/testURL.cc \
	tests/testURL.h \
	tests/testUriScheme.cc \
	tests/testUriScheme.h
nodist_tests_testURL_SOURCES = \
	tests/stub_HelperChildConfig.cc \
	tests/stub_HttpHeader.cc \
	tests/stub_HttpRequest.cc \
	tests/stub_StatHist.cc \
	String.cc \
	tests/stub_access_log.cc \
	anyp/Uri.h \
	anyp/UriScheme.h \
	tests/stub_cbdata.cc \
	tests/stub_debug.cc \
	tests/stub_libhttp.cc \
	tests/stub_libmem.cc
tests_testURL_LDADD = \
	libsquid.la \
	proxyp/libproxyp.la \
	anyp/libanyp.la \
	parser/libparser.la \
	base/libbase.la \
	ip/libip.la \
	sbuf/libsbuf.la \
	$(top_builddir)/lib/libmiscencoding.la \
	$(LIBCPPUNIT_LIBS) \
	$(COMPAT_LIB) \
	$(XTRA_LIBS)
tests_testURL_LDFLAGS = $(LIBADD_DL)

## Tests of dns/*

check_PROGRAMS += tests/testDns
tests_testDns_SOURCES = \
	tests/testRFC1035.cc \
	tests/testRFC1035.h
nodist_tests_testDns_SOURCES=
tests_testDns_LDADD = \
	dns/libdns.la \
	$(LIBCPPUNIT_LIBS) \
	$(COMPAT_LIB) \
	$(XTRA_LIBS)
tests_testDns_LDFLAGS = $(LIBADD_DL)

## Tests of parser/*

check_PROGRAMS += tests/testTokenizer
tests_testTokenizer_SOURCES = \
	tests/testTokenizer.cc \
	tests/testTokenizer.h
nodist_tests_testTokenizer_SOURCES = \
	tests/stub_StatHist.cc \
	tests/stub_debug.cc \
	tests/stub_libmem.cc \
	parser/Tokenizer.h
tests_testTokenizer_LDADD = \
	parser/libparser.la \
	sbuf/libsbuf.la \
	base/libbase.la \
	$(LIBCPPUNIT_LIBS) \
	$(COMPAT_LIB) \
	$(XTRA_LIBS)
tests_testTokenizer_LDFLAGS = $(LIBADD_DL)

## Tests of sbuf/* and String handling objects

check_PROGRAMS += tests/testSBuf
tests_testSBuf_SOURCES = \
	tests/testSBuf.cc \
	tests/testSBuf.h \
	tests/SBufFindTest.cc \
	tests/SBufFindTest.h
nodist_tests_testSBuf_SOURCES = \
	tests/stub_StatHist.cc \
	tests/stub_debug.cc \
	tests/stub_libmem.cc
tests_testSBuf_LDADD = \
	sbuf/libsbuf.la \
	base/libbase.la \
	$(LIBCPPUNIT_LIBS) \
	$(COMPAT_LIB) \
	$(XTRA_LIBS)
tests_testSBuf_LDFLAGS = $(LIBADD_DL)

check_PROGRAMS += tests/testSBufList
tests_testSBufList_SOURCES = \
	tests/testSBufList.cc \
	tests/testSBufList.h
nodist_tests_testSBufList_SOURCES = \
	tests/stub_StatHist.cc \
	tests/stub_debug.cc \
	tests/stub_libmem.cc
tests_testSBufList_LDADD = \
	sbuf/libsbuf.la \
	base/libbase.la \
	$(LIBCPPUNIT_LIBS) \
	$(COMPAT_LIB) \
	$(XTRA_LIBS)
tests_testSBufList_LDFLAGS = $(LIBADD_DL)

check_PROGRAMS += tests/testString
tests_testString_SOURCES = \
	tests/testString.cc \
	tests/testString.h
nodist_tests_testString_SOURCES = \
	tests/stub_SBuf.cc \
	String.cc \
	tests/stub_debug.cc \
	tests/stub_libmem.cc
tests_testString_LDADD = \
	base/libbase.la \
	$(LIBCPPUNIT_LIBS) \
	$(COMPAT_LIB) \
	$(XTRA_LIBS)
tests_testString_LDFLAGS = $(LIBADD_DL)

## Tests of fs/*

if ENABLE_FS_ROCK
check_PROGRAMS += tests/testRock
tests_testRock_SOURCES = \
	$(DELAY_POOL_SOURCE) \
	$(STOREMETA_SOURCE) \
	$(UNLINKDSOURCE) \
	AccessLogEntry.cc \
	AccessLogEntry.h \
	tests/stub_CacheDigest.cc \
	CacheDigest.h \
	CollapsedForwarding.cc \
	CollapsedForwarding.h \
	ConfigOption.cc \
	ConfigParser.cc \
	ETag.cc \
	EventLoop.cc \
	FadingCounter.cc \
	FileMap.h \
	tests/stub_HelperChildConfig.cc \
	HttpBody.cc \
	HttpBody.h \
	HttpHdrCc.cc \
	HttpHdrContRange.cc \
	HttpHdrRange.cc \
	HttpHdrSc.cc \
	HttpHdrScTarget.cc \
	HttpHeader.cc \
	HttpHeader.h \
	HttpHeaderFieldInfo.h \
	HttpHeaderFieldStat.h \
	HttpHeaderTools.cc \
	HttpHeaderTools.h \
	HttpReply.cc \
	tests/stub_HttpRequest.cc \
	LogTags.cc \
	MasterXaction.cc \
	MasterXaction.h \
	MemBuf.cc \
	MemObject.cc \
	MemStore.cc \
	Notes.cc \
	Notes.h \
	Parsing.cc \
	tests/stub_Port.cc \
	RemovalPolicy.cc \
	RequestFlags.cc \
	RequestFlags.h \
	ResolvedPeers.cc \
	ResolvedPeers.h \
	tests/testRock.cc \
	tests/testRock.h \
	tests/stub_SBufDetailedStats.cc \
	StatCounters.cc \
	StatCounters.h \
	tests/stub_StatHist.cc \
	StatHist.h \
	StoreFileSystem.cc \
	StoreIOState.cc \
	StoreMetaUnpacker.cc \
	tests/testStoreSupport.cc \
	tests/testStoreSupport.h \
	StoreSwapLogData.cc \
	StrList.cc \
	StrList.h \
	String.cc \
	Transients.cc \
	Transients.h \
	tests/stub_access_log.cc \
	tests/stub_cache_cf.cc \
	cache_cf.h \
	tests/stub_cache_manager.cc \
	cbdata.cc \
	tests/stub_client_db.cc \
	tests/stub_client_side_request.cc \
	tests/stub_debug.cc \
	tests/stub_errorpage.cc \
	event.cc \
	fatal.cc \
	fatal.h \
	fd.cc \
	fd.h \
	fde.cc \
	fde.h \
	filemap.cc \
	fs_io.cc \
	fs_io.h \
	tests/stub_http.cc \
	tests/stub_icp.cc \
	int.cc \
	int.h \
	tests/stub_ipc.cc \
	tests/stub_ipcache.cc \
	tests/stub_libanyp.cc \
	tests/stub_libauth.cc \
	tests/stub_liberror.cc \
	tests/stub_libeui.cc \
	tests/stub_libformat.cc \
	tests/stub_libicmp.cc \
	tests/stub_liblog.cc \
	tests/stub_libmgr.cc \
	tests/stub_libsecurity.cc \
	log/access_log.h \
	mem_node.cc \
	tests/stub_mime.cc \
	mime.h \
	tests/stub_neighbors.cc \
	tests/stub_pconn.cc \
	repl_modules.h \
	tests/stub_stat.cc \
	stmem.cc \
	store.cc \
	tests/stub_store_client.cc \
	store_io.cc \
	store_key_md5.cc \
	store_key_md5.h \
	tests/stub_store_rebuild.cc \
	store_rebuild.h \
	tests/stub_store_stats.cc \
	store_swapmeta.cc \
	store_swapout.cc \
	time.cc \
	tests/stub_tools.cc \
	tools.h \
	wordlist.cc \
	wordlist.h
nodist_tests_testRock_SOURCES = \
	$(TESTSOURCES) \
	SquidMath.cc \
	SquidMath.h \
	hier_code.cc \
	swap_log_op.cc
tests_testRock_LDADD = \
	http/libhttp.la \
	parser/libparser.la \
	libsquid.la \
	comm/libcomm.la \
	ip/libip.la \
	fs/libfs.la \
	$(COMMON_LIBS) \
	$(REPL_OBJS) \
	DiskIO/libdiskio.la \
	acl/libacls.la \
	acl/libapi.la \
	acl/libstate.la \
	anyp/libanyp.la \
	eui/libeui.la \
	$(SSL_LIBS) \
	ipc/libipc.la \
	base/libbase.la \
	mem/libmem.la \
	store/libstore.la \
	$(ADAPTATION_LIBS) \
	sbuf/libsbuf.la \
	$(top_builddir)/lib/libmisccontainers.la \
	$(top_builddir)/lib/libmiscencoding.la \
	$(top_builddir)/lib/libmiscutil.la \
	$(NETTLELIB) \
	$(REGEXLIB) \
	$(SSLLIB) \
	$(LIBCPPUNIT_LIBS) \
	$(COMPAT_LIB) \
	$(XTRA_LIBS)
tests_testRock_LDFLAGS = $(AM_CPPFLAGS) $(LIBADD_DL)
else
EXTRA_DIST += \
        tests/testRock.cc \
        tests/testRock.h \
        tests/testStoreSupport.cc \
        tests/testStoreSupport.h
endif

if ENABLE_FS_UFS
check_PROGRAMS += tests/testUfs
tests_testUfs_SOURCES = \
	$(DELAY_POOL_SOURCE) \
	$(STOREMETA_SOURCE) \
	$(UNLINKDSOURCE) \
	$(WIN32_SOURCE) \
	AccessLogEntry.cc \
	AccessLogEntry.h \
	tests/stub_CacheDigest.cc \
	CacheDigest.h \
	ClientInfo.h \
	tests/stub_CollapsedForwarding.cc \
	ConfigOption.cc \
	ConfigParser.cc \
	ETag.cc \
	EventLoop.cc \
	FadingCounter.cc \
	FileMap.h \
	tests/stub_HelperChildConfig.cc \
	HttpBody.cc \
	HttpBody.h \
	HttpHdrCc.cc \
	HttpHdrCc.h \
	HttpHdrContRange.cc \
	HttpHdrRange.cc \
	HttpHdrSc.cc \
	HttpHdrScTarget.cc \
	HttpHeader.cc \
	HttpHeader.h \
	HttpHeaderFieldInfo.h \
	HttpHeaderFieldStat.h \
	HttpHeaderTools.cc \
	HttpHeaderTools.h \
	HttpReply.cc \
	tests/stub_HttpRequest.cc \
	LogTags.cc \
	MasterXaction.cc \
	MasterXaction.h \
	MemBuf.cc \
	MemObject.cc \
	MemStore.cc \
	Notes.cc \
	Notes.h \
	Parsing.cc \
	tests/stub_Port.cc \
	RemovalPolicy.cc \
	RequestFlags.cc \
	RequestFlags.h \
	tests/stub_SBufDetailedStats.cc \
	StatCounters.cc \
	StatCounters.h \
	StatHist.cc \
	StatHist.h \
	StoreFileSystem.cc \
	StoreIOState.cc \
	StoreMetaUnpacker.cc \
	tests/testStoreSupport.cc \
	tests/testStoreSupport.h \
	StoreSwapLogData.cc \
	StrList.cc \
	StrList.h \
	String.cc \
	Transients.cc \
	tests/stub_UdsOp.cc \
	tests/testUfs.cc \
	tests/testUfs.h \
	tests/stub_access_log.cc \
	tests/stub_acl.cc \
	tests/stub_cache_cf.cc \
	cache_cf.h \
	tests/stub_cache_manager.cc \
	cbdata.cc \
	tests/stub_client_db.cc \
	client_db.h \
	tests/stub_client_side_request.cc \
	tests/stub_debug.cc \
	tests/stub_errorpage.cc \
	event.cc \
	tests/stub_fatal.cc \
	fatal.h \
	fd.cc \
	fd.h \
	fde.cc \
	fde.h \
	filemap.cc \
	fs_io.cc \
	fs_io.h \
	tests/stub_helper.cc \
	tests/stub_http.cc \
	tests/stub_icp.cc \
	int.cc \
	int.h \
	tests/stub_internal.cc \
	internal.h \
	tests/stub_ipc.cc \
	tests/stub_ipcache.cc \
	tests/stub_libanyp.cc \
	tests/stub_libauth.cc \
	tests/stub_liberror.cc \
	tests/stub_libeui.cc \
	tests/stub_libformat.cc \
	tests/stub_libicmp.cc \
	tests/stub_liblog.cc \
	tests/stub_libsecurity.cc \
	log/access_log.h \
	mem_node.cc \
	tests/stub_mime.cc \
	mime.h \
	tests/stub_neighbors.cc \
	tests/stub_pconn.cc \
	refresh.cc \
	refresh.h \
	repl_modules.h \
	tests/stub_stat.cc \
	stmem.cc \
	store.cc \
	tests/stub_store_client.cc \
	store_io.cc \
	store_key_md5.cc \
	store_key_md5.h \
	tests/stub_store_rebuild.cc \
	store_rebuild.h \
	tests/stub_store_stats.cc \
	store_swapmeta.cc \
	store_swapout.cc \
	time.cc \
	tests/stub_tools.cc \
	tools.h \
	wordlist.cc \
	wordlist.h
nodist_tests_testUfs_SOURCES = \
	$(TESTSOURCES) \
	SquidMath.cc \
	SquidMath.h \
	hier_code.cc \
	swap_log_op.cc
tests_testUfs_LDADD = \
	http/libhttp.la \
	parser/libparser.la \
	CommCalls.o \
	ident/libident.la \
	acl/libacls.la \
	acl/libstate.la \
	acl/libapi.la \
	libsquid.la \
	ip/libip.la \
	fs/libfs.la \
	mgr/libmgr.la \
	$(REPL_OBJS) \
	acl/libacls.la \
	DiskIO/libdiskio.la \
	acl/libapi.la \
	anyp/libanyp.la \
<<<<<<< HEAD
	parser/libparser.la \
=======
	$(SSL_LIBS) \
	ipc/libipc.la \
	comm/libcomm.la \
	dns/libdns.la \
>>>>>>> 4a17e329
	base/libbase.la \
	ip/libip.la \
	mem/libmem.la \
	store/libstore.la \
	$(ADAPTATION_LIBS) \
	sbuf/libsbuf.la \
	$(top_builddir)/lib/libmisccontainers.la \
	$(top_builddir)/lib/libmiscencoding.la \
	$(top_builddir)/lib/libmiscutil.la \
	$(NETTLELIB) \
	$(REGEXLIB) \
	$(SSLLIB) \
	$(LIBCPPUNIT_LIBS) \
	$(COMPAT_LIB) \
	$(XTRA_LIBS)
tests_testUfs_LDFLAGS = $(LIBADD_DL)
else
EXTRA_DIST += \
	tests/testUfs.cc \
	tests/testUfs.h
endif

## Tests of store/* and Store objects

check_PROGRAMS += tests/testStore
## why so many sources? well httpHeaderTools requites ACLChecklist & friends.
## first line - what we are testing.
tests_testStore_SOURCES = \
	$(DELAY_POOL_SOURCE) \
	tests/stub_CacheDigest.cc \
	CacheDigest.h \
	ClientInfo.h \
	tests/stub_CollapsedForwarding.cc \
	ConfigOption.cc \
	ConfigParser.cc \
	ETag.cc \
	EventLoop.cc \
	FileMap.h \
	tests/stub_HelperChildConfig.cc \
	HttpBody.cc \
	HttpBody.h \
	HttpHdrCc.cc \
	HttpHdrCc.h \
	HttpHdrContRange.cc \
	HttpHdrRange.cc \
	HttpHdrSc.cc \
	HttpHdrScTarget.cc \
	HttpHeader.cc \
	HttpHeader.h \
	HttpHeaderFieldInfo.h \
	HttpHeaderFieldStat.h \
	HttpHeaderTools.cc \
	HttpHeaderTools.h \
	tests/stub_HttpReply.cc \
	tests/stub_HttpRequest.cc \
	MasterXaction.cc \
	MasterXaction.h \
	MemBuf.cc \
	MemObject.cc \
	MemStore.cc \
	Notes.cc \
	Notes.h \
	tests/testPackableStream.cc \
	tests/testPackableStream.h \
	Parsing.cc \
	tests/stub_Port.cc \
	RemovalPolicy.cc \
	RequestFlags.cc \
	RequestFlags.h \
	tests/stub_SBufDetailedStats.cc \
	StatCounters.cc \
	StatCounters.h \
	StatHist.cc \
	StatHist.h \
	tests/testStore.cc \
	tests/testStore.h \
	tests/testStoreController.cc \
	tests/testStoreController.h \
	tests/testStoreHashIndex.cc \
	tests/testStoreHashIndex.h \
	StoreIOState.cc \
	tests/stub_StoreMeta.cc \
	StoreMetaUnpacker.cc \
	tests/testStoreSupport.cc \
	tests/testStoreSupport.h \
	StoreSwapLogData.cc \
	StrList.cc \
	StrList.h \
	String.cc \
	Transients.cc \
	tests/stub_UdsOp.cc \
	tests/stub_access_log.cc \
	tests/stub_acl.cc \
	tests/stub_cache_cf.cc \
	cache_cf.h \
	tests/stub_cache_manager.cc \
	cbdata.cc \
	tests/stub_client_side_request.cc \
	tests/stub_comm.cc \
	tests/stub_debug.cc \
	tests/stub_errorpage.cc \
	event.cc \
	tests/stub_fatal.cc \
	fatal.h \
	tests/stub_fd.cc \
	fd.h \
	fde.h \
	filemap.cc \
	fs_io.cc \
	fs_io.h \
	tests/stub_helper.cc \
	tests/stub_http.cc \
	int.cc \
	int.h \
	tests/stub_libanyp.cc \
	tests/stub_libauth.cc \
	tests/stub_libcomm.cc \
	tests/stub_libdiskio.cc \
	tests/stub_liberror.cc \
	tests/stub_libeui.cc \
	tests/stub_libformat.cc \
	tests/stub_libsecurity.cc \
	tests/stub_libsslsquid.cc \
	log/access_log.h \
	mem_node.cc \
	tests/stub_mime.cc \
	mime.h \
	refresh.cc \
	refresh.h \
	repl_modules.h \
	tests/stub_stat.cc \
	stmem.cc \
	store.cc \
	tests/stub_store_client.cc \
	store_io.cc \
	store_key_md5.cc \
	store_key_md5.h \
	tests/stub_store_rebuild.cc \
	store_rebuild.h \
	tests/stub_store_stats.cc \
	store_swapout.cc \
	tests/stub_store_swapout.cc \
	tests/CapturingStoreEntry.h \
	tests/TestSwapDir.cc \
	tests/TestSwapDir.h \
	tests/stub_time.cc \
	tests/stub_tools.cc \
	tools.h \
	wordlist.cc \
	wordlist.h
nodist_tests_testStore_SOURCES = \
	$(TESTSOURCES) \
	SquidMath.cc \
	SquidMath.h \
	swap_log_op.cc
tests_testStore_LDADD= \
	libsquid.la \
	http/libhttp.la \
	parser/libparser.la \
	ident/libident.la \
	acl/libacls.la \
	acl/libstate.la \
	acl/libapi.la \
	dns/libdns.la \
	base/libbase.la \
	ip/libip.la \
	fs/libfs.la \
	mgr/libmgr.la \
	ipc/libipc.la \
	anyp/libanyp.la \
	mem/libmem.la \
	store/libstore.la \
	sbuf/libsbuf.la \
	DiskIO/libdiskio.la \
	$(top_builddir)/lib/libmisccontainers.la \
	$(top_builddir)/lib/libmiscencoding.la \
	$(top_builddir)/lib/libmiscutil.la \
	$(NETTLELIB) \
	$(REGEXLIB) \
	$(SSLLIB) \
	CommCalls.o \
	$(LIBCPPUNIT_LIBS) \
	$(COMPAT_LIB) \
	$(XTRA_LIBS)
tests_testStore_LDFLAGS = $(LIBADD_DL)

## Tests of DiskIO/*

check_PROGRAMS += tests/testDiskIO
tests_testDiskIO_SOURCES = \
	$(DELAY_POOL_SOURCE) \
	$(UNLINKDSOURCE) \
	$(WIN32_SOURCE) \
	AccessLogEntry.cc \
	AccessLogEntry.h \
	tests/stub_CacheDigest.cc \
	CacheDigest.h \
	ClientInfo.h \
	tests/stub_CollapsedForwarding.cc \
	ConfigOption.cc \
	ConfigParser.cc \
	tests/testDiskIO.cc \
	tests/testDiskIO.h \
	tests/stub_ETag.cc \
	EventLoop.cc \
	FadingCounter.cc \
	FileMap.h \
	tests/stub_HelperChildConfig.cc \
	HttpBody.cc \
	HttpBody.h \
	HttpHdrCc.cc \
	HttpHdrCc.h \
	HttpHdrContRange.cc \
	HttpHdrRange.cc \
	HttpHdrSc.cc \
	HttpHdrScTarget.cc \
	HttpHeader.cc \
	HttpHeader.h \
	HttpHeaderFieldInfo.h \
	HttpHeaderFieldStat.h \
	HttpHeaderTools.cc \
	HttpHeaderTools.h \
	HttpReply.cc \
	tests/stub_HttpRequest.cc \
	LogTags.cc \
	MasterXaction.cc \
	MasterXaction.h \
	MemBuf.cc \
	MemObject.cc \
	tests/stub_MemStore.cc \
	Notes.cc \
	Notes.h \
	Parsing.cc \
	tests/stub_Port.cc \
	RemovalPolicy.cc \
	RequestFlags.cc \
	RequestFlags.h \
	ResolvedPeers.cc \
	ResolvedPeers.h \
	tests/stub_SBufDetailedStats.cc \
	StatCounters.cc \
	StatCounters.h \
	tests/stub_StatHist.cc \
	StatHist.h \
	StoreFileSystem.cc \
	StoreIOState.cc \
	tests/stub_StoreMeta.cc \
	StoreMetaUnpacker.cc \
	tests/testStoreSupport.cc \
	tests/testStoreSupport.h \
	StoreSwapLogData.cc \
	StrList.cc \
	StrList.h \
	String.cc \
	Transients.cc \
	tests/stub_UdsOp.cc \
	tests/stub_access_log.cc \
	tests/stub_acl.cc \
	tests/stub_cache_cf.cc \
	cache_cf.h \
	tests/stub_cache_manager.cc \
	cbdata.cc \
	tests/stub_client_db.cc \
	client_db.h \
	tests/stub_client_side_request.cc \
	client_side_request.h \
	tests/stub_debug.cc \
	tests/stub_errorpage.cc \
	event.cc \
	tests/stub_fatal.cc \
	fatal.h \
	fd.cc \
	fd.h \
	fde.cc \
	fde.h \
	filemap.cc \
	fs_io.cc \
	fs_io.h \
	tests/stub_helper.cc \
	tests/stub_http.cc \
	tests/stub_icp.cc \
	int.cc \
	int.h \
	tests/stub_internal.cc \
	internal.h \
	tests/stub_ipc.cc \
	tests/stub_ipcache.cc \
	tests/stub_libanyp.cc \
	tests/stub_libauth.cc \
	tests/stub_libauth_acls.cc \
	tests/stub_liberror.cc \
	tests/stub_libeui.cc \
	tests/stub_libformat.cc \
	tests/stub_libicmp.cc \
	tests/stub_liblog.cc \
	tests/stub_libsecurity.cc \
	tests/stub_libstore.cc \
	log/access_log.h \
	mem_node.cc \
	tests/stub_mime.cc \
	mime.h \
	tests/stub_neighbors.cc \
	tests/stub_pconn.cc \
	refresh.cc \
	refresh.h \
	repl_modules.h \
	tests/stub_stat.cc \
	stmem.cc \
	store.cc \
	tests/stub_store_client.cc \
	store_io.cc \
	store_key_md5.cc \
	store_key_md5.h \
	tests/stub_store_rebuild.cc \
	store_rebuild.h \
	tests/stub_store_stats.cc \
	store_swapmeta.cc \
	store_swapout.cc \
	tests/stub_time.cc \
	tests/stub_tools.cc \
	tools.h \
	wordlist.cc \
	wordlist.h
nodist_tests_testDiskIO_SOURCES = \
	$(TESTSOURCES) \
	SquidMath.cc \
	SquidMath.h \
	hier_code.cc \
	swap_log_op.cc
tests_testDiskIO_LDADD = \
	libsquid.la \
	http/libhttp.la \
	parser/libparser.la \
	SquidConfig.o \
	CommCalls.o \
	ident/libident.la \
	acl/libacls.la \
	acl/libstate.la \
	comm/libcomm.la \
	ip/libip.la \
	fs/libfs.la \
	ipc/libipc.la \
	$(REPL_OBJS) \
	$(ADAPTATION_LIBS) \
	DiskIO/libdiskio.la \
	acl/libapi.la \
	anyp/libanyp.la \
	mgr/libmgr.la \
	$(SSL_LIBS) \
	ipc/libipc.la \
	dns/libdns.la \
	base/libbase.la \
	mem/libmem.la \
	store/libstore.la \
	sbuf/libsbuf.la \
	$(top_builddir)/lib/libmisccontainers.la \
	$(top_builddir)/lib/libmiscencoding.la \
	$(top_builddir)/lib/libmiscutil.la \
	$(NETTLELIB) \
	$(REGEXLIB) \
	$(SSLLIB) \
	$(LIBCPPUNIT_LIBS) \
	$(COMPAT_LIB) \
	$(XTRA_LIBS)
tests_testDiskIO_LDFLAGS = $(LIBADD_DL)

## Tests of auth/*

if ENABLE_AUTH
check_PROGRAMS += tests/testACLMaxUserIP
tests_testACLMaxUserIP_SOURCES = \
	tests/testACLMaxUserIP.cc \
	tests/testACLMaxUserIP.h
nodist_tests_testACLMaxUserIP_SOURCES = \
	ConfigParser.cc \
	tests/stub_HelperChildConfig.cc \
	tests/stub_HttpHeader.cc \
	tests/stub_HttpRequest.cc \
	tests/stub_MemBuf.cc \
	Parsing.cc \
	tests/stub_StatHist.cc \
	String.cc \
	tests/stub_access_log.cc \
	tests/stub_cache_cf.cc \
	tests/stub_cbdata.cc \
	tests/stub_client_side.cc \
	tests/stub_debug.cc \
	dlink.cc \
	tests/stub_errorpage.cc \
	tests/stub_fatal.cc \
	globals.cc \
	tests/stub_libauth.cc \
	tests/stub_libhttp.cc \
	tests/stub_libmem.cc \
	tests/stub_libsecurity.cc
tests_testACLMaxUserIP_LDADD = \
	$(AUTH_ACL_LIBS) \
	acl/libapi.la \
	acl/libstate.la \
	acl/libacls.la \
	SquidConfig.o \
	ip/libip.la \
	parser/libparser.la \
	sbuf/libsbuf.la \
	base/libbase.la \
	$(SSLLIB) \
	$(LIBCPPUNIT_LIBS) \
	$(COMPAT_LIB) \
	$(XTRA_LIBS)
tests_testACLMaxUserIP_LDFLAGS = $(LIBADD_DL)
else
EXTRA_DIST += \
	tests/testACLMaxUserIP.cc \
	tests/testACLMaxUserIP.h
endif

## Tests of http/* and HTTP Protocol objects

check_PROGRAMS += tests/test_http_range
tests_test_http_range_SOURCES = \
	$(DELAY_POOL_SOURCE) \
	$(DNSSOURCE) \
	$(HTCPSOURCE) \
	$(IPC_SOURCE) \
	$(SNMP_SOURCE) \
	$(UNLINKDSOURCE) \
	$(WIN32_SOURCE) \
	AccessLogEntry.cc \
	AuthReg.h \
	BodyPipe.cc \
	tests/stub_CacheDigest.cc \
	CacheDigest.h \
	CachePeer.cc \
	CachePeer.h \
	ClientInfo.h \
	tests/stub_CollapsedForwarding.cc \
	ConfigOption.cc \
	ConfigParser.cc \
	CpuAffinityMap.cc \
	CpuAffinityMap.h \
	CpuAffinitySet.cc \
	CpuAffinitySet.h \
	tests/stub_ETag.cc \
	tests/stub_EventLoop.cc \
	FadingCounter.cc \
	FileMap.h \
	FwdState.cc \
	FwdState.h \
	HappyConnOpener.cc \
	HappyConnOpener.h \
	HttpBody.cc \
	HttpBody.h \
	tests/stub_HttpControlMsg.cc \
	HttpHdrCc.cc \
	HttpHdrCc.h \
	HttpHdrContRange.cc \
	HttpHdrRange.cc \
	HttpHdrSc.cc \
	HttpHdrScTarget.cc \
	HttpHeader.cc \
	HttpHeader.h \
	HttpHeaderFieldInfo.h \
	HttpHeaderFieldStat.h \
	HttpHeaderTools.cc \
	HttpHeaderTools.h \
	HttpReply.cc \
	HttpRequest.cc \
	tests/stub_HttpUpgradeProtocolAccess.cc \
	IoStats.h \
	LogTags.cc \
	MasterXaction.cc \
	MasterXaction.h \
	MemBuf.cc \
	MemObject.cc \
	tests/stub_MemStore.cc \
	Notes.cc \
	Notes.h \
	Parsing.cc \
	PeerPoolMgr.cc \
	PeerPoolMgr.h \
	Pipeline.cc \
	Pipeline.h \
	RefreshPattern.h \
	RemovalPolicy.cc \
	RequestFlags.cc \
	RequestFlags.h \
	ResolvedPeers.cc \
	ResolvedPeers.h \
	tests/stub_SBufDetailedStats.cc \
	SquidMath.cc \
	SquidMath.h \
	StatCounters.cc \
	StatCounters.h \
	StatHist.cc \
	StatHist.h \
	StoreFileSystem.cc \
	StoreIOState.cc \
	tests/stub_StoreMeta.cc \
	StoreMetaUnpacker.cc \
	StoreSwapLogData.cc \
	StrList.cc \
	StrList.h \
	String.cc \
	Transients.cc \
	tests/test_http_range.cc \
	tests/stub_cache_cf.cc \
	cache_cf.h \
	cache_manager.cc \
	tests/stub_carp.cc \
	carp.h \
	cbdata.cc \
	clientStream.cc \
	tests/stub_client_db.cc \
	client_side.cc \
	client_side.h \
	client_side_reply.cc \
	client_side_request.cc \
	debug.cc \
	dlink.cc \
	dlink.h \
	errorpage.cc \
	event.cc \
	tests/stub_external_acl.cc \
	tests/stub_fatal.cc \
	fatal.h \
	fd.cc \
	fd.h \
	fde.cc \
	filemap.cc \
	fqdncache.cc \
	fqdncache.h \
	fs_io.cc \
	fs_io.h \
	tests/stub_gopher.cc \
	gopher.h \
	helper.cc \
	hier_code.h \
	http.cc \
	icp_v2.cc \
	icp_v3.cc \
	int.cc \
	int.h \
	internal.cc \
	internal.h \
	tests/stub_ipc_Forwarder.cc \
	ipcache.cc \
	tests/stub_libauth.cc \
	tests/stub_libdiskio.cc \
	tests/stub_liberror.cc \
	tests/stub_libeui.cc \
	tests/stub_libmem.cc \
	tests/stub_libsecurity.cc \
	tests/stub_libstore.cc \
	tests/stub_main_cc.cc \
	mem_node.cc \
	mime.cc \
	mime.h \
	mime_header.cc \
	mime_header.h \
	multicast.cc \
	multicast.h \
	neighbors.cc \
	neighbors.h \
	pconn.cc \
	peer_digest.cc \
	peer_proxy_negotiate_auth.cc \
	peer_proxy_negotiate_auth.h \
	peer_select.cc \
	peer_sourcehash.cc \
	peer_sourcehash.h \
	peer_userhash.cc \
	peer_userhash.h \
	tests/stub_redirect.cc \
	redirect.h \
	refresh.cc \
	refresh.h \
	repl_modules.h \
	stat.cc \
	stat.h \
	stmem.cc \
	store.cc \
	store_client.cc \
	tests/stub_store_digest.cc \
	store_digest.h \
	store_io.cc \
	store_key_md5.cc \
	store_key_md5.h \
	store_log.cc \
	store_log.h \
	store_rebuild.cc \
	store_rebuild.h \
	tests/stub_store_stats.cc \
	store_swapin.cc \
	store_swapin.h \
	store_swapmeta.cc \
	store_swapout.cc \
	time.cc \
	tools.cc \
	tools.h \
	tests/stub_tunnel.cc \
	urn.cc \
	urn.h \
	tests/stub_wccp2.cc \
	wccp2.h \
	tests/stub_whois.cc \
	whois.h \
	wordlist.cc \
	wordlist.h
nodist_tests_test_http_range_SOURCES = \
	$(BUILT_SOURCES)
tests_test_http_range_LDADD = \
	libsquid.la \
	clients/libclients.la \
	servers/libservers.la \
	ftp/libftp.la \
	helper/libhelper.la \
	http/libhttp.la \
	parser/libparser.la \
	ident/libident.la \
	acl/libacls.la \
	acl/libstate.la \
	acl/libapi.la \
	proxyp/libproxyp.la \
	parser/libparser.la \
	ip/libip.la \
	fs/libfs.la \
	anyp/libanyp.la \
	icmp/libicmp.la \
	comm/libcomm.la \
	log/liblog.la \
	format/libformat.la \
	$(REPL_OBJS) \
	$(ADAPTATION_LIBS) \
	$(ESI_LIBS) \
	$(SSL_LIBS) \
	ipc/libipc.la \
	dns/libdns.la \
	base/libbase.la \
	mgr/libmgr.la \
	sbuf/libsbuf.la \
	store/libstore.la \
	$(SNMP_LIBS) \
	$(top_builddir)/lib/libmisccontainers.la \
	$(top_builddir)/lib/libmiscencoding.la \
	$(top_builddir)/lib/libmiscutil.la \
	$(NETTLELIB) \
	$(REGEXLIB) \
	$(SSLLIB) \
	$(KRB5LIBS) \
	$(LIBCPPUNIT_LIBS) \
	$(SYSTEMD_LIBS) \
	$(COMPAT_LIB) \
	$(XTRA_LIBS)
tests_test_http_range_LDFLAGS = $(LIBADD_DL)

check_PROGRAMS += tests/testHttp1Parser
tests_testHttp1Parser_SOURCES = \
	Debug.h \
	tests/stub_HelperChildConfig.cc \
	tests/testHttp1Parser.cc \
	tests/testHttp1Parser.h \
	MemBuf.cc \
	MemBuf.h \
	tests/stub_MemObject.cc \
	tests/stub_SBufDetailedStats.cc \
	String.cc \
	tests/stub_cache_cf.cc \
	cache_cf.h \
	tests/stub_cache_manager.cc \
	tests/stub_cbdata.cc \
	tests/stub_comm.cc \
	tests/stub_debug.cc \
	tests/stub_event.cc \
	tests/stub_libanyp.cc \
	tests/stub_libmem.cc \
	tests/stub_libsecurity.cc \
	mime_header.cc \
	mime_header.h \
	tests/stub_stmem.cc \
	tests/stub_store.cc \
	tests/stub_store_stats.cc \
	tests/stub_time.cc \
	tests/stub_tools.cc \
	tools.h \
	wordlist.cc \
	wordlist.h
nodist_tests_testHttp1Parser_SOURCES = \
	$(TESTSOURCES)
tests_testHttp1Parser_LDADD= \
	http/libhttp.la \
	parser/libparser.la \
	anyp/libanyp.la \
	SquidConfig.o \
	base/libbase.la \
	ip/libip.la \
	sbuf/libsbuf.la \
	$(top_builddir)/lib/libmiscutil.la \
	$(SSLLIB) \
	$(LIBCPPUNIT_LIBS) \
	$(COMPAT_LIB) \
	$(XTRA_LIBS)
tests_testHttp1Parser_LDFLAGS = $(LIBADD_DL)

check_PROGRAMS += tests/testHttpReply
tests_testHttpReply_SOURCES = \
	ConfigParser.cc \
	tests/stub_ETag.cc \
	tests/stub_HelperChildConfig.cc \
	HttpBody.cc \
	HttpBody.h \
	HttpControlMsg.cc \
	HttpControlMsg.h \
	HttpHdrCc.cc \
	HttpHdrCc.h \
	HttpHdrContRange.cc \
	HttpHdrContRange.h \
	HttpHdrRange.cc \
	HttpHdrSc.cc \
	HttpHdrSc.h \
	HttpHdrScTarget.cc \
	HttpHdrScTarget.h \
	HttpHeader.cc \
	HttpHeader.h \
	HttpHeaderFieldInfo.h \
	HttpHeaderFieldStat.h \
	HttpHeaderMask.h \
	HttpHeaderTools.cc \
	HttpHeaderTools.h \
	HttpReply.cc \
	tests/testHttpReply.cc \
	HttpReply.h \
	tests/testHttpReply.h \
	tests/stub_HttpRequest.cc \
	MasterXaction.cc \
	MasterXaction.h \
	MemBuf.cc \
	MemBuf.h \
	Notes.cc \
	Notes.h \
	tests/stub_SBufDetailedStats.cc \
	SquidString.h \
	SquidTime.h \
	StatCounters.cc \
	StatCounters.h \
	tests/stub_StatHist.cc \
	StatHist.h \
	StrList.cc \
	StrList.h \
	String.cc \
	tests/stub_access_log.cc \
	tests/stub_cache_cf.cc \
	cache_cf.h \
	tests/stub_cache_manager.cc \
	cbdata.cc \
	cbdata.h \
	tests/stub_comm.cc \
	tests/stub_debug.cc \
	tests/stub_errorpage.cc \
	tests/stub_event.cc \
	tests/stub_fatal.cc \
	fatal.h \
	tests/stub_fd.cc \
	tests/stub_libanyp.cc \
	tests/stub_libauth.cc \
	tests/stub_libcomm.cc \
	tests/stub_liberror.cc \
	tests/stub_libformat.cc \
	tests/stub_libmgr.cc \
	tests/stub_libsecurity.cc \
	tests/stub_libsslsquid.cc \
	log/access_log.h \
	mime_header.cc \
	mime_header.h \
	repl_modules.h \
	tests/stub_store.cc \
	tests/stub_store_stats.cc \
	tests/stub_time.cc \
	tests/stub_tools.cc \
	tools.h \
	wordlist.cc \
	wordlist.h
nodist_tests_testHttpReply_SOURCES = \
	$(TESTSOURCES) \
	hier_code.cc
tests_testHttpReply_LDADD=\
	CommCalls.o \
	http/libhttp.la \
	parser/libparser.la \
	acl/libacls.la \
	acl/libapi.la \
	acl/libstate.la \
	anyp/libanyp.la \
	ip/libip.la \
	base/libbase.la \
	ipc/libipc.la \
	mem/libmem.la \
	sbuf/libsbuf.la \
	$(top_builddir)/lib/libmisccontainers.la \
	$(top_builddir)/lib/libmiscencoding.la \
	$(top_builddir)/lib/libmiscutil.la \
	$(NETTLELIB) \
	$(SSLLIB) \
	$(LIBCPPUNIT_LIBS) \
	$(COMPAT_LIB) \
	$(XTRA_LIBS)
tests_testHttpReply_LDFLAGS = $(LIBADD_DL)

check_PROGRAMS += tests/testHttpRequest
tests_testHttpRequest_SOURCES = \
	$(DELAY_POOL_SOURCE) \
	$(DNSSOURCE) \
	$(HTCPSOURCE) \
	$(IPC_SOURCE) \
	$(SNMP_SOURCE) \
	$(WIN32_SOURCE) \
	AccessLogEntry.cc \
	AuthReg.h \
	BodyPipe.cc \
	tests/stub_CacheDigest.cc \
	CacheDigest.h \
	CachePeer.cc \
	CachePeer.h \
	ClientInfo.h \
	tests/stub_CollapsedForwarding.cc \
	ConfigOption.cc \
	ConfigParser.cc \
	CpuAffinityMap.cc \
	CpuAffinityMap.h \
	CpuAffinitySet.cc \
	CpuAffinitySet.h \
	tests/stub_ETag.cc \
	tests/stub_EventLoop.cc \
	ExternalACLEntry.cc \
	FadingCounter.cc \
	FwdState.cc \
	FwdState.h \
	HappyConnOpener.cc \
	HappyConnOpener.h \
	HttpBody.cc \
	HttpBody.h \
	tests/stub_HttpControlMsg.cc \
	HttpHdrCc.cc \
	HttpHdrCc.h \
	HttpHdrContRange.cc \
	HttpHdrRange.cc \
	HttpHdrSc.cc \
	HttpHdrScTarget.cc \
	HttpHeader.cc \
	HttpHeader.h \
	HttpHeaderFieldInfo.h \
	HttpHeaderFieldStat.h \
	HttpHeaderTools.cc \
	HttpHeaderTools.h \
	HttpReply.cc \
	HttpRequest.cc \
	tests/testHttpRequest.cc \
	tests/testHttpRequest.h \
	tests/testHttpRequestMethod.cc \
	tests/testHttpRequestMethod.h \
	tests/stub_HttpUpgradeProtocolAccess.cc \
	IoStats.h \
	LogTags.cc \
	MasterXaction.cc \
	MasterXaction.h \
	MemBuf.cc \
	MemObject.cc \
	MemStore.cc \
	Notes.cc \
	Notes.h \
	Parsing.cc \
	PeerPoolMgr.cc \
	PeerPoolMgr.h \
	Pipeline.cc \
	Pipeline.h \
	RefreshPattern.h \
	RemovalPolicy.cc \
	RequestFlags.cc \
	RequestFlags.h \
	ResolvedPeers.cc \
	ResolvedPeers.h \
	tests/stub_SBufDetailedStats.cc \
	SquidMath.cc \
	SquidMath.h \
	StatCounters.cc \
	StatCounters.h \
	StatHist.cc \
	StatHist.h \
	StoreFileSystem.cc \
	StoreIOState.cc \
	tests/stub_StoreMeta.cc \
	StoreMetaUnpacker.cc \
	StoreSwapLogData.cc \
	StrList.cc \
	StrList.h \
	String.cc \
	Transients.cc \
	tests/stub_cache_cf.cc \
	cache_cf.h \
	cache_manager.cc \
	tests/stub_carp.cc \
	carp.h \
	cbdata.cc \
	clientStream.cc \
	tests/stub_client_db.cc \
	client_side.cc \
	client_side.h \
	client_side_reply.cc \
	client_side_request.cc \
	debug.cc \
	dlink.cc \
	dlink.h \
	errorpage.cc \
	event.cc \
	external_acl.cc \
	tests/stub_fatal.cc \
	fatal.h \
	fd.cc \
	fd.h \
	fde.cc \
	fqdncache.cc \
	fqdncache.h \
	fs_io.cc \
	fs_io.h \
	tests/stub_gopher.cc \
	gopher.h \
	helper.cc \
	hier_code.h \
	http.cc \
	icp_v2.cc \
	icp_v3.cc \
	int.cc \
	int.h \
	internal.cc \
	internal.h \
	tests/stub_ipc_Forwarder.cc \
	ipcache.cc \
	tests/stub_libauth.cc \
	tests/stub_libauth_acls.cc \
	tests/stub_libdiskio.cc \
	tests/stub_liberror.cc \
	tests/stub_libeui.cc \
	tests/stub_libmem.cc \
	tests/stub_libsecurity.cc \
	tests/stub_libstore.cc \
	tests/stub_main_cc.cc \
	mem_node.cc \
	mime.cc \
	mime.h \
	mime_header.cc \
	mime_header.h \
	multicast.cc \
	multicast.h \
	neighbors.cc \
	neighbors.h \
	pconn.cc \
	peer_digest.cc \
	peer_proxy_negotiate_auth.cc \
	peer_proxy_negotiate_auth.h \
	peer_select.cc \
	peer_sourcehash.cc \
	peer_sourcehash.h \
	peer_userhash.cc \
	peer_userhash.h \
	tests/stub_redirect.cc \
	redirect.h \
	refresh.cc \
	refresh.h \
	repl_modules.h \
	stat.cc \
	stat.h \
	stmem.cc \
	store.cc \
	store_client.cc \
	tests/stub_store_digest.cc \
	store_digest.h \
	store_io.cc \
	store_key_md5.cc \
	store_key_md5.h \
	store_log.cc \
	store_log.h \
	store_rebuild.cc \
	store_rebuild.h \
	tests/stub_store_stats.cc \
	store_swapin.cc \
	store_swapin.h \
	store_swapmeta.cc \
	store_swapout.cc \
	time.cc \
	tools.cc \
	tools.h \
	tests/stub_tunnel.cc \
	urn.cc \
	urn.h \
	tests/stub_wccp2.cc \
	wccp2.h \
	tests/stub_whois.cc \
	whois.h \
	wordlist.cc \
	wordlist.h
nodist_tests_testHttpRequest_SOURCES = \
	$(BUILT_SOURCES)
tests_testHttpRequest_LDADD = \
	libsquid.la \
	clients/libclients.la \
	servers/libservers.la \
	helper/libhelper.la \
	ftp/libftp.la \
	http/libhttp.la \
	ident/libident.la \
	acl/libacls.la \
	acl/libstate.la \
	acl/libapi.la \
	parser/libparser.la \
	ip/libip.la \
	fs/libfs.la \
	$(SSL_LIBS) \
	ipc/libipc.la \
	proxyp/libproxyp.la \
	parser/libparser.la \
	dns/libdns.la \
	base/libbase.la \
	mgr/libmgr.la \
	anyp/libanyp.la \
	$(SNMP_LIBS) \
	icmp/libicmp.la \
	comm/libcomm.la \
	log/liblog.la \
	format/libformat.la \
	store/libstore.la \
	sbuf/libsbuf.la \
	$(REPL_OBJS) \
	$(ADAPTATION_LIBS) \
	$(ESI_LIBS) \
	$(top_builddir)/lib/libmisccontainers.la \
	$(top_builddir)/lib/libmiscencoding.la \
	$(top_builddir)/lib/libmiscutil.la \
	$(NETTLELIB) \
	$(REGEXLIB) \
	$(SSLLIB) \
	$(KRB5LIBS) \
	$(LIBCPPUNIT_LIBS) \
	$(SYSTEMD_LIBS) \
	$(COMPAT_LIB) \
	$(XTRA_LIBS)
tests_testHttpRequest_LDFLAGS = $(LIBADD_DL)

## Tests of ip/*

check_PROGRAMS += tests/testIpAddress
tests_testIpAddress_SOURCES = \
	tests/testIpAddress.cc \
	tests/testIpAddress.h
nodist_tests_testIpAddress_SOURCES = \
	tests/stub_SBuf.cc \
	tests/stub_debug.cc \
	tests/stub_libmem.cc \
	tests/stub_tools.cc
tests_testIpAddress_LDADD = \
	ip/libip.la \
	base/libbase.la \
	$(LIBCPPUNIT_LIBS) \
	$(COMPAT_LIB) \
	$(XTRA_LIBS)
tests_testIpAddress_LDFLAGS = $(LIBADD_DL)

## Tests of icmp/*

check_PROGRAMS += tests/testIcmp
# icmp/libicmpcore.la is used by pinger so SHOULD NOT require more dependancies! :-(
tests_testIcmp_SOURCES = \
	tests/testIcmp.cc \
	tests/testIcmp.h
nodist_tests_testIcmp_SOURCES = \
	tests/stub_SBuf.cc \
	SquidTime.h \
	tests/stub_debug.cc \
	globals.cc \
	icmp/Icmp.h \
	tests/stub_libmem.cc \
	time.cc
tests_testIcmp_LDADD=\
	icmp/libicmpcore.la \
	ip/libip.la \
	base/libbase.la \
	$(LIBCPPUNIT_LIBS) \
	$(COMPAT_LIB) \
	$(XTRA_LIBS)
tests_testIcmp_LDFLAGS = $(LIBADD_DL)

check_PROGRAMS += tests/testNetDb
tests_testNetDb_SOURCES = \
	tests/testNetDb.cc \
	tests/testNetDb.h
nodist_tests_testNetDb_SOURCES = \
	tests/stub_SBuf.cc \
	SquidTime.h \
	tests/stub_debug.cc \
	globals.cc \
	tests/stub_libmem.cc \
	time.cc
tests_testNetDb_LDADD = \
	icmp/libicmp.la \
	ip/libip.la \
	base/libbase.la \
	$(top_builddir)/lib/libmisccontainers.la \
	$(LIBCPPUNIT_LIBS) \
	$(COMPAT_LIB) \
	$(XTRA_LIBS)
tests_testNetDb_LDFLAGS = $(LIBADD_DL)

## Tests of mgr/* and CacheManager objects

check_PROGRAMS += tests/testCacheManager
tests_testCacheManager_SOURCES = \
	$(DELAY_POOL_SOURCE) \
	$(DNSSOURCE) \
	$(HTCPSOURCE) \
	$(IPC_SOURCE) \
	$(SNMP_SOURCE) \
	$(UNLINKDSOURCE) \
	$(WIN32_SOURCE) \
	AccessLogEntry.cc \
	AuthReg.h \
	BodyPipe.cc \
	tests/stub_CacheDigest.cc \
	CacheDigest.h \
	tests/testCacheManager.cc \
	tests/testCacheManager.h \
	CachePeer.cc \
	CachePeer.h \
	ClientInfo.h \
	tests/stub_CollapsedForwarding.cc \
	ConfigOption.cc \
	ConfigParser.cc \
	CpuAffinityMap.cc \
	CpuAffinityMap.h \
	CpuAffinitySet.cc \
	CpuAffinitySet.h \
	tests/stub_ETag.cc \
	tests/stub_EventLoop.cc \
	ExternalACLEntry.cc \
	FadingCounter.cc \
	FileMap.h \
	FwdState.cc \
	FwdState.h \
	HappyConnOpener.cc \
	HappyConnOpener.h \
	HttpBody.cc \
	HttpBody.h \
	tests/stub_HttpControlMsg.cc \
	HttpHdrCc.cc \
	HttpHdrCc.h \
	HttpHdrContRange.cc \
	HttpHdrRange.cc \
	HttpHdrSc.cc \
	HttpHdrScTarget.cc \
	HttpHeader.cc \
	HttpHeader.h \
	HttpHeaderFieldInfo.h \
	HttpHeaderFieldStat.h \
	HttpHeaderTools.cc \
	HttpHeaderTools.h \
	HttpReply.cc \
	HttpRequest.cc \
	tests/stub_HttpUpgradeProtocolAccess.cc \
	IoStats.h \
	LogTags.cc \
	MasterXaction.cc \
	MasterXaction.h \
	MemBuf.cc \
	MemObject.cc \
	MemStore.cc \
	Notes.cc \
	Notes.h \
	Parsing.cc \
	PeerPoolMgr.cc \
	PeerPoolMgr.h \
	Pipeline.cc \
	Pipeline.h \
	RefreshPattern.h \
	RemovalPolicy.cc \
	RequestFlags.cc \
	RequestFlags.h \
	ResolvedPeers.cc \
	ResolvedPeers.h \
	tests/stub_SBufDetailedStats.cc \
	SquidMath.cc \
	SquidMath.h \
	StatCounters.cc \
	StatCounters.h \
	tests/stub_StatHist.cc \
	StatHist.h \
	StoreFileSystem.cc \
	StoreIOState.cc \
	tests/stub_StoreMeta.cc \
	StoreMetaUnpacker.cc \
	StoreSwapLogData.cc \
	StrList.cc \
	StrList.h \
	String.cc \
	Transients.cc \
	tests/stub_cache_cf.cc \
	cache_cf.h \
	cache_manager.cc \
	tests/stub_carp.cc \
	carp.h \
	cbdata.cc \
	clientStream.cc \
	tests/stub_client_db.cc \
	client_side.cc \
	client_side.h \
	client_side_reply.cc \
	client_side_request.cc \
	debug.cc \
	dlink.cc \
	dlink.h \
	errorpage.cc \
	event.cc \
	external_acl.cc \
	tests/stub_fatal.cc \
	fatal.h \
	fd.cc \
	fd.h \
	fde.cc \
	filemap.cc \
	fqdncache.cc \
	fqdncache.h \
	fs_io.cc \
	fs_io.h \
	tests/stub_gopher.cc \
	gopher.h \
	helper.cc \
	hier_code.h \
	http.cc \
	icp_v2.cc \
	icp_v3.cc \
	int.cc \
	int.h \
	internal.cc \
	internal.h \
	tests/stub_ipc_Forwarder.cc \
	ipcache.cc \
	tests/stub_libauth.cc \
	tests/stub_libauth_acls.cc \
	tests/stub_libdiskio.cc \
	tests/stub_liberror.cc \
	tests/stub_libsecurity.cc \
	tests/stub_libstore.cc \
	tests/stub_main_cc.cc \
	mem_node.cc \
	mime.cc \
	mime.h \
	mime_header.cc \
	mime_header.h \
	multicast.cc \
	multicast.h \
	neighbors.cc \
	neighbors.h \
	pconn.cc \
	peer_digest.cc \
	peer_proxy_negotiate_auth.cc \
	peer_proxy_negotiate_auth.h \
	peer_select.cc \
	peer_sourcehash.cc \
	peer_sourcehash.h \
	peer_userhash.cc \
	peer_userhash.h \
	tests/stub_redirect.cc \
	redirect.h \
	refresh.cc \
	refresh.h \
	repl_modules.h \
	stat.cc \
	stat.h \
	stmem.cc \
	store.cc \
	store_client.cc \
	tests/stub_store_digest.cc \
	store_digest.h \
	store_io.cc \
	store_key_md5.cc \
	store_key_md5.h \
	store_log.cc \
	store_log.h \
	store_rebuild.cc \
	store_rebuild.h \
	tests/stub_store_stats.cc \
	store_swapin.cc \
	store_swapin.h \
	store_swapmeta.cc \
	store_swapout.cc \
	time.cc \
	tools.cc \
	tools.h \
	tests/stub_tunnel.cc \
	urn.cc \
	urn.h \
	tests/stub_wccp2.cc \
	wccp2.h \
	tests/stub_whois.cc \
	whois.h \
	wordlist.cc \
	wordlist.h
nodist_tests_testCacheManager_SOURCES = \
	$(BUILT_SOURCES)
# comm.cc only requires comm/libcomm.la until fdc_table is dead.
tests_testCacheManager_LDADD = \
	libsquid.la \
	clients/libclients.la \
	servers/libservers.la \
	ftp/libftp.la \
	helper/libhelper.la \
	http/libhttp.la \
	proxyp/libproxyp.la \
	parser/libparser.la \
	ident/libident.la \
	acl/libacls.la \
	acl/libstate.la \
	acl/libapi.la \
	dns/libdns.la \
	base/libbase.la \
	ip/libip.la \
	fs/libfs.la \
	comm/libcomm.la \
	eui/libeui.la \
	icmp/libicmp.la \
	log/liblog.la \
	format/libformat.la \
	$(REPL_OBJS) \
	$(ADAPTATION_LIBS) \
	$(ESI_LIBS) \
	$(SSL_LIBS) \
	anyp/libanyp.la \
	ipc/libipc.la \
	mgr/libmgr.la \
	$(SNMP_LIBS) \
	mem/libmem.la \
	store/libstore.la \
	sbuf/libsbuf.la \
	$(top_builddir)/lib/libmisccontainers.la \
	$(top_builddir)/lib/libmiscencoding.la \
	$(top_builddir)/lib/libmiscutil.la \
	$(NETTLELIB) \
	$(REGEXLIB) \
	$(SSLLIB) \
	$(KRB5LIBS) \
	$(LIBCPPUNIT_LIBS) \
	$(SYSTEMD_LIBS) \
	$(COMPAT_LIB) \
	$(XTRA_LIBS)
tests_testCacheManager_LDFLAGS = $(LIBADD_DL)

check_PROGRAMS += tests/testStatHist
tests_testStatHist_SOURCES = \
	tests/stub_DelayId.cc \
	tests/stub_HelperChildConfig.cc \
	tests/stub_MemBuf.cc \
	tests/stub_MemObject.cc \
	tests/stub_SBufDetailedStats.cc \
	StatHist.cc \
	tests/testStatHist.cc \
	StatHist.h \
	tests/testStatHist.h \
	String.cc \
	tests/stub_cache_manager.cc \
	tests/stub_cbdata.cc \
	tests/stub_comm.cc \
	tests/stub_debug.cc \
	tests/stub_fatal.cc \
	fatal.h \
	tests/stub_libmem.cc \
	tests/stub_mime.cc \
	mime.h \
	tests/stub_pconn.cc \
	repl_modules.h \
	tests/stub_stmem.cc \
	tests/stub_store.cc \
	tests/stub_store_stats.cc \
	time.cc \
	tests/stub_tools.cc \
	tools.h
nodist_tests_testStatHist_SOURCES = \
	$(TESTSOURCES)
tests_testStatHist_LDADD = \
	sbuf/libsbuf.la \
	base/libbase.la \
	$(top_builddir)/lib/libmiscutil.la \
	$(top_builddir)/lib/libmisccontainers.la \
	$(LIBCPPUNIT_LIBS) \
	$(COMPAT_LIB)
tests_testStatHist_LDFLAGS = $(LIBADD_DL)

## Tests of ConfigParser

check_PROGRAMS += tests/testConfigParser
tests_testConfigParser_SOURCES = \
	ClientInfo.h \
	ConfigParser.cc \
	tests/testConfigParser.cc \
	tests/testConfigParser.h \
	tests/stub_HelperChildConfig.cc \
	tests/stub_MemBuf.cc \
	tests/stub_SBufDetailedStats.cc \
	String.cc \
	tests/stub_cache_cf.cc \
	cache_cf.h \
	tests/stub_cbdata.cc \
	tests/stub_debug.cc \
	tests/stub_fatal.cc \
	fatal.h \
	tests/stub_libmem.cc \
	tests/stub_time.cc \
	tests/stub_tools.cc \
	tools.h \
	wordlist.cc \
	wordlist.h
nodist_tests_testConfigParser_SOURCES = \
	$(TESTSOURCES)
tests_testConfigParser_LDADD = \
	libsquid.la \
	ip/libip.la \
	sbuf/libsbuf.la \
	base/libbase.la \
	$(top_builddir)/lib/libmiscutil.la \
	$(REGEXLIB) \
	$(SSLLIB) \
	$(LIBCPPUNIT_LIBS) \
	$(COMPAT_LIB) \
	$(XTRA_LIBS)
tests_testConfigParser_LDFLAGS = $(LIBADD_DL)

## Tests of Event handling

check_PROGRAMS += tests/testEvent
tests_testEvent_SOURCES = \
	$(DELAY_POOL_SOURCE) \
	$(DNSSOURCE) \
	$(HTCPSOURCE) \
	$(IPC_SOURCE) \
	$(SNMP_SOURCE) \
	$(UNLINKDSOURCE) \
	$(WIN32_SOURCE) \
	AccessLogEntry.cc \
	AuthReg.h \
	BodyPipe.cc \
	tests/stub_CacheDigest.cc \
	CacheDigest.h \
	CachePeer.cc \
	CachePeer.h \
	ClientInfo.h \
	tests/stub_CollapsedForwarding.cc \
	ConfigOption.cc \
	ConfigParser.cc \
	CpuAffinityMap.cc \
	CpuAffinityMap.h \
	CpuAffinitySet.cc \
	CpuAffinitySet.h \
	tests/stub_ETag.cc \
	tests/testEvent.cc \
	tests/testEvent.h \
	EventLoop.cc \
	EventLoop.h \
	ExternalACLEntry.cc \
	FadingCounter.cc \
	FileMap.h \
	FwdState.cc \
	FwdState.h \
	HappyConnOpener.cc \
	HappyConnOpener.h \
	HttpBody.cc \
	HttpBody.h \
	tests/stub_HttpControlMsg.cc \
	HttpHdrCc.cc \
	HttpHdrCc.h \
	HttpHdrContRange.cc \
	HttpHdrRange.cc \
	HttpHdrSc.cc \
	HttpHdrScTarget.cc \
	HttpHeader.cc \
	HttpHeader.h \
	HttpHeaderFieldInfo.h \
	HttpHeaderFieldStat.h \
	HttpHeaderTools.cc \
	HttpHeaderTools.h \
	HttpReply.cc \
	HttpRequest.cc \
	tests/stub_HttpUpgradeProtocolAccess.cc \
	IoStats.h \
	LogTags.cc \
	MasterXaction.cc \
	MasterXaction.h \
	MemBuf.cc \
	MemObject.cc \
	MemStore.cc \
	Notes.cc \
	Notes.h \
	Parsing.cc \
	PeerPoolMgr.cc \
	PeerPoolMgr.h \
	Pipeline.cc \
	Pipeline.h \
	RefreshPattern.h \
	RemovalPolicy.cc \
	RequestFlags.cc \
	RequestFlags.h \
	ResolvedPeers.cc \
	ResolvedPeers.h \
	tests/stub_SBufDetailedStats.cc \
	SquidMath.cc \
	SquidMath.h \
	StatCounters.cc \
	StatCounters.h \
	StatHist.cc \
	StatHist.h \
	StoreFileSystem.cc \
	StoreIOState.cc \
	tests/stub_StoreMeta.cc \
	StoreMetaUnpacker.cc \
	StoreSwapLogData.cc \
	StrList.cc \
	StrList.h \
	String.cc \
	Transients.cc \
	tests/stub_cache_cf.cc \
	cache_cf.h \
	cache_manager.cc \
	tests/stub_carp.cc \
	carp.h \
	cbdata.cc \
	clientStream.cc \
	tests/stub_client_db.cc \
	client_side.cc \
	client_side.h \
	client_side_reply.cc \
	client_side_request.cc \
	debug.cc \
	dlink.cc \
	dlink.h \
	errorpage.cc \
	event.cc \
	external_acl.cc \
	tests/stub_fatal.cc \
	fatal.h \
	fd.cc \
	fd.h \
	fde.cc \
	filemap.cc \
	fqdncache.cc \
	fqdncache.h \
	fs_io.cc \
	fs_io.h \
	tests/stub_gopher.cc \
	gopher.h \
	helper.cc \
	hier_code.h \
	http.cc \
	icp_v2.cc \
	icp_v3.cc \
	int.cc \
	int.h \
	internal.cc \
	internal.h \
	tests/stub_ipc_Forwarder.cc \
	ipcache.cc \
	tests/stub_libauth.cc \
	tests/stub_libauth_acls.cc \
	tests/stub_libdiskio.cc \
	tests/stub_liberror.cc \
	tests/stub_libeui.cc \
	tests/stub_libmem.cc \
	tests/stub_libsecurity.cc \
	tests/stub_libstore.cc \
	tests/stub_main_cc.cc \
	mem_node.cc \
	mime.cc \
	mime.h \
	mime_header.cc \
	mime_header.h \
	multicast.cc \
	multicast.h \
	neighbors.cc \
	neighbors.h \
	pconn.cc \
	peer_digest.cc \
	peer_proxy_negotiate_auth.cc \
	peer_proxy_negotiate_auth.h \
	peer_select.cc \
	peer_sourcehash.cc \
	peer_sourcehash.h \
	peer_userhash.cc \
	peer_userhash.h \
	tests/stub_redirect.cc \
	redirect.h \
	refresh.cc \
	refresh.h \
	repl_modules.h \
	stat.cc \
	stat.h \
	stmem.cc \
	store.cc \
	store_client.cc \
	tests/stub_store_digest.cc \
	store_digest.h \
	store_io.cc \
	store_key_md5.cc \
	store_key_md5.h \
	store_log.cc \
	store_log.h \
	store_rebuild.cc \
	store_rebuild.h \
	tests/stub_store_stats.cc \
	store_swapin.cc \
	store_swapin.h \
	store_swapmeta.cc \
	store_swapout.cc \
	tests/CapturingStoreEntry.h \
	time.cc \
	tools.cc \
	tools.h \
	tests/stub_tunnel.cc \
	urn.cc \
	urn.h \
	tests/stub_wccp2.cc \
	wccp2.h \
	tests/stub_whois.cc \
	whois.h \
	wordlist.cc \
	wordlist.h
nodist_tests_testEvent_SOURCES = \
	$(BUILT_SOURCES)
tests_testEvent_LDADD = \
	libsquid.la \
	clients/libclients.la \
	servers/libservers.la \
	ftp/libftp.la \
	helper/libhelper.la \
	http/libhttp.la \
	proxyp/libproxyp.la \
	parser/libparser.la \
	ident/libident.la \
	acl/libacls.la \
	acl/libstate.la \
	acl/libapi.la \
	dns/libdns.la \
	base/libbase.la \
	ip/libip.la \
	fs/libfs.la \
	anyp/libanyp.la \
	icmp/libicmp.la \
	comm/libcomm.la \
	log/liblog.la \
	format/libformat.la \
	$(REPL_OBJS) \
	$(ADAPTATION_LIBS) \
	$(ESI_LIBS) \
	$(SSL_LIBS) \
	$(top_builddir)/lib/libmisccontainers.la \
	$(top_builddir)/lib/libmiscencoding.la \
	$(top_builddir)/lib/libmiscutil.la \
	ipc/libipc.la \
	mgr/libmgr.la \
	store/libstore.la \
	sbuf/libsbuf.la \
	$(SNMP_LIBS) \
	$(NETTLELIB) \
	$(REGEXLIB) \
	$(SSLLIB) \
	$(KRB5LIBS) \
	$(LIBCPPUNIT_LIBS) \
	$(SYSTEMD_LIBS) \
	$(COMPAT_LIB) \
	$(XTRA_LIBS)
tests_testEvent_LDFLAGS = $(LIBADD_DL)

check_PROGRAMS += tests/testEventLoop
tests_testEventLoop_SOURCES = \
	$(DELAY_POOL_SOURCE) \
	$(DNSSOURCE) \
	$(HTCPSOURCE) \
	$(IPC_SOURCE) \
	$(SNMP_SOURCE) \
	$(UNLINKDSOURCE) \
	$(WIN32_SOURCE) \
	AccessLogEntry.cc \
	AuthReg.h \
	BodyPipe.cc \
	tests/stub_CacheDigest.cc \
	CacheDigest.h \
	CachePeer.cc \
	CachePeer.h \
	ClientInfo.h \
	tests/stub_CollapsedForwarding.cc \
	ConfigOption.cc \
	ConfigParser.cc \
	CpuAffinityMap.cc \
	CpuAffinityMap.h \
	CpuAffinitySet.cc \
	CpuAffinitySet.h \
	tests/stub_ETag.cc \
	EventLoop.cc \
	tests/testEventLoop.cc \
	EventLoop.h \
	tests/testEventLoop.h \
	ExternalACLEntry.cc \
	FadingCounter.cc \
	FileMap.h \
	FwdState.cc \
	FwdState.h \
	HappyConnOpener.cc \
	HappyConnOpener.h \
	HttpBody.cc \
	HttpBody.h \
	tests/stub_HttpControlMsg.cc \
	HttpHdrCc.cc \
	HttpHdrCc.h \
	HttpHdrContRange.cc \
	HttpHdrRange.cc \
	HttpHdrSc.cc \
	HttpHdrScTarget.cc \
	HttpHeader.cc \
	HttpHeader.h \
	HttpHeaderFieldInfo.h \
	HttpHeaderFieldStat.h \
	HttpHeaderTools.cc \
	HttpHeaderTools.h \
	HttpReply.cc \
	HttpRequest.cc \
	tests/stub_HttpUpgradeProtocolAccess.cc \
	IoStats.h \
	LogTags.cc \
	MasterXaction.cc \
	MasterXaction.h \
	MemBuf.cc \
	MemObject.cc \
	MemStore.cc \
	Notes.cc \
	Notes.h \
	Parsing.cc \
	PeerPoolMgr.cc \
	PeerPoolMgr.h \
	Pipeline.cc \
	Pipeline.h \
	RefreshPattern.h \
	RemovalPolicy.cc \
	RequestFlags.cc \
	RequestFlags.h \
	ResolvedPeers.cc \
	ResolvedPeers.h \
	tests/stub_SBufDetailedStats.cc \
	SquidMath.cc \
	SquidMath.h \
	StatCounters.cc \
	StatCounters.h \
	StatHist.cc \
	StatHist.h \
	StoreFileSystem.cc \
	StoreIOState.cc \
	tests/stub_StoreMeta.cc \
	StoreMetaUnpacker.cc \
	StoreSwapLogData.cc \
	StrList.cc \
	StrList.h \
	String.cc \
	Transients.cc \
	tests/stub_cache_cf.cc \
	cache_cf.h \
	cache_manager.cc \
	tests/stub_carp.cc \
	carp.h \
	cbdata.cc \
	clientStream.cc \
	tests/stub_client_db.cc \
	client_side.cc \
	client_side.h \
	client_side_reply.cc \
	client_side_request.cc \
	debug.cc \
	dlink.cc \
	dlink.h \
	errorpage.cc \
	event.cc \
	external_acl.cc \
	tests/stub_fatal.cc \
	fatal.h \
	fd.cc \
	fd.h \
	fde.cc \
	filemap.cc \
	fqdncache.cc \
	fqdncache.h \
	fs_io.cc \
	fs_io.h \
	tests/stub_gopher.cc \
	gopher.h \
	helper.cc \
	hier_code.h \
	http.cc \
	icp_v2.cc \
	icp_v3.cc \
	int.cc \
	int.h \
	internal.cc \
	internal.h \
	tests/stub_ipc_Forwarder.cc \
	ipcache.cc \
	tests/stub_libauth.cc \
	tests/stub_libauth_acls.cc \
	tests/stub_libdiskio.cc \
	tests/stub_liberror.cc \
	tests/stub_libeui.cc \
	tests/stub_libmem.cc \
	tests/stub_libsecurity.cc \
	tests/stub_libstore.cc \
	tests/stub_main_cc.cc \
	mem_node.cc \
	mime.cc \
	mime.h \
	mime_header.cc \
	mime_header.h \
	multicast.cc \
	multicast.h \
	neighbors.cc \
	neighbors.h \
	pconn.cc \
	peer_digest.cc \
	peer_proxy_negotiate_auth.cc \
	peer_proxy_negotiate_auth.h \
	peer_select.cc \
	peer_sourcehash.cc \
	peer_sourcehash.h \
	peer_userhash.cc \
	peer_userhash.h \
	tests/stub_redirect.cc \
	redirect.h \
	refresh.cc \
	refresh.h \
	repl_modules.h \
	stat.cc \
	stat.h \
	stmem.cc \
	store.cc \
	store_client.cc \
	tests/stub_store_digest.cc \
	store_digest.h \
	store_io.cc \
	store_key_md5.cc \
	store_key_md5.h \
	store_log.cc \
	store_log.h \
	store_rebuild.cc \
	store_rebuild.h \
	tests/stub_store_stats.cc \
	store_swapin.cc \
	store_swapin.h \
	store_swapmeta.cc \
	store_swapout.cc \
	time.cc \
	tools.cc \
	tools.h \
	tests/stub_tunnel.cc \
	urn.cc \
	urn.h \
	tests/stub_wccp2.cc \
	wccp2.h \
	tests/stub_whois.cc \
	whois.h \
	wordlist.cc \
	wordlist.h
nodist_tests_testEventLoop_SOURCES = \
	$(BUILT_SOURCES)
tests_testEventLoop_LDADD = \
	libsquid.la \
	clients/libclients.la \
	servers/libservers.la \
	ftp/libftp.la \
	helper/libhelper.la \
	http/libhttp.la \
	proxyp/libproxyp.la \
	parser/libparser.la \
	ident/libident.la \
	acl/libacls.la \
	acl/libstate.la \
	acl/libapi.la \
	dns/libdns.la \
	base/libbase.la \
	ip/libip.la \
	fs/libfs.la \
	anyp/libanyp.la \
	icmp/libicmp.la \
	comm/libcomm.la \
	log/liblog.la \
	format/libformat.la \
	$(REPL_OBJS) \
	$(ADAPTATION_LIBS) \
	$(ESI_LIBS) \
	$(SSL_LIBS) \
	$(top_builddir)/lib/libmisccontainers.la \
	$(top_builddir)/lib/libmiscencoding.la \
	$(top_builddir)/lib/libmiscutil.la \
	ipc/libipc.la \
	mgr/libmgr.la \
	sbuf/libsbuf.la \
	store/libstore.la \
	$(SNMP_LIBS) \
	$(NETTLELIB) \
	$(REGEXLIB) \
	$(SSLLIB) \
	$(KRB5LIBS) \
	$(LIBCPPUNIT_LIBS) \
	$(SYSTEMD_LIBS) \
	$(COMPAT_LIB) \
	$(XTRA_LIBS)
tests_testEventLoop_LDFLAGS = $(LIBADD_DL)

## Run the unit tests. check_PROGRAMS only builds the binaries.
TESTS += $(check_PROGRAMS) testHeaders

## Special Universal .h dependency test script
## aborts if error encountered
testHeaders: $(srcdir)/*.h $(srcdir)/DiskIO/*.h $(srcdir)/DiskIO/*/*.h
	$(SHELL) $(top_srcdir)/test-suite/testheaders.sh "$(CXXCOMPILE)" $^ || exit 1
## src/repl/ has no .h files and its own makefile.

CLEANFILES += testHeaders
.PHONY: testHeaders
<|MERGE_RESOLUTION|>--- conflicted
+++ resolved
@@ -1429,14 +1429,10 @@
 	DiskIO/libdiskio.la \
 	acl/libapi.la \
 	anyp/libanyp.la \
-<<<<<<< HEAD
-	parser/libparser.la \
-=======
 	$(SSL_LIBS) \
 	ipc/libipc.la \
 	comm/libcomm.la \
 	dns/libdns.la \
->>>>>>> 4a17e329
 	base/libbase.la \
 	ip/libip.la \
 	mem/libmem.la \
