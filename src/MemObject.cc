/*
 * Copyright (C) 1996-2018 The Squid Software Foundation and contributors
 *
 * Squid software is distributed under GPLv2+ license and includes
 * contributions from numerous individuals and organizations.
 * Please see the COPYING and CONTRIBUTORS files for details.
 */

/* DEBUG: section 19    Store Memory Primitives */

#include "squid.h"
#include "comm/Connection.h"
#include "Generic.h"
#include "globals.h"
#include "HttpReply.h"
#include "HttpRequest.h"
#include "MemBuf.h"
#include "MemObject.h"
#include "profiler/Profiler.h"
#include "SquidConfig.h"
#include "Store.h"
#include "StoreClient.h"

#if USE_DELAY_POOLS
#include "DelayPools.h"
#endif

/* TODO: make this global or private */
#if URL_CHECKSUM_DEBUG
static unsigned int url_checksum(const char *url);
unsigned int
url_checksum(const char *url)
{
    unsigned int ck;
    SquidMD5_CTX M;
    static unsigned char digest[16];
    SquidMD5Init(&M);
    SquidMD5Update(&M, (unsigned char *) url, strlen(url));
    SquidMD5Final(digest, &M);
    memcpy(&ck, digest, sizeof(ck));
    return ck;
}

#endif

RemovalPolicy * mem_policy = NULL;

size_t
MemObject::inUseCount()
{
    return Pool().inUseCount();
}

const char *
MemObject::storeId() const
{
    if (!storeId_.size()) {
        debugs(20, DBG_IMPORTANT, "Bug: Missing MemObject::storeId value");
        dump();
        storeId_ = "[unknown_URI]";
    }
    return storeId_.termedBuf();
}

const char *
MemObject::logUri() const
{
    return logUri_.size() ? logUri_.termedBuf() : storeId();
}

bool
MemObject::hasUris() const
{
    return storeId_.size();
}

void
MemObject::setUris(char const *aStoreId, char const *aLogUri, const HttpRequestMethod &aMethod)
{
    if (hasUris())
        return;

    storeId_ = aStoreId;
    debugs(88, 3, this << " storeId: " << storeId_);

    // fast pointer comparison for a common storeCreateEntry(url,url,...) case
    if (!aLogUri || aLogUri == aStoreId)
        logUri_.clean(); // use storeId_ by default to minimize copying
    else
        logUri_ = aLogUri;

    method = aMethod;

#if URL_CHECKSUM_DEBUG
    chksum = url_checksum(urlXXX());
#endif
}

<<<<<<< HEAD
MemObject::MemObject() :
    inmem_lo(0),
    nclients(0),
    request(nullptr),
    ping_reply_callback(nullptr),
    ircb_data(nullptr),
    id(0),
    object_sz(-1),
    swap_hdr_sz(0),
#if URL_CHECKSUM_DEBUG
    chksum(0),
#endif
    vary_headers(nullptr)
{
    debugs(20, 3, "new MemObject " << this);
    memset(&start_ping, 0, sizeof(start_ping));
    memset(&abort, 0, sizeof(abort));
=======
MemObject::MemObject()
{
    debugs(20, 3, "MemObject constructed, this=" << this);
    ping_reply_callback = nullptr;
    memset(&start_ping, 0, sizeof(start_ping));
>>>>>>> 903b0939
    _reply = new HttpReply;
    HTTPMSGLOCK(_reply);
}

MemObject::~MemObject()
{
<<<<<<< HEAD
    debugs(20, 3, "del MemObject " << this);
=======
    debugs(20, 3, "MemObject destructed, this=" << this);
>>>>>>> 903b0939
    const Ctx ctx = ctx_enter(hasUris() ? urlXXX() : "[unknown_ctx]");

#if URL_CHECKSUM_DEBUG
    checkUrlChecksum();
#endif

    if (!shutting_down) { // Store::Root() is FATALly missing during shutdown
        assert(xitTable.index < 0);
        assert(memCache.index < 0);
        assert(swapout.sio == NULL);
    }

    data_hdr.freeContent();

#if 0
    /*
     * There is no way to abort FD-less clients, so they might
     * still have mem->clients set.
     */
    assert(clients.head == NULL);

#endif

    HTTPMSGUNLOCK(_reply);

    HTTPMSGUNLOCK(request);

    ctx_exit(ctx);              /* must exit before we free mem->url */
}

void
MemObject::unlinkRequest()
{
    HTTPMSGUNLOCK(request);
}

void
MemObject::write(const StoreIOBuffer &writeBuffer)
{
    PROF_start(MemObject_write);
    debugs(19, 6, "memWrite: offset " << writeBuffer.offset << " len " << writeBuffer.length);

    /* We don't separate out mime headers yet, so ensure that the first
     * write is at offset 0 - where they start
     */
    assert (data_hdr.endOffset() || writeBuffer.offset == 0);

    assert (data_hdr.write (writeBuffer));
    PROF_stop(MemObject_write);
}

void
MemObject::dump() const
{
    data_hdr.dump();
#if 0
    /* do we want this one? */
    debugs(20, DBG_IMPORTANT, "MemObject->data.origin_offset: " << (data_hdr.head ? data_hdr.head->nodeBuffer.offset : 0));
#endif

    debugs(20, DBG_IMPORTANT, "MemObject->start_ping: " << start_ping.tv_sec  << "."<< std::setfill('0') << std::setw(6) << start_ping.tv_usec);
    debugs(20, DBG_IMPORTANT, "MemObject->inmem_hi: " << data_hdr.endOffset());
    debugs(20, DBG_IMPORTANT, "MemObject->inmem_lo: " << inmem_lo);
    debugs(20, DBG_IMPORTANT, "MemObject->nclients: " << nclients);
    debugs(20, DBG_IMPORTANT, "MemObject->reply: " << _reply);
    debugs(20, DBG_IMPORTANT, "MemObject->request: " << request);
    debugs(20, DBG_IMPORTANT, "MemObject->logUri: " << logUri_);
    debugs(20, DBG_IMPORTANT, "MemObject->storeId: " << storeId_);
}

HttpReply const *
MemObject::getReply() const
{
    return _reply;
}

void
MemObject::replaceHttpReply(HttpReply *newrep)
{
    HTTPMSGUNLOCK(_reply);
    _reply = newrep;
    HTTPMSGLOCK(_reply);
}

struct LowestMemReader : public unary_function<store_client, void> {
    LowestMemReader(int64_t seed):current(seed) {}

    void operator() (store_client const &x) {
        if (x.memReaderHasLowerOffset(current))
            current = x.copyInto.offset;
    }

    int64_t current;
};

struct StoreClientStats : public unary_function<store_client, void> {
    StoreClientStats(MemBuf *anEntry):where(anEntry),index(0) {}

    void operator()(store_client const &x) {
        x.dumpStats(where, index);
        ++index;
    }

    MemBuf *where;
    size_t index;
};

void
MemObject::stat(MemBuf * mb) const
{
    mb->appendf("\t" SQUIDSBUFPH " %s\n", SQUIDSBUFPRINT(method.image()), logUri());
    if (!vary_headers.isEmpty())
        mb->appendf("\tvary_headers: " SQUIDSBUFPH "\n", SQUIDSBUFPRINT(vary_headers));
    mb->appendf("\tinmem_lo: %" PRId64 "\n", inmem_lo);
    mb->appendf("\tinmem_hi: %" PRId64 "\n", data_hdr.endOffset());
    mb->appendf("\tswapout: %" PRId64 " bytes queued\n", swapout.queue_offset);

    if (swapout.sio.getRaw())
        mb->appendf("\tswapout: %" PRId64 " bytes written\n", (int64_t) swapout.sio->offset());

    if (xitTable.index >= 0)
        mb->appendf("\ttransient index: %d state: %d\n", xitTable.index, xitTable.io);
    if (memCache.index >= 0)
        mb->appendf("\tmem-cache index: %d state: %d offset: %" PRId64 "\n", memCache.index, memCache.io, memCache.offset);
    if (object_sz >= 0)
        mb->appendf("\tobject_sz: %" PRId64 "\n", object_sz);

    StoreClientStats statsVisitor(mb);

    for_each<StoreClientStats>(clients, statsVisitor);
}

int64_t
MemObject::endOffset () const
{
    return data_hdr.endOffset();
}

void
MemObject::markEndOfReplyHeaders()
{
    const int hdr_sz = endOffset();
    assert(hdr_sz >= 0);
    assert(_reply);
    _reply->hdr_sz = hdr_sz;
}

int64_t
MemObject::size() const
{
    if (object_sz < 0)
        return endOffset();

    return object_sz;
}

int64_t
MemObject::expectedReplySize() const
{
    debugs(20, 7, HERE << "object_sz: " << object_sz);
    if (object_sz >= 0) // complete() has been called; we know the exact answer
        return object_sz;

    if (_reply) {
        const int64_t clen = _reply->bodySize(method);
        debugs(20, 7, HERE << "clen: " << clen);
        if (clen >= 0 && _reply->hdr_sz > 0) // yuck: HttpMsg sets hdr_sz to 0
            return clen + _reply->hdr_sz;
    }

    return -1; // not enough information to predict
}

void
MemObject::reset()
{
    assert(swapout.sio == NULL);
    data_hdr.freeContent();
    inmem_lo = 0;
    /* Should we check for clients? */
}

int64_t
MemObject::lowestMemReaderOffset() const
{
    LowestMemReader lowest (endOffset() + 1);

    for_each <LowestMemReader>(clients, lowest);

    return lowest.current;
}

/* XXX: This is wrong. It breaks *badly* on range combining */
bool
MemObject::readAheadPolicyCanRead() const
{
    const bool canRead = endOffset() - getReply()->hdr_sz <
                         lowestMemReaderOffset() + Config.readAheadGap;

    if (!canRead) {
        debugs(19, 9, "no: " << endOffset() << '-' << getReply()->hdr_sz <<
               " < " << lowestMemReaderOffset() << '+' << Config.readAheadGap);
    }

    return canRead;
}

void
MemObject::addClient(store_client *aClient)
{
    ++nclients;
    dlinkAdd(aClient, &aClient->node, &clients);
}

#if URL_CHECKSUM_DEBUG
void
MemObject::checkUrlChecksum () const
{
    assert(chksum == url_checksum(urlXXX()));
}

#endif

/*
 * How much of the object data is on the disk?
 */
int64_t
MemObject::objectBytesOnDisk() const
{
    /*
     * NOTE: storeOffset() represents the disk file size,
     * not the amount of object data on disk.
     *
     * If we don't have at least 'swap_hdr_sz' bytes
     * then none of the object data is on disk.
     *
     * This should still be safe if swap_hdr_sz == 0,
     * meaning we haven't even opened the swapout file
     * yet.
     */

    if (swapout.sio.getRaw() == NULL)
        return 0;

    int64_t nwritten = swapout.sio->offset();

    if (nwritten <= (int64_t)swap_hdr_sz)
        return 0;

    return (nwritten - swap_hdr_sz);
}

int64_t
MemObject::policyLowestOffsetToKeep(bool swap) const
{
    /*
     * Careful.  lowest_offset can be greater than endOffset(), such
     * as in the case of a range request.
     */
    int64_t lowest_offset = lowestMemReaderOffset();

    if (endOffset() < lowest_offset ||
            endOffset() - inmem_lo > (int64_t)Config.Store.maxInMemObjSize ||
            (swap && !Config.onoff.memory_cache_first))
        return lowest_offset;

    return inmem_lo;
}

void
MemObject::trimSwappable()
{
    int64_t new_mem_lo = policyLowestOffsetToKeep(1);
    /*
     * We should only free up to what we know has been written
     * to disk, not what has been queued for writing.  Otherwise
     * there will be a chunk of the data which is not in memory
     * and is not yet on disk.
     * The -1 makes sure the page isn't freed until storeSwapOut has
     * walked to the next page.
     */
    int64_t on_disk;

    if ((on_disk = objectBytesOnDisk()) - 1 < new_mem_lo)
        new_mem_lo = on_disk - 1;

    if (new_mem_lo == -1)
        new_mem_lo = 0; /* the above might become -1 */

    data_hdr.freeDataUpto(new_mem_lo);

    inmem_lo = new_mem_lo;
}

void
MemObject::trimUnSwappable()
{
    if (const int64_t new_mem_lo = policyLowestOffsetToKeep(false)) {
        assert (new_mem_lo > 0);
        data_hdr.freeDataUpto(new_mem_lo);
        inmem_lo = new_mem_lo;
    } // else we should not trim anything at this time
}

bool
MemObject::isContiguous() const
{
    bool result = data_hdr.hasContigousContentRange (Range<int64_t>(inmem_lo, endOffset()));
    /* XXX : make this higher level */
    debugs (19, result ? 4 :3, "MemObject::isContiguous: Returning " << (result ? "true" : "false"));
    return result;
}

int
MemObject::mostBytesWanted(int max, bool ignoreDelayPools) const
{
#if USE_DELAY_POOLS
    if (!ignoreDelayPools) {
        /* identify delay id with largest allowance */
        DelayId largestAllowance = mostBytesAllowed ();
        return largestAllowance.bytesWanted(0, max);
    }
#endif

    return max;
}

void
MemObject::setNoDelay(bool const newValue)
{
#if USE_DELAY_POOLS

    for (dlink_node *node = clients.head; node; node = node->next) {
        store_client *sc = (store_client *) node->data;
        sc->delayId.setNoDelay(newValue);
    }

#endif
}

void
MemObject::delayRead(DeferredRead const &aRead)
{
#if USE_DELAY_POOLS
    if (readAheadPolicyCanRead()) {
        if (DelayId mostAllowedId = mostBytesAllowed()) {
            mostAllowedId.delayRead(aRead);
            return;
        }
    }
#endif
    deferredReads.delayRead(aRead);
}

void
MemObject::kickReads()
{
    deferredReads.kickReads(-1);
}

#if USE_DELAY_POOLS
DelayId
MemObject::mostBytesAllowed() const
{
    int j;
    int jmax = -1;
    DelayId result;

    for (dlink_node *node = clients.head; node; node = node->next) {
        store_client *sc = (store_client *) node->data;
#if 0
        /* This test is invalid because the client may be writing data
         * and thus will want data immediately.
         * If we include the test, there is a race condition when too much
         * data is read - if all sc's are writing when a read is scheduled.
         * XXX: fixme.
         */

        if (!sc->callbackPending())
            /* not waiting for more data */
            continue;

#endif

        j = sc->delayId.bytesWanted(0, sc->copyInto.length);

        if (j > jmax) {
            jmax = j;
            result = sc->delayId;
        }
    }

    return result;
}

#endif

int64_t
MemObject::availableForSwapOut() const
{
    return endOffset() - swapout.queue_offset;
}
<|MERGE_RESOLUTION|>--- conflicted
+++ resolved
@@ -96,42 +96,18 @@
 #endif
 }
 
-<<<<<<< HEAD
-MemObject::MemObject() :
-    inmem_lo(0),
-    nclients(0),
-    request(nullptr),
-    ping_reply_callback(nullptr),
-    ircb_data(nullptr),
-    id(0),
-    object_sz(-1),
-    swap_hdr_sz(0),
-#if URL_CHECKSUM_DEBUG
-    chksum(0),
-#endif
-    vary_headers(nullptr)
-{
-    debugs(20, 3, "new MemObject " << this);
-    memset(&start_ping, 0, sizeof(start_ping));
-    memset(&abort, 0, sizeof(abort));
-=======
 MemObject::MemObject()
 {
     debugs(20, 3, "MemObject constructed, this=" << this);
     ping_reply_callback = nullptr;
     memset(&start_ping, 0, sizeof(start_ping));
->>>>>>> 903b0939
     _reply = new HttpReply;
     HTTPMSGLOCK(_reply);
 }
 
 MemObject::~MemObject()
 {
-<<<<<<< HEAD
-    debugs(20, 3, "del MemObject " << this);
-=======
     debugs(20, 3, "MemObject destructed, this=" << this);
->>>>>>> 903b0939
     const Ctx ctx = ctx_enter(hasUris() ? urlXXX() : "[unknown_ctx]");
 
 #if URL_CHECKSUM_DEBUG
