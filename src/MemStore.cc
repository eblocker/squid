--- conflicted
+++ resolved
@@ -374,11 +374,7 @@
 
     Must(update.stale.anchor);
     ShmWriter writer(*this, update.entry, update.fresh.fileNo);
-<<<<<<< HEAD
-    reply.packHeadersInto(&writer);
-=======
     reply.packHeadersUsingSlowPacker(writer);
->>>>>>> 903b0939
     const uint64_t freshHdrSz = writer.totalWritten;
     debugs(20, 7, "fresh hdr_sz: " << freshHdrSz << " diff: " << (freshHdrSz - staleHdrSz));
 
