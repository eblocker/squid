/*
 * Copyright (C) 1996-2018 The Squid Software Foundation and contributors
 *
 * Squid software is distributed under GPLv2+ license and includes
 * contributions from numerous individuals and organizations.
 * Please see the COPYING and CONTRIBUTORS files for details.
 */

#ifndef   SQUID_PEERDIGEST_H
#define   SQUID_PEERDIGEST_H

#if USE_CACHE_DIGESTS

#include "cbdata.h"
#include "StatCounters.h"

class Version
{
public:
    short int current;      /* current version */
    short int required;     /* minimal version that can safely handle current version */
};

/* digest control block; used for transmission and storage */

class StoreDigestCBlock
{
public:
    Version ver;
    int capacity;
    int count;
    int del_count;
    int mask_size;
    unsigned char bits_per_entry;
    unsigned char hash_func_count;
    short int reserved_short;
    int reserved[32 - 6];
};

class HttpRequest;
class PeerDigest;
class store_client;

class DigestFetchState
{
    CBDATA_CLASS(DigestFetchState);

public:
    DigestFetchState(PeerDigest *,HttpRequest *);
    ~DigestFetchState();

    PeerDigest *pd;
    StoreEntry *entry;
    StoreEntry *old_entry;
    store_client *sc;
    store_client *old_sc;
    HttpRequest *request;
    int offset;
    uint32_t mask_offset;
    time_t start_time;
    time_t resp_time;
    time_t expires;

    struct {
        int msg;
        int bytes;
    } sent, recv;

    char buf[SM_PAGE_SIZE];
    ssize_t bufofs;
    digest_read_state_t state;
};

class PeerDigest
{
    CBDATA_CLASS(PeerDigest);

public:
    PeerDigest(CachePeer *);
    ~PeerDigest();

    CachePeer *peer = nullptr;          /**< pointer back to peer structure, argh */
    CacheDigest *cd = nullptr;            /**< actual digest structure */
    String host;                /**< copy of peer->host */
    const char *req_result = nullptr;     /**< text status of the last request */

    struct {
        bool needed = false;          /**< there were requests for this digest */
        bool usable = false;          /**< can be used for lookups */
        bool requested = false;       /**< in process of receiving [fresh] digest */
    } flags;

    struct {
        /* all times are absolute unless augmented with _delay */
        time_t initialized = 0; /* creation */
        time_t needed = 0;      /* first lookup/use by a peer */
        time_t next_check = 0;  /* next scheduled check/refresh event */
        time_t retry_delay = 0; /* delay before re-checking _invalid_ digest */
        time_t requested = 0;   /* requested a fresh copy of a digest */
        time_t req_delay = 0;   /* last request response time */
        time_t received = 0;    /* received the current copy of a digest */
        time_t disabled = 0;    /* disabled for good */
    } times;

    struct {
        CacheDigestGuessStats guess;
        int used_count = 0;

        struct {
<<<<<<< HEAD
            int msgs;
=======
            int msgs = 0;
>>>>>>> 903b0939
            ByteCounter kbytes;
        } sent, recv;
    } stats;
};

extern const Version CacheDigestVer;

void peerDigestCreate(CachePeer * p);
void peerDigestNeeded(PeerDigest * pd);
void peerDigestNotePeerGone(PeerDigest * pd);
void peerDigestStatsReport(const PeerDigest * pd, StoreEntry * e);

#endif /* USE_CACHE_DIGESTS */

#endif /* SQUID_PEERDIGEST_H */
<|MERGE_RESOLUTION|>--- conflicted
+++ resolved
@@ -107,11 +107,7 @@
         int used_count = 0;
 
         struct {
-<<<<<<< HEAD
-            int msgs;
-=======
             int msgs = 0;
->>>>>>> 903b0939
             ByteCounter kbytes;
         } sent, recv;
     } stats;
