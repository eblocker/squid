--- conflicted
+++ resolved
@@ -339,13 +339,10 @@
         int hostStrictVerify;
         int client_dst_passthru;
         int dns_mdns;
-<<<<<<< HEAD
         int dns_aaaa;
-=======
 #if USE_OPENSSL
         bool logTlsServerHelloDetails;
 #endif
->>>>>>> 673979d9
     } onoff;
 
     int64_t collapsed_forwarding_shared_entries_limit;
