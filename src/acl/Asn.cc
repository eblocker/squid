/*
 * Copyright (C) 1996-2022 The Squid Software Foundation and contributors
 *
 * Squid software is distributed under GPLv2+ license and includes
 * contributions from numerous individuals and organizations.
 * Please see the COPYING and CONTRIBUTORS files for details.
 */

/* DEBUG: section 53    AS Number handling */

#include "squid.h"
#include "acl/Acl.h"
#include "acl/Asn.h"
#include "acl/Checklist.h"
#include "acl/DestinationAsn.h"
#include "acl/DestinationIp.h"
#include "acl/SourceAsn.h"
#include "acl/Strategised.h"
#include "FwdState.h"
#include "HttpReply.h"
#include "HttpRequest.h"
#include "ipcache.h"
#include "MasterXaction.h"
#include "mgr/Registration.h"
#include "radix.h"
#include "RequestFlags.h"
#include "SquidConfig.h"
#include "Store.h"
#include "StoreClient.h"

#ifndef AS_REQBUF_SZ
#define AS_REQBUF_SZ    4096
#endif

/* BEGIN of definitions for radix tree entries */

/* 32/128 bits address in memory with length */
class m_ADDR
{
public:
    uint8_t len;
    Ip::Address addr;

    m_ADDR() : len(sizeof(Ip::Address)) {};
};

/* END of definitions for radix tree entries */

/* Head for ip to asn radix tree */

struct squid_radix_node_head *AS_tree_head;

/* explicit instantiation required for some systems */

/// \cond AUTODOCS_IGNORE
template cbdata_type CbDataList<int>::CBDATA_CbDataList;
/// \endcond

/**
 * Structure for as number information. it could be simply
 * a list but it's coded as a structure for future
 * enhancements (e.g. expires)
 */
struct as_info {
    CbDataList<int> *as_number;
    time_t expires;     /* NOTUSED */
};

class ASState
{
    CBDATA_CLASS(ASState);

public:
    ASState() {
        memset(reqbuf, 0, sizeof(reqbuf));
    }
    ~ASState() {
        if (entry) {
            debugs(53, 3, entry->url());
            storeUnregister(sc, entry, this);
            entry->unlock("~ASState");
        }
    }

public:
    StoreEntry *entry = nullptr;
    store_client *sc = nullptr;
    HttpRequest::Pointer request;
    int as_number = 0;
    int64_t offset = 0;
    int reqofs = 0;
    char reqbuf[AS_REQBUF_SZ];
    bool dataRead = false;
};

CBDATA_CLASS_INIT(ASState);

/** entry into the radix tree */
struct rtentry_t {
    struct squid_radix_node e_nodes[2];
    as_info *e_info;
    m_ADDR e_addr;
    m_ADDR e_mask;
};

static int asnAddNet(char *, int);

static void asnCacheStart(int as);

static STCB asHandleReply;

#if defined(__cplusplus)
extern "C" {
#endif

static int destroyRadixNode(struct squid_radix_node *rn, void *w);
static int printRadixNode(struct squid_radix_node *rn, void *sentry);

#if defined(__cplusplus)
}
#endif

void asnAclInitialize(ACL * acls);

static void destroyRadixNodeInfo(as_info *);

static OBJH asnStats;

/* PUBLIC */

int
asnMatchIp(CbDataList<int> *data, Ip::Address &addr)
{
    struct squid_radix_node *rn;
    as_info *e;
    m_ADDR m_addr;
    CbDataList<int> *a = NULL;
    CbDataList<int> *b = NULL;

    debugs(53, 3, "asnMatchIp: Called for " << addr );

    if (AS_tree_head == NULL)
        return 0;

    if (addr.isNoAddr())
        return 0;

    if (addr.isAnyAddr())
        return 0;

    m_addr.addr = addr;

    rn = squid_rn_match(&m_addr, AS_tree_head);

    if (rn == NULL) {
        debugs(53, 3, "asnMatchIp: Address not in as db.");
        return 0;
    }

    debugs(53, 3, "asnMatchIp: Found in db!");
    e = ((rtentry_t *) rn)->e_info;
    assert(e);

    for (a = data; a; a = a->next)
        for (b = e->as_number; b; b = b->next)
            if (a->element == b->element) {
                debugs(53, 5, "asnMatchIp: Found a match!");
                return 1;
            }

    debugs(53, 5, "asnMatchIp: AS not in as db.");
    return 0;
}

void
ACLASN::prepareForUse()
{
    for (CbDataList<int> *i = data; i; i = i->
                                           next)
        asnCacheStart(i->element);
}

static void
asnRegisterWithCacheManager(void)
{
    Mgr::RegisterAction("asndb", "AS Number Database", asnStats, 0, 1);
}

/* initialize the radix tree structure */

SQUIDCEXTERN int squid_max_keylen;  /* yuck.. this is in lib/radix.c */

void
asnInit(void)
{
    static bool inited = false;
    squid_max_keylen = 40;

    if (!inited) {
        inited = true;
        squid_rn_init();
    }

    squid_rn_inithead(&AS_tree_head, 8);

    asnRegisterWithCacheManager();
}

void
asnFreeMemory(void)
{
    squid_rn_walktree(AS_tree_head, destroyRadixNode, AS_tree_head);

    destroyRadixNode((struct squid_radix_node *) 0, (void *) AS_tree_head);
}

static void
asnStats(StoreEntry * sentry)
{
    storeAppendPrintf(sentry, "Address    \tAS Numbers\n");
    squid_rn_walktree(AS_tree_head, printRadixNode, sentry);
}

/* PRIVATE */

static void
asnCacheStart(int as)
{
    AnyP::Uri whoisUrl(AnyP::PROTO_WHOIS);
    whoisUrl.host(Config.as_whois_server);
    whoisUrl.defaultPort();

    SBuf asPath("/!gAS");
    asPath.appendf("%d", as);
    whoisUrl.path(asPath);

    debugs(53, 3, "AS " << as);
    ASState *asState = new ASState;
    asState->as_number = as;
    const MasterXaction::Pointer mx = new MasterXaction(XactionInitiator::initAsn);
<<<<<<< HEAD
    asState->request = HttpRequest::FromUrlXXX(asres, mx);
    assert(asState->request != NULL);
=======
    asState->request = new HttpRequest(mx);
    asState->request->url = whoisUrl;
    asState->request->method = Http::METHOD_GET;

    // XXX: performance regression, c_str() reallocates
    const auto asres = xstrdup(whoisUrl.absolute().c_str());
>>>>>>> 4a17e329

    // XXX: Missing a hittingRequiresCollapsing() && startCollapsingOn() check.
    auto e = storeGetPublic(asres, Http::METHOD_GET);
    if (!e) {
        e = storeCreateEntry(asres, asres, RequestFlags(), Http::METHOD_GET);
        asState->sc = storeClientListAdd(e, asState);
        FwdState::fwdStart(Comm::ConnectionPointer(), e, asState->request.getRaw());
    } else {
        e->lock("Asn");
        asState->sc = storeClientListAdd(e, asState);
    }
    xfree(asres);

    asState->entry = e;
    StoreIOBuffer readBuffer (AS_REQBUF_SZ, asState->offset, asState->reqbuf);
    storeClientCopy(asState->sc, e, readBuffer, asHandleReply, asState);
}

static void
asHandleReply(void *data, StoreIOBuffer result)
{
    ASState *asState = (ASState *)data;
    StoreEntry *e = asState->entry;
    char *s;
    char *t;
    char *buf = asState->reqbuf;
    int leftoversz = -1;

    debugs(53, 3, "asHandleReply: Called with size=" << (unsigned int)result.length);
    debugs(53, 3, "asHandleReply: buffer='" << buf << "'");

    /* First figure out whether we should abort the request */

    if (EBIT_TEST(e->flags, ENTRY_ABORTED)) {
        delete asState;
        return;
    }

    if (result.length == 0 && asState->dataRead) {
        debugs(53, 3, "asHandleReply: Done: " << e->url());
        delete asState;
        return;
    } else if (result.flags.error) {
        debugs(53, DBG_IMPORTANT, "asHandleReply: Called with Error set and size=" << (unsigned int) result.length);
        delete asState;
        return;
    } else if (e->mem().baseReply().sline.status() != Http::scOkay) {
        debugs(53, DBG_IMPORTANT, "WARNING: AS " << asState->as_number << " whois request failed");
        delete asState;
        return;
    }

    /*
     * Next, attempt to parse our request
     * Remembering that the actual buffer size is retsize + reqofs!
     */
    s = buf;

    while ((size_t)(s - buf) < result.length + asState->reqofs && *s != '\0') {
        while (*s && xisspace(*s))
            ++s;

        for (t = s; *t; ++t) {
            if (xisspace(*t))
                break;
        }

        if (*t == '\0') {
            /* oof, word should continue on next block */
            break;
        }

        *t = '\0';
        debugs(53, 3, "asHandleReply: AS# " << s << " (" << asState->as_number << ")");
        asnAddNet(s, asState->as_number);
        s = t + 1;
        asState->dataRead = true;
    }

    /*
     * Next, grab the end of the 'valid data' in the buffer, and figure
     * out how much data is left in our buffer, which we need to keep
     * around for the next request
     */
    leftoversz = (asState->reqofs + result.length) - (s - buf);

    assert(leftoversz >= 0);

    /*
     * Next, copy the left over data, from s to s + leftoversz to the
     * beginning of the buffer
     */
    memmove(buf, s, leftoversz);

    /*
     * Next, update our offset and reqofs, and kick off a copy if required
     */
    asState->offset += result.length;

    asState->reqofs = leftoversz;

    debugs(53, 3, "asState->offset = " << asState->offset);

    if (e->store_status == STORE_PENDING) {
        debugs(53, 3, "asHandleReply: store_status == STORE_PENDING: " << e->url()  );
        StoreIOBuffer tempBuffer (AS_REQBUF_SZ - asState->reqofs,
                                  asState->offset,
                                  asState->reqbuf + asState->reqofs);
        storeClientCopy(asState->sc,
                        e,
                        tempBuffer,
                        asHandleReply,
                        asState);
    } else {
        StoreIOBuffer tempBuffer;
        debugs(53, 3, "asHandleReply: store complete, but data received " << e->url()  );
        tempBuffer.offset = asState->offset;
        tempBuffer.length = AS_REQBUF_SZ - asState->reqofs;
        tempBuffer.data = asState->reqbuf + asState->reqofs;
        storeClientCopy(asState->sc,
                        e,
                        tempBuffer,
                        asHandleReply,
                        asState);
    }
}

/**
 * add a network (addr, mask) to the radix tree, with matching AS number
 */
static int
asnAddNet(char *as_string, int as_number)
{
    struct squid_radix_node *rn;
    CbDataList<int> **Tail = NULL;
    CbDataList<int> *q = NULL;
    as_info *asinfo = NULL;

    Ip::Address mask;
    Ip::Address addr;
    char *t;
    int bitl;

    t = strchr(as_string, '/');

    if (t == NULL) {
        debugs(53, 3, "asnAddNet: failed, invalid response from whois server.");
        return 0;
    }

    *t = '\0';
    addr = as_string;
    bitl = atoi(t + 1);

    if (bitl < 0)
        bitl = 0;

    // INET6 TODO : find a better way of identifying the base IPA family for mask than this.
    t = strchr(as_string, '.');

    // generate Netbits Format Mask
    mask.setNoAddr();
    mask.applyMask(bitl, (t!=NULL?AF_INET:AF_INET6) );

    debugs(53, 3, "asnAddNet: called for " << addr << "/" << mask );

    rtentry_t *e = (rtentry_t *)xcalloc(1, sizeof(rtentry_t));

    e->e_addr.addr = addr;

    e->e_mask.addr = mask;

    rn = squid_rn_lookup(&e->e_addr, &e->e_mask, AS_tree_head);

    if (rn != NULL) {
        asinfo = ((rtentry_t *) rn)->e_info;

        if (asinfo->as_number->find(as_number)) {
            debugs(53, 3, "asnAddNet: Ignoring repeated network '" << addr << "/" << bitl << "' for AS " << as_number);
        } else {
            debugs(53, 3, "asnAddNet: Warning: Found a network with multiple AS numbers!");

            for (Tail = &asinfo->as_number; *Tail; Tail = &(*Tail)->next);
            q = new CbDataList<int> (as_number);

            *(Tail) = q;

            e->e_info = asinfo;
        }
    } else {
        q = new CbDataList<int> (as_number);
        asinfo = (as_info *)xmalloc(sizeof(as_info));
        asinfo->as_number = q;
        squid_rn_addroute(&e->e_addr, &e->e_mask, AS_tree_head, e->e_nodes);
        rn = squid_rn_match(&e->e_addr, AS_tree_head);
        assert(rn != NULL);
        e->e_info = asinfo;
    }

    if (rn == 0) {      /* assert might expand to nothing */
        xfree(asinfo);
        delete q;
        xfree(e);
        debugs(53, 3, "asnAddNet: Could not add entry.");
        return 0;
    }

    e->e_info = asinfo;
    return 1;
}

static int
destroyRadixNode(struct squid_radix_node *rn, void *w)
{

    struct squid_radix_node_head *rnh = (struct squid_radix_node_head *) w;

    if (rn && !(rn->rn_flags & RNF_ROOT)) {
        rtentry_t *e = (rtentry_t *) rn;
        rn = squid_rn_delete(rn->rn_key, rn->rn_mask, rnh);

        if (rn == 0)
            debugs(53, 3, "destroyRadixNode: internal screwup");

        destroyRadixNodeInfo(e->e_info);

        xfree(rn);
    }

    return 1;
}

static void
destroyRadixNodeInfo(as_info * e_info)
{
    CbDataList<int> *prev = NULL;
    CbDataList<int> *data = e_info->as_number;

    while (data) {
        prev = data;
        data = data->next;
        delete prev;
    }
}

static int
printRadixNode(struct squid_radix_node *rn, void *_sentry)
{
    StoreEntry *sentry = (StoreEntry *)_sentry;
    rtentry_t *e = (rtentry_t *) rn;
    CbDataList<int> *q;
    as_info *asinfo;
    char buf[MAX_IPSTRLEN];
    Ip::Address addr;
    Ip::Address mask;

    assert(e);
    assert(e->e_info);
    addr = e->e_addr.addr;
    mask = e->e_mask.addr;
    storeAppendPrintf(sentry, "%s/%d\t",
                      addr.toStr(buf, MAX_IPSTRLEN),
                      mask.cidr() );
    asinfo = e->e_info;
    assert(asinfo->as_number);

    for (q = asinfo->as_number; q; q = q->next)
        storeAppendPrintf(sentry, " %d", q->element);

    storeAppendPrintf(sentry, "\n");

    return 0;
}

ACLASN::~ACLASN()
{
    if (data)
        delete data;
}

bool

ACLASN::match(Ip::Address toMatch)
{
    return asnMatchIp(data, toMatch);
}

SBufList
ACLASN::dump() const
{
    SBufList sl;

    CbDataList<int> *ldata = data;

    while (ldata != NULL) {
        SBuf s;
        s.Printf("%d", ldata->element);
        sl.push_back(s);
        ldata = ldata->next;
    }

    return sl;
}

bool
ACLASN::empty () const
{
    return data == NULL;
}

void
ACLASN::parse()
{
    CbDataList<int> **curlist = &data;
    CbDataList<int> **Tail;
    CbDataList<int> *q = NULL;
    char *t = NULL;

    for (Tail = curlist; *Tail; Tail = &((*Tail)->next));
    while ((t = ConfigParser::strtokFile())) {
        q = new CbDataList<int> (atoi(t));
        *(Tail) = q;
        Tail = &q->next;
    }
}

ACLData<Ip::Address> *
ACLASN::clone() const
{
    if (data)
        fatal ("cloning of ACLASN not implemented");

    return new ACLASN(*this);
}

/* explicit template instantiation required for some systems */

template class ACLStrategised<Ip::Address>;

int
ACLSourceASNStrategy::match (ACLData<Ip::Address> * &data, ACLFilledChecklist *checklist)
{
    return data->match(checklist->src_addr);
}

int
ACLDestinationASNStrategy::match (ACLData<MatchType> * &data, ACLFilledChecklist *checklist)
{
    const ipcache_addrs *ia = ipcache_gethostbyname(checklist->request->url.host(), IP_LOOKUP_IF_MISS);

    if (ia) {
        for (const auto &ip: ia->goodAndBad()) {
            if (data->match(ip))
                return 1;
        }

        return 0;

    } else if (!checklist->request->flags.destinationIpLookedUp) {
        /* No entry in cache, lookup not attempted */
        debugs(28, 3, "can't yet compare '" << AclMatchedName << "' ACL for " << checklist->request->url.host());
        if (checklist->goAsync(DestinationIPLookup::Instance()))
            return -1;
        // else fall through to noaddr match, hiding the lookup failure (XXX)
    }
    Ip::Address noaddr;
    noaddr.setNoAddr();
    return data->match(noaddr);
}
<|MERGE_RESOLUTION|>--- conflicted
+++ resolved
@@ -238,17 +238,12 @@
     ASState *asState = new ASState;
     asState->as_number = as;
     const MasterXaction::Pointer mx = new MasterXaction(XactionInitiator::initAsn);
-<<<<<<< HEAD
-    asState->request = HttpRequest::FromUrlXXX(asres, mx);
-    assert(asState->request != NULL);
-=======
     asState->request = new HttpRequest(mx);
     asState->request->url = whoisUrl;
     asState->request->method = Http::METHOD_GET;
 
     // XXX: performance regression, c_str() reallocates
     const auto asres = xstrdup(whoisUrl.absolute().c_str());
->>>>>>> 4a17e329
 
     // XXX: Missing a hittingRequiresCollapsing() && startCollapsingOn() check.
     auto e = storeGetPublic(asres, Http::METHOD_GET);
