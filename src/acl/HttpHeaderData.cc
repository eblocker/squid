--- conflicted
+++ resolved
@@ -75,27 +75,8 @@
 void
 ACLHTTPHeaderData::parse()
 {
-<<<<<<< HEAD
-    char* t = ConfigParser::strtokFile();
-    if (!t) {
-        debugs(28, DBG_CRITICAL, "ERROR: " << cfg_filename << " line " << config_lineno << ": " << config_input_line);
-        debugs(28, DBG_CRITICAL, "ERROR: Missing header name in ACL");
-        return;
-    }
-
-    if (hdrName.isEmpty()) {
-        hdrName = t;
-        hdrId = Http::HeaderLookupTable.lookup(hdrName).id;
-    } else if (hdrName.caseCmp(t) != 0) {
-        debugs(28, DBG_CRITICAL, "ERROR: " << cfg_filename << " line " << config_lineno << ": " << config_input_line);
-        debugs(28, DBG_CRITICAL, "ERROR: ACL cannot match both " << hdrName << " and " << t << " headers. Use 'any-of' ACL instead.");
-        return;
-    }
-
-=======
     Acl::SetKey(hdrName, "header-name", ConfigParser::strtokFile());
     hdrId = Http::HeaderLookupTable.lookup(hdrName).id;
->>>>>>> 96f7d8c3
     regex_rule->parse();
 }
 
