--- conflicted
+++ resolved
@@ -133,11 +133,7 @@
 .\" ========================================================================
 .\"
 .IX Title "EXT_KERBEROS_SID_GROUP_ACL 8"
-<<<<<<< HEAD
-.TH EXT_KERBEROS_SID_GROUP_ACL 8 "2022-09-05" "perl v5.34.0" "User Contributed Perl Documentation"
-=======
 .TH EXT_KERBEROS_SID_GROUP_ACL 8 "2023-04-30" "perl v5.36.0" "User Contributed Perl Documentation"
->>>>>>> 2a0563e8
 .\" For nroff, turn off justification.  Always turn off hyphenation; it makes
 .\" way too many mistakes in technical documents.
 .if n .ad l
