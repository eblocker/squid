/*
 * Copyright (C) 1996-2022 The Squid Software Foundation and contributors
 *
 * Squid software is distributed under GPLv2+ license and includes
 * contributions from numerous individuals and organizations.
 * Please see the COPYING and CONTRIBUTORS files for details.
 */

/* DEBUG: section 93    eCAP Interface */

#include "squid.h"
#include "BodyPipe.h"
#include "HttpReply.h"
#include "HttpRequest.h"
#include <libecap/common/names.h>
#include <libecap/common/area.h>
#include <libecap/common/version.h>
#include <libecap/common/named_values.h>
#include "adaptation/ecap/Host.h" /* for protocol constants */
#include "adaptation/ecap/MessageRep.h"
#include "adaptation/ecap/XactionRep.h"
#include "base/TextException.h"

/* HeaderRep */

Adaptation::Ecap::HeaderRep::HeaderRep(Http::Message &aMessage): theHeader(aMessage.header),
    theMessage(aMessage)
{
}

bool
Adaptation::Ecap::HeaderRep::hasAny(const Name &name) const
{
    const Http::HdrType squidId = TranslateHeaderId(name);
    return squidId == Http::HdrType::OTHER ?
           theHeader.hasNamed(name.image().c_str(), name.image().size()) :
           static_cast<bool>(theHeader.has(squidId));
}

Adaptation::Ecap::HeaderRep::Value
Adaptation::Ecap::HeaderRep::value(const Name &name) const
{
    const Http::HdrType squidId = TranslateHeaderId(name);
    const String value = squidId == Http::HdrType::OTHER ?
                         theHeader.getByName(name.image().c_str()) :
                         theHeader.getStrOrList(squidId);
    return value.size() > 0 ?
           Value::FromTempString(value.termedBuf()) : Value();
}

void
Adaptation::Ecap::HeaderRep::add(const Name &name, const Value &value)
{
    const Http::HdrType squidId = TranslateHeaderId(name); // Http::HdrType::OTHER OK
    HttpHeaderEntry *e = new HttpHeaderEntry(squidId, SBuf(name.image()),
            value.toString().c_str());
    theHeader.addEntry(e);

    if (squidId == Http::HdrType::CONTENT_LENGTH)
        theMessage.content_length = theHeader.getInt64(Http::HdrType::CONTENT_LENGTH);
}

void
Adaptation::Ecap::HeaderRep::removeAny(const Name &name)
{
    const Http::HdrType squidId = TranslateHeaderId(name);
    if (squidId == Http::HdrType::OTHER)
        theHeader.delByName(name.image().c_str());
    else
        theHeader.delById(squidId);

    if (squidId == Http::HdrType::CONTENT_LENGTH)
        theMessage.content_length = theHeader.getInt64(Http::HdrType::CONTENT_LENGTH);
}

void
Adaptation::Ecap::HeaderRep::visitEach(libecap::NamedValueVisitor &visitor) const
{
    HttpHeaderPos pos = HttpHeaderInitPos;
    while (HttpHeaderEntry *e = theHeader.getEntry(&pos)) {
        const Name name(std::string(e->name.rawContent(), e->name.length())); // optimize: find std Names
        name.assignHostId(e->id);
        visitor.visit(name, Value(e->value.rawBuf(), e->value.size()));
    }
}

libecap::Area
Adaptation::Ecap::HeaderRep::image() const
{
    MemBuf mb;
    mb.init();
    theMessage.packInto(&mb, true);
    return Area::FromTempBuffer(mb.content(), mb.contentSize());
}

// throws on failures
void
Adaptation::Ecap::HeaderRep::parse(const Area &buf)
{
    Http::StatusCode error;
    Must(theMessage.parse(buf.start, buf.size, true, &error));
}

Http::HdrType
Adaptation::Ecap::HeaderRep::TranslateHeaderId(const Name &name)
{
    if (name.assignedHostId())
        return static_cast<Http::HdrType>(name.hostId());
    return Http::HdrType::OTHER;
}

/* FirstLineRep */

Adaptation::Ecap::FirstLineRep::FirstLineRep(Http::Message &aMessage): theMessage(aMessage)
{
}

libecap::Version
Adaptation::Ecap::FirstLineRep::version() const
{
    return libecap::Version(theMessage.http_ver.major,
                            theMessage.http_ver.minor);
}

void
Adaptation::Ecap::FirstLineRep::version(const libecap::Version &aVersion)
{
    theMessage.http_ver.major = aVersion.majr;
    theMessage.http_ver.minor = aVersion.minr;
}

libecap::Name
Adaptation::Ecap::FirstLineRep::protocol() const
{
    // TODO: optimize?
    switch (theMessage.http_ver.protocol) {
    case AnyP::PROTO_HTTP:
        return libecap::protocolHttp;
    case AnyP::PROTO_HTTPS:
        return libecap::protocolHttps;
    case AnyP::PROTO_FTP:
        return libecap::protocolFtp;
    case AnyP::PROTO_GOPHER:
        return libecap::protocolGopher;
    case AnyP::PROTO_WAIS:
        return libecap::protocolWais;
    case AnyP::PROTO_WHOIS:
        return libecap::protocolWhois;
    case AnyP::PROTO_URN:
        return libecap::protocolUrn;
    case AnyP::PROTO_ICP:
        return protocolIcp;
#if USE_HTCP
    case AnyP::PROTO_HTCP:
        return protocolHtcp;
#endif
    case AnyP::PROTO_CACHE_OBJECT:
        return protocolCacheObj;
    case AnyP::PROTO_ICY:
        return protocolIcy;
    case AnyP::PROTO_COAP:
    case AnyP::PROTO_COAPS: // use 'unknown' until libecap supports coap:// and coaps://
    // other protocols defined in Squid but not libecap use 'unknown'
    case AnyP::PROTO_AUTHORITY_FORM:
    case AnyP::PROTO_SSL:
    case AnyP::PROTO_TLS:
    case AnyP::PROTO_UNKNOWN:
        return protocolUnknown; // until we remember the protocol image
    case AnyP::PROTO_NONE:
        return Name();

    case AnyP::PROTO_MAX:
        break; // should not happen
        // no default to catch AnyP::PROTO_ additions
    }
    Must(false); // not reached
    return Name();
}

void
Adaptation::Ecap::FirstLineRep::protocol(const Name &p)
{
    // TODO: what happens if we fail to translate some protocol?
    theMessage.http_ver.protocol = TranslateProtocolId(p);
}

AnyP::ProtocolType
Adaptation::Ecap::FirstLineRep::TranslateProtocolId(const Name &name)
{
    if (name.assignedHostId())
        return static_cast<AnyP::ProtocolType>(name.hostId());
    return AnyP::PROTO_UNKNOWN;
}

/* RequestHeaderRep */

Adaptation::Ecap::RequestLineRep::RequestLineRep(HttpRequest &aMessage):
    FirstLineRep(aMessage), theMessage(aMessage)
{
}

void
Adaptation::Ecap::RequestLineRep::uri(const Area &aUri)
{
    // TODO: if method is not set, AnyP::Uri::parse will assume it is not connect;
    // Can we change AnyP::Uri::parse API to remove the method parameter?
<<<<<<< HEAD
    const bool ok = theMessage.url.parse(theMessage.method, SBuf(aUri.toString()));
=======
    const auto ok = theMessage.url.parse(theMessage.method, SBuf(aUri.toString()));
>>>>>>> 4a17e329
    Must(ok);
}

Adaptation::Ecap::RequestLineRep::Area
Adaptation::Ecap::RequestLineRep::uri() const
{
    const SBuf &fullUrl = theMessage.effectiveRequestUri();
    // XXX: effectiveRequestUri() cannot return NULL or even empty string, some other problem?
    Must(!fullUrl.isEmpty());
    // optimize: avoid copying by having an Area::Detail that locks theMessage
    return Area::FromTempBuffer(fullUrl.rawContent(), fullUrl.length());
}

void
Adaptation::Ecap::RequestLineRep::method(const Name &aMethod)
{
    if (aMethod.assignedHostId()) {
        const int id = aMethod.hostId();
        Must(Http::METHOD_NONE < id && id < Http::METHOD_ENUM_END);
        Must(id != Http::METHOD_OTHER);
        theMessage.method = HttpRequestMethod(static_cast<Http::MethodType>(id));
    } else {
        const std::string &image = aMethod.image();
        theMessage.method.HttpRequestMethodXXX(image.c_str());
    }
}

Adaptation::Ecap::RequestLineRep::Name
Adaptation::Ecap::RequestLineRep::method() const
{
    switch (theMessage.method.id()) {
    case Http::METHOD_GET:
        return libecap::methodGet;
    case Http::METHOD_POST:
        return libecap::methodPost;
    case Http::METHOD_PUT:
        return libecap::methodPut;
    case Http::METHOD_HEAD:
        return libecap::methodHead;
    case Http::METHOD_CONNECT:
        return libecap::methodConnect;
    case Http::METHOD_DELETE:
        return libecap::methodDelete;
    case Http::METHOD_TRACE:
        return libecap::methodTrace;
    default:
        return Name(theMessage.method.image().toStdString());
    }
}

libecap::Version
Adaptation::Ecap::RequestLineRep::version() const
{
    return FirstLineRep::version();
}

void
Adaptation::Ecap::RequestLineRep::version(const libecap::Version &aVersion)
{
    FirstLineRep::version(aVersion);
}

libecap::Name
Adaptation::Ecap::RequestLineRep::protocol() const
{
    return FirstLineRep::protocol();
}

void
Adaptation::Ecap::RequestLineRep::protocol(const Name &p)
{
    FirstLineRep::protocol(p);
}

/* ReplyHeaderRep */

Adaptation::Ecap::StatusLineRep::StatusLineRep(HttpReply &aMessage):
    FirstLineRep(aMessage), theMessage(aMessage)
{
}

void
Adaptation::Ecap::StatusLineRep::statusCode(int code)
{
    theMessage.sline.set(theMessage.sline.version, static_cast<Http::StatusCode>(code), nullptr);
}

int
Adaptation::Ecap::StatusLineRep::statusCode() const
{
    // TODO: remove cast when possible
    return static_cast<int>(theMessage.sline.status());
}

void
Adaptation::Ecap::StatusLineRep::reasonPhrase(const Area &)
{
    // Squid does not support external custom reason phrases so we have
    // to just reset it (in case there was a custom internal reason set)
    theMessage.sline.resetReason();
}

Adaptation::Ecap::StatusLineRep::Area
Adaptation::Ecap::StatusLineRep::reasonPhrase() const
{
    return Area::FromTempString(std::string(theMessage.sline.reason()));
}

libecap::Version
Adaptation::Ecap::StatusLineRep::version() const
{
    return FirstLineRep::version();
}

void
Adaptation::Ecap::StatusLineRep::version(const libecap::Version &aVersion)
{
    FirstLineRep::version(aVersion);
}

libecap::Name
Adaptation::Ecap::StatusLineRep::protocol() const
{
    return FirstLineRep::protocol();
}

void
Adaptation::Ecap::StatusLineRep::protocol(const Name &p)
{
    FirstLineRep::protocol(p);
}

/* BodyRep */

Adaptation::Ecap::BodyRep::BodyRep(const BodyPipe::Pointer &aBody): theBody(aBody)
{
}

void
Adaptation::Ecap::BodyRep::tie(const BodyPipe::Pointer &aBody)
{
    Must(!theBody);
    Must(aBody != NULL);
    theBody = aBody;
}

Adaptation::Ecap::BodyRep::BodySize
Adaptation::Ecap::BodyRep::bodySize() const
{
    return (theBody != nullptr && theBody->bodySizeKnown()) ? BodySize(theBody->bodySize()) : BodySize();
}

/* MessageRep */

Adaptation::Ecap::MessageRep::MessageRep(Http::Message *rawHeader):
    theMessage(rawHeader), theFirstLineRep(NULL),
    theHeaderRep(NULL), theBodyRep(NULL)
{
    Must(theMessage.header); // we do not want to represent a missing message

    if (HttpRequest *req = dynamic_cast<HttpRequest*>(theMessage.header))
        theFirstLineRep = new RequestLineRep(*req);
    else if (HttpReply *rep = dynamic_cast<HttpReply*>(theMessage.header))
        theFirstLineRep = new StatusLineRep(*rep);
    else
        Must(false); // unknown message header type

    theHeaderRep = new HeaderRep(*theMessage.header);

    if (theMessage.body_pipe != NULL)
        theBodyRep = new BodyRep(theMessage.body_pipe);
}

Adaptation::Ecap::MessageRep::~MessageRep()
{
    delete theBodyRep;
    delete theHeaderRep;
    delete theFirstLineRep;
}

libecap::shared_ptr<libecap::Message>
Adaptation::Ecap::MessageRep::clone() const
{
    Http::Message *hdr = theMessage.header->clone();
    hdr->body_pipe = NULL; // if any; TODO: remove pipe cloning from ::clone?
    libecap::shared_ptr<libecap::Message> res(new MessageRep(hdr));

    // restore indication of a body if needed, but not the pipe
    if (theMessage.header->body_pipe != NULL)
        res->addBody();

    return res;
}

libecap::FirstLine &
Adaptation::Ecap::MessageRep::firstLine()
{
    return *theFirstLineRep;
}

const libecap::FirstLine &
Adaptation::Ecap::MessageRep::firstLine() const
{
    return *theFirstLineRep;
}

libecap::Header &
Adaptation::Ecap::MessageRep::header()
{
    return *theHeaderRep;
}

const libecap::Header &
Adaptation::Ecap::MessageRep::header() const
{
    return *theHeaderRep;
}

libecap::Body *
Adaptation::Ecap::MessageRep::body()
{
    return theBodyRep;
}

void
Adaptation::Ecap::MessageRep::addBody()
{
    Must(!theBodyRep);
    Must(!theMessage.body_pipe); // set in tieBody()
    theBodyRep = new BodyRep(NULL);
}

void
Adaptation::Ecap::MessageRep::tieBody(Adaptation::Ecap::XactionRep *x)
{
    Must(theBodyRep != NULL); // addBody must be called first
    Must(!theMessage.header->body_pipe);
    Must(!theMessage.body_pipe);
    theMessage.header->body_pipe = new BodyPipe(x);
    theMessage.body_pipe = theMessage.header->body_pipe;
    theBodyRep->tie(theMessage.body_pipe);
}

const libecap::Body *Adaptation::Ecap::MessageRep::body() const
{
    return theBodyRep;
}
<|MERGE_RESOLUTION|>--- conflicted
+++ resolved
@@ -204,11 +204,7 @@
 {
     // TODO: if method is not set, AnyP::Uri::parse will assume it is not connect;
     // Can we change AnyP::Uri::parse API to remove the method parameter?
-<<<<<<< HEAD
-    const bool ok = theMessage.url.parse(theMessage.method, SBuf(aUri.toString()));
-=======
     const auto ok = theMessage.url.parse(theMessage.method, SBuf(aUri.toString()));
->>>>>>> 4a17e329
     Must(ok);
 }
 
