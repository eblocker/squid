/*
 * Copyright (C) 1996-2022 The Squid Software Foundation and contributors
 *
 * Squid software is distributed under GPLv2+ license and includes
 * contributions from numerous individuals and organizations.
 * Please see the COPYING and CONTRIBUTORS files for details.
 */

/* DEBUG: section 29    Authenticator */

/* The functions in this file handle authentication.
 * They DO NOT perform access control or auditing.
 * See acl.c for access control and client_side.c for auditing */

#include "squid.h"
#include "auth/basic/Config.h"
#include "auth/basic/Scheme.h"
#include "auth/basic/User.h"
#include "auth/basic/UserRequest.h"
#include "auth/CredentialsCache.h"
#include "auth/Gadgets.h"
#include "auth/State.h"
<<<<<<< HEAD
=======
#include "auth/toUtf.h"
>>>>>>> 4a17e329
#include "base64.h"
#include "cache_cf.h"
#include "helper.h"
#include "HttpHeaderTools.h"
#include "HttpReply.h"
#include "mgr/Registration.h"
#include "rfc1738.h"
#include "sbuf/SBuf.h"
#include "SquidTime.h"
#include "Store.h"
#include "util.h"
#include "wordlist.h"

/* Basic Scheme */
static AUTHSSTATS authenticateBasicStats;

helper *basicauthenticators = NULL;

static int authbasic_initialised = 0;

/*
 *
 * Public Functions
 *
 */

/* internal functions */

bool
Auth::Basic::Config::active() const
{
    return authbasic_initialised == 1;
}

bool
Auth::Basic::Config::configured() const
{
    if ((authenticateProgram != NULL) && (authenticateChildren.n_max != 0) && !realm.isEmpty()) {
        debugs(29, 9, HERE << "returning configured");
        return true;
    }

    debugs(29, 9, HERE << "returning unconfigured");
    return false;
}

const char *
Auth::Basic::Config::type() const
{
    return Auth::Basic::Scheme::GetInstance()->type();
}

void
Auth::Basic::Config::fixHeader(Auth::UserRequest::Pointer, HttpReply *rep, Http::HdrType hdrType, HttpRequest *)
{
    if (authenticateProgram) {
        if (utf8) {
            debugs(29, 9, "Sending type:" << hdrType << " header: 'Basic realm=\"" << realm << "\", charset=\"UTF-8\"'");
            httpHeaderPutStrf(&rep->header, hdrType, "Basic realm=\"" SQUIDSBUFPH "\", charset=\"UTF-8\"", SQUIDSBUFPRINT(realm));
        } else {
            debugs(29, 9, "Sending type:" << hdrType << " header: 'Basic realm=\"" << realm << "\"'");
            httpHeaderPutStrf(&rep->header, hdrType, "Basic realm=\"" SQUIDSBUFPH "\"", SQUIDSBUFPRINT(realm));
        }
    }
}

void
Auth::Basic::Config::rotateHelpers()
{
    /* schedule closure of existing helpers */
    if (basicauthenticators) {
        helperShutdown(basicauthenticators);
    }

    /* NP: dynamic helper restart will ensure they start up again as needed. */
}

/** shutdown the auth helpers and free any allocated configuration details */
void
Auth::Basic::Config::done()
{
    Auth::SchemeConfig::done();

    authbasic_initialised = 0;

    if (basicauthenticators) {
        helperShutdown(basicauthenticators);
    }

    delete basicauthenticators;
    basicauthenticators = NULL;

    if (authenticateProgram)
        wordlistDestroy(&authenticateProgram);
}

bool
Auth::Basic::Config::dump(StoreEntry * entry, const char *name, Auth::SchemeConfig * scheme) const
{
    if (!Auth::SchemeConfig::dump(entry, name, scheme))
        return false; // not configured

    storeAppendPrintf(entry, "%s basic credentialsttl %d seconds\n", name, (int) credentialsTTL);
    storeAppendPrintf(entry, "%s basic casesensitive %s\n", name, casesensitive ? "on" : "off");
    return true;
}

Auth::Basic::Config::Config() :
    credentialsTTL( 2*60*60 ),
    casesensitive(0)
{
    static const SBuf defaultRealm("Squid proxy-caching web server");
    realm = defaultRealm;
}

void
Auth::Basic::Config::parse(Auth::SchemeConfig * scheme, int n_configured, char *param_str)
{
    if (strcmp(param_str, "credentialsttl") == 0) {
        parse_time_t(&credentialsTTL);
    } else if (strcmp(param_str, "casesensitive") == 0) {
        parse_onoff(&casesensitive);
    } else
        Auth::SchemeConfig::parse(scheme, n_configured, param_str);
}

static void
authenticateBasicStats(StoreEntry * sentry)
{
    if (basicauthenticators)
        basicauthenticators->packStatsInto(sentry, "Basic Authenticator Statistics");
}

char *
Auth::Basic::Config::decodeCleartext(const char *httpAuthHeader, const HttpRequest *request)
{
    const char *proxy_auth = httpAuthHeader;

    /* trim BASIC from string */
    while (xisgraph(*proxy_auth))
        ++proxy_auth;

    /* Trim leading whitespace before decoding */
    while (xisspace(*proxy_auth))
        ++proxy_auth;

    /* Trim trailing \n before decoding */
    // XXX: really? is the \n actually still there? does the header parse not drop it?
    char *eek = xstrdup(proxy_auth);
    strtok(eek, "\n");

    const size_t srcLen = strlen(eek);
    char *cleartext = static_cast<char*>(xmalloc(BASE64_DECODE_LENGTH(srcLen)+1));

    struct base64_decode_ctx ctx;
    base64_decode_init(&ctx);

    size_t dstLen = 0;
    if (base64_decode_update(&ctx, &dstLen, reinterpret_cast<uint8_t*>(cleartext), srcLen, eek) && base64_decode_final(&ctx)) {
        cleartext[dstLen] = '\0';

<<<<<<< HEAD
=======
        if (utf8 && !isValidUtf8String(cleartext, cleartext + dstLen)) {
            auto str = isCP1251EncodingAllowed(request) ?
                       Cp1251ToUtf8(cleartext) : Latin1ToUtf8(cleartext);
            safe_free(cleartext);
            cleartext = xstrdup(str.c_str());
        }

>>>>>>> 4a17e329
        /*
         * Don't allow NL or CR in the credentials.
         * Oezguer Kesim <oec@codeblau.de>
         */
        debugs(29, 9, HERE << "'" << cleartext << "'");

        if (strcspn(cleartext, "\r\n") != strlen(cleartext)) {
            debugs(29, DBG_IMPORTANT, "WARNING: Bad characters in authorization header '" << httpAuthHeader << "'");
            safe_free(cleartext);
        }
    } else {
        debugs(29, 2, "WARNING: Invalid Base64 character in authorization header '" << httpAuthHeader << "'");
        safe_free(cleartext);
    }

    safe_free(eek);
    return cleartext;
}

/**
 * Decode a Basic [Proxy-]Auth string, linking the passed
 * auth_user_request structure to any existing user structure or creating one
 * if needed. Note that just returning will be treated as
 * "cannot decode credentials". Use the message field to return a
 * descriptive message to the user.
 */
Auth::UserRequest::Pointer
Auth::Basic::Config::decode(char const *proxy_auth, const HttpRequest *request, const char *aRequestRealm)
{
    Auth::UserRequest::Pointer auth_user_request = dynamic_cast<Auth::UserRequest*>(new Auth::Basic::UserRequest);
    /* decode the username */

    // retrieve the cleartext (in a dynamically allocated char*)
    const auto cleartext = decodeCleartext(proxy_auth, request);

    // empty header? no auth details produced...
    if (!cleartext)
        return auth_user_request;

    Auth::User::Pointer lb;
    /* permitted because local_basic is purely local function scope. */
    Auth::Basic::User *local_basic = NULL;

    char *separator = strchr(cleartext, ':');

    lb = local_basic = new Auth::Basic::User(this, aRequestRealm);

    if (separator) {
        /* terminate the username */
        *separator = '\0';
        local_basic->passwd = xstrdup(separator+1);
    }

    if (!casesensitive)
        Tolower(cleartext);
    local_basic->username(cleartext);

    if (local_basic->passwd == NULL) {
        debugs(29, 4, HERE << "no password in proxy authorization header '" << proxy_auth << "'");
        auth_user_request->setDenyMessage("no password was present in the HTTP [proxy-]authorization header. This is most likely a browser bug");
    } else {
        if (local_basic->passwd[0] == '\0') {
            debugs(29, 4, HERE << "Disallowing empty password. User is '" << local_basic->username() << "'");
            safe_free(local_basic->passwd);
            auth_user_request->setDenyMessage("Request denied because you provided an empty password. Users MUST have a password.");
        }
    }

    xfree(cleartext);

    if (!local_basic->valid()) {
        lb->auth_type = Auth::AUTH_BROKEN;
        auth_user_request->user(lb);
        return auth_user_request;
    }

    /* now lookup and see if we have a matching auth_user structure in memory. */
    Auth::User::Pointer auth_user;

    if (!(auth_user = Auth::Basic::User::Cache()->lookup(lb->userKey()))) {
        /* the user doesn't exist in the username cache yet */
        /* save the credentials */
        debugs(29, 9, HERE << "Creating new user '" << lb->username() << "'");
        /* set the auth_user type */
        lb->auth_type = Auth::AUTH_BASIC;
        /* current time for timeouts */
        lb->expiretime = current_time.tv_sec;

        /* this basic_user struct is the 'lucky one' to get added to the username cache */
        /* the requests after this link to the basic_user */
        /* store user in hash */
        lb->addToNameCache();

        auth_user = lb;
        assert(auth_user != NULL);
    } else {
        /* replace the current cached password with the new one */
        Auth::Basic::User *basic_auth = dynamic_cast<Auth::Basic::User *>(auth_user.getRaw());
        assert(basic_auth);
        basic_auth->updateCached(local_basic);
        auth_user = basic_auth;
    }

    /* link the request to the in-cache user */
    auth_user_request->user(auth_user);
    return auth_user_request;
}

/** Initialize helpers and the like for this auth scheme. Called AFTER parsing the
 * config file */
void
Auth::Basic::Config::init(Auth::SchemeConfig *)
{
    if (authenticateProgram) {
        authbasic_initialised = 1;

        if (basicauthenticators == NULL)
            basicauthenticators = new helper("basicauthenticator");

        basicauthenticators->cmdline = authenticateProgram;

        basicauthenticators->childs.updateLimits(authenticateChildren);

        basicauthenticators->ipc_type = IPC_STREAM;

        helperOpenServers(basicauthenticators);
    }
}

void
Auth::Basic::Config::registerWithCacheManager(void)
{
    Mgr::RegisterAction("basicauthenticator",
                        "Basic User Authenticator Stats",
                        authenticateBasicStats, 0, 1);
}
<|MERGE_RESOLUTION|>--- conflicted
+++ resolved
@@ -20,10 +20,7 @@
 #include "auth/CredentialsCache.h"
 #include "auth/Gadgets.h"
 #include "auth/State.h"
-<<<<<<< HEAD
-=======
 #include "auth/toUtf.h"
->>>>>>> 4a17e329
 #include "base64.h"
 #include "cache_cf.h"
 #include "helper.h"
@@ -185,8 +182,6 @@
     if (base64_decode_update(&ctx, &dstLen, reinterpret_cast<uint8_t*>(cleartext), srcLen, eek) && base64_decode_final(&ctx)) {
         cleartext[dstLen] = '\0';
 
-<<<<<<< HEAD
-=======
         if (utf8 && !isValidUtf8String(cleartext, cleartext + dstLen)) {
             auto str = isCP1251EncodingAllowed(request) ?
                        Cp1251ToUtf8(cleartext) : Latin1ToUtf8(cleartext);
@@ -194,7 +189,6 @@
             cleartext = xstrdup(str.c_str());
         }
 
->>>>>>> 4a17e329
         /*
          * Don't allow NL or CR in the credentials.
          * Oezguer Kesim <oec@codeblau.de>
