/*
 * Copyright (C) 1996-2022 The Squid Software Foundation and contributors
 *
 * Squid software is distributed under GPLv2+ license and includes
 * contributions from numerous individuals and organizations.
 * Please see the COPYING and CONTRIBUTORS files for details.
 */

/* DEBUG: section 29    Authenticator */

/* The functions in this file handle authentication.
 * They DO NOT perform access control or auditing.
 * See acl.c for access control and client_side.c for auditing */

#include "squid.h"
#include "auth/CredentialsCache.h"
#include "auth/digest/Config.h"
#include "auth/digest/Scheme.h"
#include "auth/digest/User.h"
#include "auth/digest/UserRequest.h"
#include "auth/Gadgets.h"
#include "auth/State.h"
#include "auth/toUtf.h"
#include "base/LookupTable.h"
#include "cache_cf.h"
#include "event.h"
#include "helper.h"
#include "HttpHeaderTools.h"
#include "HttpReply.h"
#include "HttpRequest.h"
#include "md5.h"
#include "mgr/Registration.h"
#include "rfc2617.h"
#include "sbuf/SBuf.h"
#include "sbuf/StringConvert.h"
#include "SquidTime.h"
#include "Store.h"
#include "StrList.h"
#include "wordlist.h"

/* digest_nonce_h still uses explicit alloc()/freeOne() MemPool calls.
 * XXX: convert to MEMPROXY_CLASS() API
 */
#include "mem/Pool.h"

#include <random>

static AUTHSSTATS authenticateDigestStats;

helper *digestauthenticators = NULL;

static hash_table *digest_nonce_cache;

static int authdigest_initialised = 0;
static MemAllocator *digest_nonce_pool = NULL;

enum http_digest_attr_type {
    DIGEST_USERNAME,
    DIGEST_REALM,
    DIGEST_QOP,
    DIGEST_ALGORITHM,
    DIGEST_URI,
    DIGEST_NONCE,
    DIGEST_NC,
    DIGEST_CNONCE,
    DIGEST_RESPONSE,
    DIGEST_INVALID_ATTR
};

static const LookupTable<http_digest_attr_type>::Record
DigestAttrs[] = {
    {"username", DIGEST_USERNAME},
    {"realm", DIGEST_REALM},
    {"qop", DIGEST_QOP},
    {"algorithm", DIGEST_ALGORITHM},
    {"uri", DIGEST_URI},
    {"nonce", DIGEST_NONCE},
    {"nc", DIGEST_NC},
    {"cnonce", DIGEST_CNONCE},
    {"response", DIGEST_RESPONSE},
    {nullptr, DIGEST_INVALID_ATTR}
};

LookupTable<http_digest_attr_type>
DigestFieldsLookupTable(DIGEST_INVALID_ATTR, DigestAttrs);

/*
 *
 * Nonce Functions
 *
 */

static void authenticateDigestNonceCacheCleanup(void *data);
static digest_nonce_h *authenticateDigestNonceFindNonce(const char *noncehex);
static void authenticateDigestNonceDelete(digest_nonce_h * nonce);
static void authenticateDigestNonceSetup(void);
static void authDigestNonceEncode(digest_nonce_h * nonce);
static void authDigestNonceLink(digest_nonce_h * nonce);
static void authDigestNonceUserUnlink(digest_nonce_h * nonce);

static void
authDigestNonceEncode(digest_nonce_h * nonce)
{
    if (!nonce)
        return;

    if (nonce->key)
        xfree(nonce->key);

    SquidMD5_CTX Md5Ctx;
    HASH H;
    SquidMD5Init(&Md5Ctx);
    SquidMD5Update(&Md5Ctx, reinterpret_cast<const uint8_t *>(&nonce->noncedata), sizeof(nonce->noncedata));
    SquidMD5Final(reinterpret_cast<uint8_t *>(H), &Md5Ctx);

    nonce->key = xcalloc(sizeof(HASHHEX), 1);
    CvtHex(H, static_cast<char *>(nonce->key));
}

digest_nonce_h *
authenticateDigestNonceNew(void)
{
    digest_nonce_h *newnonce = static_cast < digest_nonce_h * >(digest_nonce_pool->alloc());

    /* NONCE CREATION - NOTES AND REASONING. RBC 20010108
     * === EXCERPT FROM RFC 2617 ===
     * The contents of the nonce are implementation dependent. The quality
     * of the implementation depends on a good choice. A nonce might, for
     * example, be constructed as the base 64 encoding of
     *
     * time-stamp H(time-stamp ":" ETag ":" private-key)
     *
     * where time-stamp is a server-generated time or other non-repeating
     * value, ETag is the value of the HTTP ETag header associated with
     * the requested entity, and private-key is data known only to the
     * server.  With a nonce of this form a server would recalculate the
     * hash portion after receiving the client authentication header and
     * reject the request if it did not match the nonce from that header
     * or if the time-stamp value is not recent enough. In this way the
     * server can limit the time of the nonce's validity. The inclusion of
     * the ETag prevents a replay request for an updated version of the
     * resource.  (Note: including the IP address of the client in the
     * nonce would appear to offer the server the ability to limit the
     * reuse of the nonce to the same client that originally got it.
     * However, that would break proxy farms, where requests from a single
     * user often go through different proxies in the farm. Also, IP
     * address spoofing is not that hard.)
     * ====
     *
     * Now for my reasoning:
     * We will not accept a unrecognised nonce->we have all recognisable
     * nonces stored. If we send out unique encodings we guarantee
     * that a given nonce applies to only one user (barring attacks or
     * really bad timing with expiry and creation).  Using a random
     * component in the nonce allows us to loop to find a unique nonce.
     * We use H(nonce_data) so the nonce is meaningless to the reciever.
     * So our nonce looks like hex(H(timestamp,randomdata))
     * And even if our randomness is not very random we don't really care
     * - the timestamp also guarantees local uniqueness in the input to
     * the hash function.
     */
    // NP: this will likely produce the same randomness sequences for each worker
    // since they should all start within the 1-second resolution of seed value.
    static std::mt19937 mt(static_cast<uint32_t>(getCurrentTime() & 0xFFFFFFFF));
    static xuniform_int_distribution<uint32_t> newRandomData;

    /* create a new nonce */
    newnonce->nc = 0;
    newnonce->flags.valid = true;
    newnonce->noncedata.creationtime = current_time.tv_sec;
    newnonce->noncedata.randomdata = newRandomData(mt);

    authDigestNonceEncode(newnonce);

    // ensure temporal uniqueness by checking for existing nonce
    while (authenticateDigestNonceFindNonce((char const *) (newnonce->key))) {
        /* create a new nonce */
        newnonce->noncedata.randomdata = newRandomData(mt);
        authDigestNonceEncode(newnonce);
    }

    hash_join(digest_nonce_cache, newnonce);
    /* the cache's link */
    authDigestNonceLink(newnonce);
    newnonce->flags.incache = true;
    debugs(29, 5, "created nonce " << newnonce << " at " << newnonce->noncedata.creationtime);
    return newnonce;
}

static void
authenticateDigestNonceDelete(digest_nonce_h * nonce)
{
    if (nonce) {
        assert(nonce->references == 0);
#if UNREACHABLECODE

        if (nonce->flags.incache)
            hash_remove_link(digest_nonce_cache, nonce);

#endif

        assert(!nonce->flags.incache);

        safe_free(nonce->key);

        digest_nonce_pool->freeOne(nonce);
    }
}

static void
authenticateDigestNonceSetup(void)
{
    if (!digest_nonce_pool)
        digest_nonce_pool = memPoolCreate("Digest Scheme nonce's", sizeof(digest_nonce_h));

    if (!digest_nonce_cache) {
        digest_nonce_cache = hash_create((HASHCMP *) strcmp, 7921, hash_string);
        assert(digest_nonce_cache);
        eventAdd("Digest nonce cache maintenance", authenticateDigestNonceCacheCleanup, NULL, static_cast<Auth::Digest::Config*>(Auth::SchemeConfig::Find("digest"))->nonceGCInterval, 1);
    }
}

void
authenticateDigestNonceShutdown(void)
{
    /*
     * We empty the cache of any nonces left in there.
     */
    digest_nonce_h *nonce;

    if (digest_nonce_cache) {
        debugs(29, 2, "Shutting down nonce cache");
        hash_first(digest_nonce_cache);

        while ((nonce = ((digest_nonce_h *) hash_next(digest_nonce_cache)))) {
            assert(nonce->flags.incache);
            authDigestNoncePurge(nonce);
        }
    }

#if DEBUGSHUTDOWN
    if (digest_nonce_pool) {
        delete digest_nonce_pool;
        digest_nonce_pool = NULL;
    }

#endif
    debugs(29, 2, "Nonce cache shutdown");
}

static void
authenticateDigestNonceCacheCleanup(void *)
{
    /*
     * We walk the hash by noncehex as that is the unique key we
     * use.  For big hash tables we could consider stepping through
     * the cache, 100/200 entries at a time. Lets see how it flies
     * first.
     */
    digest_nonce_h *nonce;
    debugs(29, 3, "Cleaning the nonce cache now");
    debugs(29, 3, "Current time: " << current_time.tv_sec);
    hash_first(digest_nonce_cache);

    while ((nonce = ((digest_nonce_h *) hash_next(digest_nonce_cache)))) {
        debugs(29, 3, "nonce entry  : " << nonce << " '" << (char *) nonce->key << "'");
        debugs(29, 4, "Creation time: " << nonce->noncedata.creationtime);

        if (authDigestNonceIsStale(nonce)) {
            debugs(29, 4, "Removing nonce " << (char *) nonce->key << " from cache due to timeout.");
            assert(nonce->flags.incache);
            /* invalidate nonce so future requests fail */
            nonce->flags.valid = false;
            /* if it is tied to a auth_user, remove the tie */
            authDigestNonceUserUnlink(nonce);
            authDigestNoncePurge(nonce);
        }
    }

    debugs(29, 3, "Finished cleaning the nonce cache.");

    if (static_cast<Auth::Digest::Config*>(Auth::SchemeConfig::Find("digest"))->active())
        eventAdd("Digest nonce cache maintenance", authenticateDigestNonceCacheCleanup, NULL, static_cast<Auth::Digest::Config*>(Auth::SchemeConfig::Find("digest"))->nonceGCInterval, 1);
}

static void
authDigestNonceLink(digest_nonce_h * nonce)
{
    assert(nonce != NULL);
    ++nonce->references;
    assert(nonce->references != 0); // no overflows
    debugs(29, 9, "nonce '" << nonce << "' now at '" << nonce->references << "'.");
}

void
authDigestNonceUnlink(digest_nonce_h * nonce)
{
    assert(nonce != NULL);

    if (nonce->references > 0) {
        -- nonce->references;
    } else {
        debugs(29, DBG_IMPORTANT, "Attempt to lower nonce " << nonce << " refcount below 0!");
    }

    debugs(29, 9, "nonce '" << nonce << "' now at '" << nonce->references << "'.");

    if (nonce->references == 0)
        authenticateDigestNonceDelete(nonce);
}

const char *
authenticateDigestNonceNonceHex(const digest_nonce_h * nonce)
{
    if (!nonce)
        return NULL;

    return (char const *) nonce->key;
}

static digest_nonce_h *
authenticateDigestNonceFindNonce(const char *noncehex)
{
    digest_nonce_h *nonce = NULL;

    if (noncehex == NULL)
        return NULL;

    debugs(29, 9, "looking for noncehex '" << noncehex << "' in the nonce cache.");

    nonce = static_cast < digest_nonce_h * >(hash_lookup(digest_nonce_cache, noncehex));

    if ((nonce == NULL) || (strcmp(authenticateDigestNonceNonceHex(nonce), noncehex)))
        return NULL;

    debugs(29, 9, "Found nonce '" << nonce << "'");

    return nonce;
}

int
authDigestNonceIsValid(digest_nonce_h * nonce, char nc[9])
{
    unsigned long intnc;
    /* do we have a nonce ? */

    if (!nonce)
        return 0;

    intnc = strtol(nc, NULL, 16);

    /* has it already been invalidated ? */
    if (!nonce->flags.valid) {
        debugs(29, 4, "Nonce already invalidated");
        return 0;
    }

    /* is the nonce-count ok ? */
    if (!static_cast<Auth::Digest::Config*>(Auth::SchemeConfig::Find("digest"))->CheckNonceCount) {
        /* Ignore client supplied NC */
        intnc = nonce->nc + 1;
    }

    if ((static_cast<Auth::Digest::Config*>(Auth::SchemeConfig::Find("digest"))->NonceStrictness && intnc != nonce->nc + 1) ||
            intnc < nonce->nc + 1) {
        debugs(29, 4, "Nonce count doesn't match");
        nonce->flags.valid = false;
        return 0;
    }

    /* increment the nonce count - we've already checked that intnc is a
     *  valid representation for us, so we don't need the test here.
     */
    nonce->nc = intnc;

    return !authDigestNonceIsStale(nonce);
}

int
authDigestNonceIsStale(digest_nonce_h * nonce)
{
    /* do we have a nonce ? */

    if (!nonce)
        return -1;

    /* Is it already invalidated? */
    if (!nonce->flags.valid)
        return -1;

    /* has it's max duration expired? */
    if (nonce->noncedata.creationtime + static_cast<Auth::Digest::Config*>(Auth::SchemeConfig::Find("digest"))->noncemaxduration < current_time.tv_sec) {
        debugs(29, 4, "Nonce is too old. " <<
               nonce->noncedata.creationtime << " " <<
               static_cast<Auth::Digest::Config*>(Auth::SchemeConfig::Find("digest"))->noncemaxduration << " " <<
               current_time.tv_sec);

        nonce->flags.valid = false;
        return -1;
    }

    if (nonce->nc > 99999998) {
        debugs(29, 4, "Nonce count overflow");
        nonce->flags.valid = false;
        return -1;
    }

    if (nonce->nc > static_cast<Auth::Digest::Config*>(Auth::SchemeConfig::Find("digest"))->noncemaxuses) {
        debugs(29, 4, "Nonce count over user limit");
        nonce->flags.valid = false;
        return -1;
    }

    /* seems ok */
    return 0;
}

/**
 * \retval  0    the digest is not stale yet
 * \retval -1    the digest will be stale on the next request
 */
int
authDigestNonceLastRequest(digest_nonce_h * nonce)
{
    if (!nonce)
        return -1;

    if (nonce->nc == 99999997) {
        debugs(29, 4, "Nonce count about to overflow");
        return -1;
    }

    if (nonce->nc >= static_cast<Auth::Digest::Config*>(Auth::SchemeConfig::Find("digest"))->noncemaxuses - 1) {
        debugs(29, 4, "Nonce count about to hit user limit");
        return -1;
    }

    /* and other tests are possible. */
    return 0;
}

void
authDigestNoncePurge(digest_nonce_h * nonce)
{
    if (!nonce)
        return;

    if (!nonce->flags.incache)
        return;

    hash_remove_link(digest_nonce_cache, nonce);

    nonce->flags.incache = false;

    /* the cache's link */
    authDigestNonceUnlink(nonce);
}

void
Auth::Digest::Config::rotateHelpers()
{
    /* schedule closure of existing helpers */
    if (digestauthenticators) {
        helperShutdown(digestauthenticators);
    }

    /* NP: dynamic helper restart will ensure they start up again as needed. */
}

bool
Auth::Digest::Config::dump(StoreEntry * entry, const char *name, Auth::SchemeConfig * scheme) const
{
    if (!Auth::SchemeConfig::dump(entry, name, scheme))
        return false;

    storeAppendPrintf(entry, "%s %s nonce_max_count %d\n%s %s nonce_max_duration %d seconds\n%s %s nonce_garbage_interval %d seconds\n",
                      name, "digest", noncemaxuses,
                      name, "digest", (int) noncemaxduration,
                      name, "digest", (int) nonceGCInterval);
    return true;
}

bool
Auth::Digest::Config::active() const
{
    return authdigest_initialised == 1;
}

bool
Auth::Digest::Config::configured() const
{
    if ((authenticateProgram != NULL) &&
            (authenticateChildren.n_max != 0) &&
            !realm.isEmpty() && (noncemaxduration > -1))
        return true;

    return false;
}

/* add the [www-|Proxy-]authenticate header on a 407 or 401 reply */
void
Auth::Digest::Config::fixHeader(Auth::UserRequest::Pointer auth_user_request, HttpReply *rep, Http::HdrType hdrType, HttpRequest *)
{
    if (!authenticateProgram)
        return;

    bool stale = false;
    digest_nonce_h *nonce = NULL;

    /* on a 407 or 401 we always use a new nonce */
    if (auth_user_request != NULL) {
        Auth::Digest::User *digest_user = dynamic_cast<Auth::Digest::User *>(auth_user_request->user().getRaw());

        if (digest_user) {
            stale = digest_user->credentials() == Auth::Handshake;
            if (stale) {
                nonce = digest_user->currentNonce();
            }
        }
    }
    if (!nonce) {
        nonce = authenticateDigestNonceNew();
    }

    debugs(29, 9, "Sending type:" << hdrType <<
           " header: 'Digest realm=\"" << realm << "\", nonce=\"" <<
           authenticateDigestNonceNonceHex(nonce) << "\", qop=\"" << QOP_AUTH <<
           "\", stale=" << (stale ? "true" : "false"));

    /* in the future, for WWW auth we may want to support the domain entry */
    httpHeaderPutStrf(&rep->header, hdrType, "Digest realm=\"" SQUIDSBUFPH "\", nonce=\"%s\", qop=\"%s\", stale=%s",
                      SQUIDSBUFPRINT(realm), authenticateDigestNonceNonceHex(nonce), QOP_AUTH, stale ? "true" : "false");
}

/* Initialize helpers and the like for this auth scheme. Called AFTER parsing the
 * config file */
void
Auth::Digest::Config::init(Auth::SchemeConfig *)
{
    if (authenticateProgram) {
        authenticateDigestNonceSetup();
        authdigest_initialised = 1;

        if (digestauthenticators == NULL)
            digestauthenticators = new helper("digestauthenticator");

        digestauthenticators->cmdline = authenticateProgram;

        digestauthenticators->childs.updateLimits(authenticateChildren);

        digestauthenticators->ipc_type = IPC_STREAM;

        helperOpenServers(digestauthenticators);
    }
}

void
Auth::Digest::Config::registerWithCacheManager(void)
{
    Mgr::RegisterAction("digestauthenticator",
                        "Digest User Authenticator Stats",
                        authenticateDigestStats, 0, 1);
}

/* free any allocated configuration details */
void
Auth::Digest::Config::done()
{
    Auth::SchemeConfig::done();

    authdigest_initialised = 0;

    if (digestauthenticators)
        helperShutdown(digestauthenticators);

    if (!shutting_down)
        return;

    delete digestauthenticators;
    digestauthenticators = NULL;

    if (authenticateProgram)
        wordlistDestroy(&authenticateProgram);
}

Auth::Digest::Config::Config() :
    nonceGCInterval(5*60),
    noncemaxduration(30*60),
    noncemaxuses(50),
    NonceStrictness(0),
    CheckNonceCount(1),
    PostWorkaround(0)
{}

void
Auth::Digest::Config::parse(Auth::SchemeConfig * scheme, int n_configured, char *param_str)
{
    if (strcmp(param_str, "nonce_garbage_interval") == 0) {
        parse_time_t(&nonceGCInterval);
    } else if (strcmp(param_str, "nonce_max_duration") == 0) {
        parse_time_t(&noncemaxduration);
    } else if (strcmp(param_str, "nonce_max_count") == 0) {
        parse_int((int *) &noncemaxuses);
    } else if (strcmp(param_str, "nonce_strictness") == 0) {
        parse_onoff(&NonceStrictness);
    } else if (strcmp(param_str, "check_nonce_count") == 0) {
        parse_onoff(&CheckNonceCount);
    } else if (strcmp(param_str, "post_workaround") == 0) {
        parse_onoff(&PostWorkaround);
    } else
        Auth::SchemeConfig::parse(scheme, n_configured, param_str);
}

const char *
Auth::Digest::Config::type() const
{
    return Auth::Digest::Scheme::GetInstance()->type();
}

static void
authenticateDigestStats(StoreEntry * sentry)
{
    if (digestauthenticators)
        digestauthenticators->packStatsInto(sentry, "Digest Authenticator Statistics");
}

/* NonceUserUnlink: remove the reference to auth_user and unlink the node from the list */

static void
authDigestNonceUserUnlink(digest_nonce_h * nonce)
{
    Auth::Digest::User *digest_user;
    dlink_node *link, *tmplink;

    if (!nonce)
        return;

    if (!nonce->user)
        return;

    digest_user = nonce->user;

    /* unlink from the user list. Yes we're crossing structures but this is the only
     * time this code is needed
     */
    link = digest_user->nonces.head;

    while (link) {
        tmplink = link;
        link = link->next;

        if (tmplink->data == nonce) {
            dlinkDelete(tmplink, &digest_user->nonces);
            authDigestNonceUnlink(static_cast < digest_nonce_h * >(tmplink->data));
            delete tmplink;
            link = NULL;
        }
    }

    /* this reference to user was not locked because freeeing the user frees
     * the nonce too.
     */
    nonce->user = NULL;
}

/* authDigesteserLinkNonce: add a nonce to a given user's struct */
void
authDigestUserLinkNonce(Auth::Digest::User * user, digest_nonce_h * nonce)
{
    dlink_node *node;

    if (!user || !nonce || !nonce->user)
        return;

    Auth::Digest::User *digest_user = user;

    node = digest_user->nonces.head;

    while (node && (node->data != nonce))
        node = node->next;

    if (node)
        return;

    node = new dlink_node;

    dlinkAddTail(nonce, node, &digest_user->nonces);

    authDigestNonceLink(nonce);

    /* ping this nonce to this auth user */
    assert((nonce->user == NULL) || (nonce->user == user));

    /* we don't lock this reference because removing the user removes the
     * hash too. Of course if that changes we're stuffed so read the code huh?
     */
    nonce->user = user;
}

/* setup the necessary info to log the username */
static Auth::UserRequest::Pointer
authDigestLogUsername(char *username, Auth::UserRequest::Pointer auth_user_request, const char *requestRealm)
{
    assert(auth_user_request != NULL);

    /* log the username */
    debugs(29, 9, "Creating new user for logging '" << (username?username:"[no username]") << "'");
    Auth::User::Pointer digest_user = new Auth::Digest::User(static_cast<Auth::Digest::Config*>(Auth::SchemeConfig::Find("digest")), requestRealm);
    /* save the credentials */
    digest_user->username(username);
    /* set the auth_user type */
    digest_user->auth_type = Auth::AUTH_BROKEN;
    /* link the request to the user */
    auth_user_request->user(digest_user);
    return auth_user_request;
}

/*
 * Decode a Digest [Proxy-]Auth string, placing the results in the passed
 * Auth_user structure.
 */
Auth::UserRequest::Pointer
Auth::Digest::Config::decode(char const *proxy_auth, const HttpRequest *request, const char *aRequestRealm)
{
    const char *item;
    const char *p;
    const char *pos = NULL;
    char *username = NULL;
    digest_nonce_h *nonce;
    int ilen;

    debugs(29, 9, "beginning");

    Auth::Digest::UserRequest *digest_request = new Auth::Digest::UserRequest();

    /* trim DIGEST from string */

    while (xisgraph(*proxy_auth))
        ++proxy_auth;

    /* Trim leading whitespace before decoding */
    while (xisspace(*proxy_auth))
        ++proxy_auth;

    String temp(proxy_auth);

    while (strListGetItem(&temp, ',', &item, &ilen, &pos)) {
        /* isolate directive name & value */
        size_t nlen;
        size_t vlen;
        if ((p = (const char *)memchr(item, '=', ilen)) && (p - item < ilen)) {
            nlen = p - item;
            ++p;
            vlen = ilen - (p - item);
        } else {
            nlen = ilen;
            vlen = 0;
        }

        SBuf keyName(item, nlen);
        String value;

        if (vlen > 0) {
            // see RFC 2617 section 3.2.1 and 3.2.2 for details on the BNF

            if (keyName == SBuf("domain",6) || keyName == SBuf("uri",3)) {
                // domain is Special. Not a quoted-string, must not be de-quoted. But is wrapped in '"'
                // BUG 3077: uri= can also be sent to us in a mangled (invalid!) form like domain
                if (vlen > 1 && *p == '"' && *(p + vlen -1) == '"') {
<<<<<<< HEAD
                    value.limitInit(p+1, vlen-2);
=======
                    value.assign(p+1, vlen-2);
>>>>>>> 4a17e329
                }
            } else if (keyName == SBuf("qop",3)) {
                // qop is more special.
                // On request this must not be quoted-string de-quoted. But is several values wrapped in '"'
                // On response this is a single un-quoted token.
                if (vlen > 1 && *p == '"' && *(p + vlen -1) == '"') {
<<<<<<< HEAD
                    value.limitInit(p+1, vlen-2);
=======
                    value.assign(p+1, vlen-2);
>>>>>>> 4a17e329
                } else {
                    value.assign(p, vlen);
                }
            } else if (*p == '"') {
                if (!httpHeaderParseQuotedString(p, vlen, &value)) {
                    debugs(29, 9, "Failed to parse attribute '" << item << "' in '" << temp << "'");
                    continue;
                }
            } else {
                value.assign(p, vlen);
            }
        } else {
            debugs(29, 9, "Failed to parse attribute '" << item << "' in '" << temp << "'");
            continue;
        }

        /* find type */
        const http_digest_attr_type t = DigestFieldsLookupTable.lookup(keyName);

        switch (t) {
        case DIGEST_USERNAME:
            safe_free(username);
            if (value.size() != 0) {
                const auto v = value.termedBuf();
                if (utf8 && !isValidUtf8String(v, v + value.size())) {
                    auto str = isCP1251EncodingAllowed(request) ? Cp1251ToUtf8(v) : Latin1ToUtf8(v);
                    value = SBufToString(str);
                }
                username = xstrndup(value.rawBuf(), value.size() + 1);
            }
            debugs(29, 9, "Found Username '" << username << "'");
            break;

        case DIGEST_REALM:
            safe_free(digest_request->realm);
            if (value.size() != 0)
                digest_request->realm = xstrndup(value.rawBuf(), value.size() + 1);
            debugs(29, 9, "Found realm '" << digest_request->realm << "'");
            break;

        case DIGEST_QOP:
            safe_free(digest_request->qop);
            if (value.size() != 0)
                digest_request->qop = xstrndup(value.rawBuf(), value.size() + 1);
            debugs(29, 9, "Found qop '" << digest_request->qop << "'");
            break;

        case DIGEST_ALGORITHM:
            safe_free(digest_request->algorithm);
            if (value.size() != 0)
                digest_request->algorithm = xstrndup(value.rawBuf(), value.size() + 1);
            debugs(29, 9, "Found algorithm '" << digest_request->algorithm << "'");
            break;

        case DIGEST_URI:
            safe_free(digest_request->uri);
            if (value.size() != 0)
                digest_request->uri = xstrndup(value.rawBuf(), value.size() + 1);
            debugs(29, 9, "Found uri '" << digest_request->uri << "'");
            break;

        case DIGEST_NONCE:
            safe_free(digest_request->noncehex);
            if (value.size() != 0)
                digest_request->noncehex = xstrndup(value.rawBuf(), value.size() + 1);
            debugs(29, 9, "Found nonce '" << digest_request->noncehex << "'");
            break;

        case DIGEST_NC:
            if (value.size() == 8) {
                // for historical reasons, the nc value MUST be exactly 8 bytes
                static_assert(sizeof(digest_request->nc) == 8 + 1, "bad nc buffer size");
                xstrncpy(digest_request->nc, value.rawBuf(), value.size() + 1);
                debugs(29, 9, "Found noncecount '" << digest_request->nc << "'");
            } else {
                debugs(29, 9, "Invalid nc '" << value << "' in '" << temp << "'");
                digest_request->nc[0] = 0;
            }
            break;

        case DIGEST_CNONCE:
            safe_free(digest_request->cnonce);
            if (value.size() != 0)
                digest_request->cnonce = xstrndup(value.rawBuf(), value.size() + 1);
            debugs(29, 9, "Found cnonce '" << digest_request->cnonce << "'");
            break;

        case DIGEST_RESPONSE:
            safe_free(digest_request->response);
            if (value.size() != 0)
                digest_request->response = xstrndup(value.rawBuf(), value.size() + 1);
            debugs(29, 9, "Found response '" << digest_request->response << "'");
            break;

        default:
            debugs(29, 3, "Unknown attribute '" << item << "' in '" << temp << "'");
            break;
        }
    }

    temp.clean();

    /* now we validate the data given to us */

    /*
     * TODO: on invalid parameters we should return 400, not 407.
     * Find some clean way of doing this. perhaps return a valid
     * struct, and set the direction to clientwards combined with
     * a change to the clientwards handling code (ie let the
     * clientwards call set the error type (but limited to known
     * correct values - 400/401/407
     */

    /* 2069 requirements */

    // return value.
    Auth::UserRequest::Pointer rv;
    /* do we have a username ? */
    if (!username || username[0] == '\0') {
        debugs(29, 2, "Empty or not present username");
        rv = authDigestLogUsername(username, digest_request, aRequestRealm);
        safe_free(username);
        return rv;
    }

    /* Sanity check of the username.
     * " can not be allowed in usernames until * the digest helper protocol
     * have been redone
     */
    if (strchr(username, '"')) {
        debugs(29, 2, "Unacceptable username '" << username << "'");
        rv = authDigestLogUsername(username, digest_request, aRequestRealm);
        safe_free(username);
        return rv;
    }

    /* do we have a realm ? */
    if (!digest_request->realm || digest_request->realm[0] == '\0') {
        debugs(29, 2, "Empty or not present realm");
        rv = authDigestLogUsername(username, digest_request, aRequestRealm);
        safe_free(username);
        return rv;
    }

    /* and a nonce? */
    if (!digest_request->noncehex || digest_request->noncehex[0] == '\0') {
        debugs(29, 2, "Empty or not present nonce");
        rv = authDigestLogUsername(username, digest_request, aRequestRealm);
        safe_free(username);
        return rv;
    }

    /* we can't check the URI just yet. We'll check it in the
     * authenticate phase, but needs to be given */
    if (!digest_request->uri || digest_request->uri[0] == '\0') {
        debugs(29, 2, "Missing URI field");
        rv = authDigestLogUsername(username, digest_request, aRequestRealm);
        safe_free(username);
        return rv;
    }

    /* is the response the correct length? */
    if (!digest_request->response || strlen(digest_request->response) != 32) {
        debugs(29, 2, "Response length invalid");
        rv = authDigestLogUsername(username, digest_request, aRequestRealm);
        safe_free(username);
        return rv;
    }

    /* check the algorithm is present and supported */
    if (!digest_request->algorithm)
        digest_request->algorithm = xstrndup("MD5", 4);
    else if (strcmp(digest_request->algorithm, "MD5")
             && strcmp(digest_request->algorithm, "MD5-sess")) {
        debugs(29, 2, "invalid algorithm specified!");
        rv = authDigestLogUsername(username, digest_request, aRequestRealm);
        safe_free(username);
        return rv;
    }

    /* 2617 requirements, indicated by qop */
    if (digest_request->qop) {

        /* check the qop is what we expected. */
        if (strcmp(digest_request->qop, QOP_AUTH) != 0) {
            /* we received a qop option we didn't send */
            debugs(29, 2, "Invalid qop option received");
            rv = authDigestLogUsername(username, digest_request, aRequestRealm);
            safe_free(username);
            return rv;
        }

        /* check cnonce */
        if (!digest_request->cnonce || digest_request->cnonce[0] == '\0') {
            debugs(29, 2, "Missing cnonce field");
            rv = authDigestLogUsername(username, digest_request, aRequestRealm);
            safe_free(username);
            return rv;
        }

        /* check nc */
        if (strlen(digest_request->nc) != 8 || strspn(digest_request->nc, "0123456789abcdefABCDEF") != 8) {
            debugs(29, 2, "invalid nonce count");
            rv = authDigestLogUsername(username, digest_request, aRequestRealm);
            safe_free(username);
            return rv;
        }
    } else {
        /* cnonce and nc both require qop */
        if (digest_request->cnonce || digest_request->nc[0] != '\0') {
            debugs(29, 2, "missing qop!");
            rv = authDigestLogUsername(username, digest_request, aRequestRealm);
            safe_free(username);
            return rv;
        }
    }

    /** below nonce state dependent **/

    /* now the nonce */
    nonce = authenticateDigestNonceFindNonce(digest_request->noncehex);
    /* check that we're not being hacked / the username hasn't changed */
    if (nonce && nonce->user && strcmp(username, nonce->user->username())) {
        debugs(29, 2, "Username for the nonce does not equal the username for the request");
        nonce = NULL;
    }

    if (!nonce) {
        /* we couldn't find a matching nonce! */
        debugs(29, 2, "Unexpected or invalid nonce received from " << username);
        Auth::UserRequest::Pointer auth_request = authDigestLogUsername(username, digest_request, aRequestRealm);
        auth_request->user()->credentials(Auth::Handshake);
        safe_free(username);
        return auth_request;
    }

    digest_request->nonce = nonce;
    authDigestNonceLink(nonce);

    /* check that we're not being hacked / the username hasn't changed */
    if (nonce->user && strcmp(username, nonce->user->username())) {
        debugs(29, 2, "Username for the nonce does not equal the username for the request");
        rv = authDigestLogUsername(username, digest_request, aRequestRealm);
        safe_free(username);
        return rv;
    }

    /* the method we'll check at the authenticate step as well */

    /* we don't send or parse opaques. Ok so we're flexable ... */

    /* find the user */
    Auth::Digest::User *digest_user;

    Auth::User::Pointer auth_user;

    SBuf key = Auth::User::BuildUserKey(username, aRequestRealm);
    if (key.isEmpty() || !(auth_user = Auth::Digest::User::Cache()->lookup(key))) {
        /* the user doesn't exist in the username cache yet */
        debugs(29, 9, "Creating new digest user '" << username << "'");
        digest_user = new Auth::Digest::User(this, aRequestRealm);
        /* auth_user is a parent */
        auth_user = digest_user;
        /* save the username */
        digest_user->username(username);
        /* set the user type */
        digest_user->auth_type = Auth::AUTH_DIGEST;
        /* this auth_user struct is the one to get added to the
         * username cache */
        /* store user in hash's */
        digest_user->addToNameCache();

        /*
         * Add the digest to the user so we can tell if a hacking
         * or spoofing attack is taking place. We do this by assuming
         * the user agent won't change user name without warning.
         */
        authDigestUserLinkNonce(digest_user, nonce);

        /* auth_user is now linked, we reset these values
         * after external auth occurs anyway */
        auth_user->expiretime = current_time.tv_sec;
    } else {
        debugs(29, 9, "Found user '" << username << "' in the user cache as '" << auth_user << "'");
        digest_user = static_cast<Auth::Digest::User *>(auth_user.getRaw());
        digest_user->credentials(Auth::Unchecked);
        xfree(username);
    }

    /*link the request and the user */
    assert(digest_request != NULL);

    digest_request->user(digest_user);
    debugs(29, 9, "username = '" << digest_user->username() << "'\nrealm = '" <<
           digest_request->realm << "'\nqop = '" << digest_request->qop <<
           "'\nalgorithm = '" << digest_request->algorithm << "'\nuri = '" <<
           digest_request->uri << "'\nnonce = '" << digest_request->noncehex <<
           "'\nnc = '" << digest_request->nc << "'\ncnonce = '" <<
           digest_request->cnonce << "'\nresponse = '" <<
           digest_request->response << "'\ndigestnonce = '" << nonce << "'");

    return digest_request;
}
<|MERGE_RESOLUTION|>--- conflicted
+++ resolved
@@ -767,22 +767,14 @@
                 // domain is Special. Not a quoted-string, must not be de-quoted. But is wrapped in '"'
                 // BUG 3077: uri= can also be sent to us in a mangled (invalid!) form like domain
                 if (vlen > 1 && *p == '"' && *(p + vlen -1) == '"') {
-<<<<<<< HEAD
-                    value.limitInit(p+1, vlen-2);
-=======
                     value.assign(p+1, vlen-2);
->>>>>>> 4a17e329
                 }
             } else if (keyName == SBuf("qop",3)) {
                 // qop is more special.
                 // On request this must not be quoted-string de-quoted. But is several values wrapped in '"'
                 // On response this is a single un-quoted token.
                 if (vlen > 1 && *p == '"' && *(p + vlen -1) == '"') {
-<<<<<<< HEAD
-                    value.limitInit(p+1, vlen-2);
-=======
                     value.assign(p+1, vlen-2);
->>>>>>> 4a17e329
                 } else {
                     value.assign(p, vlen);
                 }
