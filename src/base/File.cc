/*
 * Copyright (C) 1996-2023 The Squid Software Foundation and contributors
 *
 * Squid software is distributed under GPLv2+ license and includes
 * contributions from numerous individuals and organizations.
 * Please see the COPYING and CONTRIBUTORS files for details.
 */

#include "squid.h"
#include "base/File.h"
#include "debug/Stream.h"
#include "sbuf/Stream.h"
#include "tools.h"

#include <chrono>
#include <thread>
#include <utility>

#if HAVE_FCNTL_H
#include <fcntl.h>
#endif
#if HAVE_SYS_STAT_H
#include <sys/stat.h>
#endif
#if HAVE_UNISTD_H
#include <unistd.h>
#endif

/* FileOpeningConfig */

FileOpeningConfig
FileOpeningConfig::ReadOnly()
{
    FileOpeningConfig cfg;

    /* I/O */
#if _SQUID_WINDOWS_
    cfg.desiredAccess = GENERIC_READ;
    cfg.shareMode = FILE_SHARE_READ;
#else
    cfg.openFlags = O_RDONLY;
#endif

    /* locking (if enabled later) */
#if _SQUID_WINDOWS_
    cfg.lockFlags = 0; // no named constant for a shared lock
#elif _SQUID_SOLARIS_
    cfg.lockType = F_RDLCK;
#else
    cfg.flockMode = LOCK_SH | LOCK_NB;
#endif

    return cfg;
}

FileOpeningConfig
FileOpeningConfig::ReadWrite()
{
    FileOpeningConfig cfg;

    /* I/O */
#if _SQUID_WINDOWS_
    cfg.desiredAccess = GENERIC_READ | GENERIC_WRITE;
    cfg.shareMode = FILE_SHARE_READ | FILE_SHARE_WRITE;
#else
    cfg.openFlags = O_RDWR;
#endif

    /* locking (if enabled later) */
#if _SQUID_WINDOWS_
    cfg.lockFlags = LOCKFILE_EXCLUSIVE_LOCK;
#elif _SQUID_SOLARIS_
    cfg.lockType = F_WRLCK;
#else
    cfg.flockMode = LOCK_EX | LOCK_NB;
#endif

    return cfg;
}

FileOpeningConfig &
FileOpeningConfig::locked(unsigned int attempts)
{
    lockAttempts = attempts;
    // for simplicity, correct locking flags are preset in constructing methods
    return *this;
}

FileOpeningConfig &
FileOpeningConfig::createdIfMissing()
{
#if _SQUID_WINDOWS_
    Must((desiredAccess & GENERIC_WRITE) == GENERIC_WRITE);
    creationDisposition = OPEN_ALWAYS;
#else
    Must((openFlags & O_RDWR) == O_RDWR);
    openFlags |= O_CREAT;
    creationMask = (S_IXUSR | S_IXGRP|S_IWGRP | S_IXOTH|S_IWOTH); // unwanted bits
#endif
    return *this;
}

/* File */

#if _SQUID_SOLARIS_
// XXX: fcntl() locks are incompatible with complex applications that may lock
// multiple open descriptors corresponding to the same underlying file. There is
// nothing better on Solaris, but do not be tempted to use this elsewhere. For
// more info, see http://bugs.squid-cache.org/show_bug.cgi?id=4212#c14
/// fcntl(... struct flock) convenience wrapper
static int
fcntlLock(const int fd, const short lockType)
{
    // the exact composition and order of flock data members is unknown!
    struct flock fl;
    memset(&fl, 0, sizeof(fl));
    fl.l_type = lockType;
    fl.l_whence = SEEK_SET; // with zero l_len and l_start, means "whole file"
    return ::fcntl(fd, F_SETLK, &fl);
}
#endif // _SQUID_SOLARIS_

File *
File::Optional(const SBuf &filename, const FileOpeningConfig &cfg)
{
    try {
        return new File(filename, cfg);
    }
    catch (const std::exception &ex) {
        debugs(54, 5, "will not lock: " << ex.what());
    }
    return nullptr;
}

File::File(const SBuf &aName, const FileOpeningConfig &cfg):
    name_(aName)
{
    debugs(54, 7, "constructing, this=" << this << ' ' << name_);
    // close the file during post-open constructor exceptions
    try {
        open(cfg);
        lock(cfg);
    }
    catch (...)
    {
        close();
        throw;
    }
}

File::~File()
{
    debugs(54, 7, "destructing, this=" << this << ' ' << name_);
    close();
}

File::File(File &&other)
{
    *this = std::move(other);
}

File &
File::operator = (File &&other)
{
    std::swap(fd_, other.fd_);
    return *this;
}

/// opens (or creates) the file
void
File::open(const FileOpeningConfig &cfg)
{
#if _SQUID_WINDOWS_
    fd_ = CreateFile(TEXT(name_.c_str()), cfg.desiredAccess, cfg.shareMode, nullptr, cfg.creationDisposition, FILE_ATTRIBUTE_NORMAL, nullptr);
    if (fd_ == InvalidHandle) {
        const auto savedError = GetLastError();
        throw TexcHere(sysCallFailure("CreateFile", WindowsErrorMessage(savedError)));
    }
#else
    mode_t oldCreationMask = 0;
    const auto filename = name_.c_str(); // avoid complex operations inside enter_suid()
    enter_suid();
    if (cfg.creationMask)
        oldCreationMask = umask(cfg.creationMask); // XXX: Why here? Should not this be set for the whole Squid?
    fd_ = ::open(filename, cfg.openFlags, cfg.openMode);
    const auto savedErrno = errno;
    if (cfg.creationMask)
        umask(oldCreationMask);
    leave_suid();
    if (fd_ < 0)
        throw TexcHere(sysCallError("open", savedErrno));
#endif
}

void
File::close()
{
    if (!isOpen())
        return;
#if _SQUID_WINDOWS_
    if (!CloseHandle(fd_)) {
        const auto savedError = GetLastError();
        debugs(54, DBG_IMPORTANT, sysCallFailure("CloseHandle", WindowsErrorMessage(savedError)));
    }
#else
    if (::close(fd_) != 0) {
        const auto savedErrno = errno;
        debugs(54, DBG_IMPORTANT, sysCallError("close", savedErrno));
    }
#endif
    // closing the file handler implicitly removes all associated locks
}

void
File::truncate()
{
#if _SQUID_WINDOWS_
    if (!SetFilePointer(fd_, 0, nullptr, FILE_BEGIN)) {
        const auto savedError = GetLastError();
        throw TexcHere(sysCallFailure("SetFilePointer", WindowsErrorMessage(savedError)));
    }

    if (!SetEndOfFile(fd_)) {
        const auto savedError = GetLastError();
        throw TexcHere(sysCallFailure("SetEndOfFile", WindowsErrorMessage(savedError)));
    }
#else
    if (::lseek(fd_, SEEK_SET, 0) < 0) {
        const auto savedErrno = errno;
        throw TexcHere(sysCallError("lseek", savedErrno));
    }

    if (::ftruncate(fd_, 0) != 0) {
        const auto savedErrno = errno;
        throw TexcHere(sysCallError("ftruncate", savedErrno));
    }
#endif
}

SBuf
File::readSmall(const SBuf::size_type minBytes, const SBuf::size_type maxBytes)
{
    SBuf buf;
    const auto readLimit = maxBytes + 1; // to detect excessively large files that we do not handle
    char *rawBuf = buf.rawAppendStart(readLimit);
#if _SQUID_WINDOWS_
    DWORD result = 0;
    if (!ReadFile(fd_, rawBuf, readLimit, &result, nullptr)) {
        const auto savedError = GetLastError();
        throw TexcHere(sysCallFailure("ReadFile", WindowsErrorMessage(savedError)));
    }
#else
    const auto result = ::read(fd_, rawBuf, readLimit);
    if (result < 0) {
        const auto savedErrno = errno;
        throw TexcHere(sysCallError("read", savedErrno));
    }
#endif
    const auto bytesRead = static_cast<size_t>(result);
    assert(bytesRead <= readLimit);
    Must(!buf.length());
    buf.rawAppendFinish(rawBuf, bytesRead);

    if (buf.length() < minBytes) {
        static const SBuf errPrematureEof("premature eof");
        static const SBuf errEmptyFile("empty file");
        throw TexcHere(sysCallFailure("read", buf.length() ? errPrematureEof : errEmptyFile));
    }

    if (buf.length() > maxBytes) {
        static const SBuf failure("unreasonably large file");
        throw TexcHere(sysCallFailure("read", failure));
    }

    Must(minBytes <= buf.length() && buf.length() <= maxBytes);
    return buf;
}

void
File::writeAll(const SBuf &data)
{
#if _SQUID_WINDOWS_
    DWORD nBytesWritten = 0;
    if (!WriteFile(fd_, data.rawContent(), data.length(), &nBytesWritten, nullptr)) {
        const auto savedError = GetLastError();
        throw TexcHere(sysCallFailure("WriteFile", WindowsErrorMessage(savedError)));
    }
    const auto bytesWritten = static_cast<size_t>(nBytesWritten);
#else
    const auto result = ::write(fd_, data.rawContent(), data.length());
    if (result < 0) {
        const auto savedErrno = errno;
        throw TexcHere(sysCallError("write", savedErrno));
    }
    const auto bytesWritten = static_cast<size_t>(result);
#endif
    if (bytesWritten != data.length()) {
        static const SBuf failure("partial write");
        throw TexcHere(sysCallFailure("write", failure));
    }
}

void
File::synchronize()
{
#if _SQUID_WINDOWS_
    if (!FlushFileBuffers(fd_)) {
        const auto savedError = GetLastError();
        throw TexcHere(sysCallFailure("FlushFileBuffers", WindowsErrorMessage(savedError)));
    }
#else
    if (::fsync(fd_) != 0) {
        const auto savedErrno = errno;
        throw TexcHere(sysCallError("fsync", savedErrno));
    }
#endif
}

/// calls lockOnce() as many times as necessary (including zero)
void
File::lock(const FileOpeningConfig &cfg)
{
    unsigned int attemptsLeft = cfg.lockAttempts;
    while (attemptsLeft) {
        try {
            --attemptsLeft;
            return lockOnce(cfg);
        } catch (const std::exception &ex) {
            if (!attemptsLeft)
                throw;
            debugs(54, 4, "sleeping and then trying up to " << attemptsLeft <<
                   " more time(s) after a failure: " << ex.what());
        }
        Must(attemptsLeft); // the catch statement handles the last attempt
<<<<<<< HEAD
        xusleep(cfg.retryGapUsec);
=======
        std::this_thread::sleep_for(std::chrono::microseconds(cfg.retryGapUsec));
>>>>>>> 96f7d8c3
    }
    debugs(54, 9, "disabled");
}

/// locks, blocking or returning immediately depending on the lock waiting mode
void
File::lockOnce(const FileOpeningConfig &cfg)
{
#if _SQUID_WINDOWS_
    if (!LockFileEx(fd_, cfg.lockFlags, 0, 0, 1, 0)) {
        const auto savedError = GetLastError();
        throw TexcHere(sysCallFailure("LockFileEx", WindowsErrorMessage(savedError)));
    }
#elif _SQUID_SOLARIS_
    if (fcntlLock(fd_, cfg.lockType) != 0) {
        const auto savedErrno = errno;
        throw TexcHere(sysCallError("fcntl(flock)", savedErrno));
    }
#else
    if (::flock(fd_, cfg.flockMode) != 0) {
        const auto savedErrno = errno;
        throw TexcHere(sysCallError("flock", savedErrno));
    }
#endif
    debugs(54, 3, "succeeded for " << name_);
}

/// \returns a description a system call-related failure
SBuf
File::sysCallFailure(const char *callName, const SBuf &error) const
{
    return ToSBuf("failed to ", callName, ' ', name_, ": ", error);
}

/// \returns a description of an errno-based system call failure
SBuf
File::sysCallError(const char *callName, const int savedErrno) const
{
    return sysCallFailure(callName, SBuf(xstrerr(savedErrno)));
}

#if _SQUID_WINDOWS_
const HANDLE File::InvalidHandle = INVALID_HANDLE_VALUE;
#endif /* _SQUID_WINDOWS_ */
<|MERGE_RESOLUTION|>--- conflicted
+++ resolved
@@ -332,11 +332,7 @@
                    " more time(s) after a failure: " << ex.what());
         }
         Must(attemptsLeft); // the catch statement handles the last attempt
-<<<<<<< HEAD
-        xusleep(cfg.retryGapUsec);
-=======
         std::this_thread::sleep_for(std::chrono::microseconds(cfg.retryGapUsec));
->>>>>>> 96f7d8c3
     }
     debugs(54, 9, "disabled");
 }
