--- conflicted
+++ resolved
@@ -3764,8 +3764,6 @@
             debugs(3,DBG_CRITICAL, "FATAL: require-proxy-header option is not supported on ftp_port.");
             self_destruct();
             return;
-<<<<<<< HEAD
-=======
         }
     }
 
@@ -3774,7 +3772,6 @@
             debugs(3, DBG_CRITICAL, "FATAL: " << AnyP::UriScheme(s->transport.protocol) << "_port requires a cert= parameter");
             self_destruct();
             return;
->>>>>>> 903b0939
         }
     }
 
