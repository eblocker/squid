/*
 * Copyright (C) 1996-2022 The Squid Software Foundation and contributors
 *
 * Squid software is distributed under GPLv2+ license and includes
 * contributions from numerous individuals and organizations.
 * Please see the COPYING and CONTRIBUTORS files for details.
 */

/* DEBUG: section 16    Cache Manager Objects */

#include "squid.h"
#include "AccessLogEntry.h"
#include "base/TextException.h"
#include "CacheManager.h"
#include "comm/Connection.h"
#include "Debug.h"
#include "error/ExceptionErrorDetail.h"
#include "errorpage.h"
#include "fde.h"
#include "HttpReply.h"
#include "HttpRequest.h"
#include "mgr/Action.h"
#include "mgr/ActionCreator.h"
#include "mgr/ActionPasswordList.h"
#include "mgr/ActionProfile.h"
#include "mgr/BasicActions.h"
#include "mgr/Command.h"
#include "mgr/Forwarder.h"
#include "mgr/FunAction.h"
#include "mgr/QueryParams.h"
#include "parser/Tokenizer.h"
#include "protos.h"
#include "sbuf/Stream.h"
#include "sbuf/StringConvert.h"
#include "SquidConfig.h"
#include "SquidTime.h"
#include "Store.h"
#include "tools.h"
#include "wordlist.h"

#include <algorithm>

/// \ingroup CacheManagerInternal
#define MGR_PASSWD_SZ 128

/// creates Action using supplied Action::Create method and command
class ClassActionCreator: public Mgr::ActionCreator
{
public:
    typedef Mgr::Action::Pointer Handler(const Mgr::Command::Pointer &cmd);

public:
    ClassActionCreator(Handler *aHandler): handler(aHandler) {}

    virtual Mgr::Action::Pointer create(const Mgr::Command::Pointer &cmd) const {
        return handler(cmd);
    }

private:
    Handler *handler;
};

/// Registers new profiles, ignoring attempts to register a duplicate
void
CacheManager::registerProfile(const Mgr::ActionProfile::Pointer &profile)
{
    Must(profile != NULL);
    if (!CacheManager::findAction(profile->name)) {
        menu_.push_back(profile);
        debugs(16, 3, HERE << "registered profile: " << *profile);
    } else {
        debugs(16, 2, HERE << "skipped duplicate profile: " << *profile);
    }
}

/**
 \ingroup CacheManagerAPI
 * Registers a C-style action, which is implemented as a pointer to a function
 * taking as argument a pointer to a StoreEntry and returning void.
 * Implemented via CacheManagerActionLegacy.
 */
void
CacheManager::registerProfile(char const * action, char const * desc, OBJH * handler, int pw_req_flag, int atomic)
{
    debugs(16, 3, HERE << "registering legacy " << action);
    const Mgr::ActionProfile::Pointer profile = new Mgr::ActionProfile(action,
            desc, pw_req_flag, atomic, new Mgr::FunActionCreator(handler));
    registerProfile(profile);
}

/**
 * \ingroup CacheManagerAPI
 * Registers a C++-style action, via a pointer to a subclass of
 * a CacheManagerAction object, whose run() method will be invoked when
 * CacheManager identifies that the user has requested the action.
 */
void
CacheManager::registerProfile(char const * action, char const * desc,
                              ClassActionCreator::Handler *handler,
                              int pw_req_flag, int atomic)
{
    const Mgr::ActionProfile::Pointer profile = new Mgr::ActionProfile(action,
            desc, pw_req_flag, atomic, new ClassActionCreator(handler));
    registerProfile(profile);
}

/**
 \ingroup CacheManagerInternal
 * Locates an action in the actions registry ActionsList.
\retval NULL  if Action not found
\retval CacheManagerAction* if the action was found
 */
Mgr::ActionProfile::Pointer
CacheManager::findAction(char const * action) const
{
    Must(action != NULL);
    Menu::const_iterator a;

    debugs(16, 5, "CacheManager::findAction: looking for action " << action);
    for (a = menu_.begin(); a != menu_.end(); ++a) {
        if (0 == strcmp((*a)->name, action)) {
            debugs(16, 6, " found");
            return *a;
        }
    }

    debugs(16, 6, "Action not found.");
    return Mgr::ActionProfilePointer();
}

Mgr::Action::Pointer
CacheManager::createNamedAction(const char *actionName)
{
    Must(actionName);

    Mgr::Command::Pointer cmd = new Mgr::Command;
    cmd->profile = findAction(actionName);
    cmd->params.actionName = actionName;

    Must(cmd->profile != NULL);
    return cmd->profile->creator->create(cmd);
}

Mgr::Action::Pointer
CacheManager::createRequestedAction(const Mgr::ActionParams &params)
{
    Mgr::Command::Pointer cmd = new Mgr::Command;
    cmd->params = params;
    cmd->profile = findAction(params.actionName.termedBuf());
    Must(cmd->profile != NULL);
    return cmd->profile->creator->create(cmd);
}

static const CharacterSet &
MgrFieldChars(const AnyP::ProtocolType &protocol)
{
    // Deprecated cache_object:// scheme used '@' to delimit passwords
    if (protocol == AnyP::PROTO_CACHE_OBJECT) {
        static const CharacterSet fieldChars = CharacterSet("cache-object-field", "@?#").complement();
        return fieldChars;
    }

    static const CharacterSet actionChars = CharacterSet("mgr-field", "?#").complement();
    return actionChars;
}

/**
 * define whether the URL is a cache-manager URL and parse the action
 * requested by the user. Checks via CacheManager::ActionProtection() that the
 * item is accessible by the user.
 *
 * Syntax:
 *
 *  scheme "://" authority [ '/squid-internal-mgr' ] path-absolute [ '@' unreserved ] '?' query-string
 *
 * see RFC 3986 for definitions of scheme, authority, path-absolute, query-string
 *
 * \returns Mgr::Command object with action to perform and parameters it might use
 */
Mgr::Command::Pointer
CacheManager::ParseUrl(const AnyP::Uri &uri)
{
    Parser::Tokenizer tok(uri.path());

    static const SBuf internalMagicPrefix("/squid-internal-mgr/");
    if (!tok.skip(internalMagicPrefix) && !tok.skip('/'))
        throw TextException("invalid URL path", Here());
<<<<<<< HEAD

    Mgr::Command::Pointer cmd = new Mgr::Command();
    cmd->params.httpUri = SBufToString(uri.absolute());

    const auto &fieldChars = MgrFieldChars(uri.getScheme());

=======

    Mgr::Command::Pointer cmd = new Mgr::Command();
    cmd->params.httpUri = SBufToString(uri.absolute());

    const auto &fieldChars = MgrFieldChars(uri.getScheme());

>>>>>>> 4a17e329
    SBuf action;
    if (!tok.prefix(action, fieldChars)) {
        if (uri.getScheme() == AnyP::PROTO_CACHE_OBJECT) {
            static const SBuf menuReport("menu");
            action = menuReport;
        } else {
            static const SBuf indexReport("index");
            action = indexReport;
        }
    }
    cmd->params.actionName = SBufToString(action);

    const auto profile = findAction(action.c_str());
    if (!profile)
        throw TextException(ToSBuf("action '", action, "' not found"), Here());

    const char *prot = ActionProtection(profile);
    if (!strcmp(prot, "disabled") || !strcmp(prot, "hidden"))
        throw TextException(ToSBuf("action '", action, "' is ", prot), Here());
    cmd->profile = profile;

    SBuf passwd;
    if (uri.getScheme() == AnyP::PROTO_CACHE_OBJECT && tok.skip('@')) {
        (void)tok.prefix(passwd, fieldChars);
        cmd->params.password = SBufToString(passwd);
    }

    // TODO: fix when AnyP::Uri::parse() separates path?query#fragment
    SBuf params;
    if (tok.skip('?')) {
        params = tok.remaining();
        Mgr::QueryParams::Parse(tok, cmd->params.queryParams);
    }

    if (!tok.skip('#') && !tok.atEnd())
        throw TextException("invalid characters in URL", Here());
    // else ignore #fragment (if any)

    debugs(16, 3, "MGR request: host=" << uri.host() << ", action=" << action <<
           ", password=" << passwd << ", params=" << params);

    return cmd;
}

/// \ingroup CacheManagerInternal
/*
 \ingroup CacheManagerInternal
 * Decodes the headers needed to perform user authentication and fills
 * the details into the cachemgrStateData argument
 */
void
CacheManager::ParseHeaders(const HttpRequest * request, Mgr::ActionParams &params)
{
    assert(request);

    params.httpMethod = request->method.id();
    params.httpFlags = request->flags;

#if HAVE_AUTH_MODULE_BASIC
    // TODO: use the authentication system decode to retrieve these details properly.

    /* base 64 _decoded_ user:passwd pair */
    const auto basic_cookie(request->header.getAuthToken(Http::HdrType::AUTHORIZATION, "Basic"));

    if (basic_cookie.isEmpty())
        return;

    const auto colonPos = basic_cookie.find(':');
    if (colonPos == SBuf::npos) {
        debugs(16, DBG_IMPORTANT, "CacheManager::ParseHeaders: unknown basic_cookie format '" << basic_cookie << "'");
        return;
    }

    /* found user:password pair, reset old values */
    params.userName = SBufToString(basic_cookie.substr(0, colonPos));
    params.password = SBufToString(basic_cookie.substr(colonPos+1));

    /* warning: this prints decoded password which maybe not be what you want to do @?@ @?@ */
    debugs(16, 9, "CacheManager::ParseHeaders: got user: '" <<
           params.userName << "' passwd: '" << params.password << "'");
#endif
}

/**
 \ingroup CacheManagerInternal
 *
 \retval 0  if mgr->password is good or "none"
 \retval 1  if mgr->password is "disable"
 \retval !0 if mgr->password does not match configured password
 */
int
CacheManager::CheckPassword(const Mgr::Command &cmd)
{
    assert(cmd.profile != NULL);
    const char *action = cmd.profile->name;
    char *pwd = PasswdGet(Config.passwd_list, action);

    debugs(16, 4, "CacheManager::CheckPassword for action " << action);

    if (pwd == NULL)
        return cmd.profile->isPwReq;

    if (strcmp(pwd, "disable") == 0)
        return 1;

    if (strcmp(pwd, "none") == 0)
        return 0;

    if (!cmd.params.password.size())
        return 1;

    return cmd.params.password != pwd;
}

/**
 \ingroup CacheManagerAPI
 * Main entry point in the Cache Manager's activity. Gets called as part
 * of the forward chain if the right URL is detected there. Initiates
 * all needed internal work and renders the response.
 */
void
CacheManager::start(const Comm::ConnectionPointer &client, HttpRequest *request, StoreEntry *entry, const AccessLogEntry::Pointer &ale)
{
    debugs(16, 3, "request-url= '" << request->url << "', entry-url='" << entry->url() << "'");
<<<<<<< HEAD

    Mgr::Command::Pointer cmd;
    try {
        cmd = ParseUrl(request->url);

    } catch (...) {
        debugs(16, 2, "request URL error: " << CurrentException);
        const auto err = new ErrorState(ERR_INVALID_URL, Http::scNotFound, request);
=======

    Mgr::Command::Pointer cmd;
    try {
        cmd = ParseUrl(request->url);

    } catch (...) {
        debugs(16, 2, "request URL error: " << CurrentException);
        const auto err = new ErrorState(ERR_INVALID_URL, Http::scNotFound, request, ale);
>>>>>>> 4a17e329
        err->url = xstrdup(entry->url());
        err->detailError(new ExceptionErrorDetail(Here().id()));
        errorAppendEntry(entry, err);
        return;
    }

    const char *actionName = cmd->profile->name;

    entry->expires = squid_curtime;

    debugs(16, 5, "CacheManager: " << client << " requesting '" << actionName << "'");

    /* get additional info from request headers */
    ParseHeaders(request, cmd->params);

    const char *userName = cmd->params.userName.size() ?
                           cmd->params.userName.termedBuf() : "unknown";

    /* Check password */

    if (CheckPassword(*cmd) != 0) {
        /* build error message */
        ErrorState errState(ERR_CACHE_MGR_ACCESS_DENIED, Http::scUnauthorized, request, ale);
        /* warn if user specified incorrect password */

        if (cmd->params.password.size()) {
            debugs(16, DBG_IMPORTANT, "CacheManager: " <<
                   userName << "@" <<
                   client << ": incorrect password for '" <<
                   actionName << "'" );
        } else {
            debugs(16, DBG_IMPORTANT, "CacheManager: " <<
                   userName << "@" <<
                   client << ": password needed for '" <<
                   actionName << "'" );
        }

        HttpReply *rep = errState.BuildHttpReply();

#if HAVE_AUTH_MODULE_BASIC
        /*
         * add Authenticate header using action name as a realm because
         * password depends on the action
         */
        rep->header.putAuth("Basic", actionName);
#endif
        // Allow cachemgr and other XHR scripts access to our version string
        if (request->header.has(Http::HdrType::ORIGIN)) {
            rep->header.putExt("Access-Control-Allow-Origin",request->header.getStr(Http::HdrType::ORIGIN));
#if HAVE_AUTH_MODULE_BASIC
            rep->header.putExt("Access-Control-Allow-Credentials","true");
#endif
            rep->header.putExt("Access-Control-Expose-Headers","Server");
        }

        /* store the reply */
        entry->replaceHttpReply(rep);

        entry->expires = squid_curtime;

        entry->complete();

        return;
    }

    if (request->header.has(Http::HdrType::ORIGIN)) {
        cmd->params.httpOrigin = request->header.getStr(Http::HdrType::ORIGIN);
    }

    debugs(16, 2, "CacheManager: " <<
           userName << "@" <<
           client << " requesting '" <<
           actionName << "'" );

    // special case: /squid-internal-mgr/ index page
    if (!strcmp(cmd->profile->name, "index")) {
        ErrorState err(MGR_INDEX, Http::scOkay, request, ale);
        err.url = xstrdup(entry->url());
        HttpReply *rep = err.BuildHttpReply();
        if (strncmp(rep->body.content(),"Internal Error:", 15) == 0)
            rep->sline.set(Http::ProtocolVersion(1,1), Http::scNotFound);
        // Allow cachemgr and other XHR scripts access to our version string
        if (request->header.has(Http::HdrType::ORIGIN)) {
            rep->header.putExt("Access-Control-Allow-Origin",request->header.getStr(Http::HdrType::ORIGIN));
#if HAVE_AUTH_MODULE_BASIC
            rep->header.putExt("Access-Control-Allow-Credentials","true");
#endif
            rep->header.putExt("Access-Control-Expose-Headers","Server");
        }
        entry->replaceHttpReply(rep);
        entry->complete();
        return;
    }

    if (UsingSmp() && IamWorkerProcess()) {
        // is client the right connection to pass here?
        AsyncJob::Start(new Mgr::Forwarder(client, cmd->params, request, entry, ale));
        return;
    }

    Mgr::Action::Pointer action = cmd->profile->creator->create(cmd);
    Must(action != NULL);
    action->run(entry, true);
}

/*
 \ingroup CacheManagerInternal
 * Renders the protection level text for an action.
 * Also doubles as a check for the protection level.
 */
const char *
CacheManager::ActionProtection(const Mgr::ActionProfile::Pointer &profile)
{
    assert(profile != NULL);
    const char *pwd = PasswdGet(Config.passwd_list, profile->name);

    if (!pwd)
        return profile->isPwReq ? "hidden" : "public";

    if (!strcmp(pwd, "disable"))
        return "disabled";

    if (strcmp(pwd, "none") == 0)
        return "public";

    return "protected";
}

/*
 * \ingroup CacheManagerInternal
 * gets from the global Config the password the user would need to supply
 * for the action she queried
 */
char *
CacheManager::PasswdGet(Mgr::ActionPasswordList * a, const char *action)
{
    while (a) {
        for (auto &w : a->actions) {
            if (w.cmp(action) == 0)
                return a->passwd;

            static const SBuf allAction("all");
            if (w == allAction)
                return a->passwd;
        }

        a = a->next;
    }

    return NULL;
}

CacheManager*
CacheManager::GetInstance()
{
    static CacheManager *instance = nullptr;
    if (!instance) {
        debugs(16, 6, "starting cachemanager up");
        instance = new CacheManager;
        Mgr::RegisterBasics();
    }
    return instance;
}<|MERGE_RESOLUTION|>--- conflicted
+++ resolved
@@ -185,21 +185,12 @@
     static const SBuf internalMagicPrefix("/squid-internal-mgr/");
     if (!tok.skip(internalMagicPrefix) && !tok.skip('/'))
         throw TextException("invalid URL path", Here());
-<<<<<<< HEAD
 
     Mgr::Command::Pointer cmd = new Mgr::Command();
     cmd->params.httpUri = SBufToString(uri.absolute());
 
     const auto &fieldChars = MgrFieldChars(uri.getScheme());
 
-=======
-
-    Mgr::Command::Pointer cmd = new Mgr::Command();
-    cmd->params.httpUri = SBufToString(uri.absolute());
-
-    const auto &fieldChars = MgrFieldChars(uri.getScheme());
-
->>>>>>> 4a17e329
     SBuf action;
     if (!tok.prefix(action, fieldChars)) {
         if (uri.getScheme() == AnyP::PROTO_CACHE_OBJECT) {
@@ -324,7 +315,6 @@
 CacheManager::start(const Comm::ConnectionPointer &client, HttpRequest *request, StoreEntry *entry, const AccessLogEntry::Pointer &ale)
 {
     debugs(16, 3, "request-url= '" << request->url << "', entry-url='" << entry->url() << "'");
-<<<<<<< HEAD
 
     Mgr::Command::Pointer cmd;
     try {
@@ -332,17 +322,7 @@
 
     } catch (...) {
         debugs(16, 2, "request URL error: " << CurrentException);
-        const auto err = new ErrorState(ERR_INVALID_URL, Http::scNotFound, request);
-=======
-
-    Mgr::Command::Pointer cmd;
-    try {
-        cmd = ParseUrl(request->url);
-
-    } catch (...) {
-        debugs(16, 2, "request URL error: " << CurrentException);
         const auto err = new ErrorState(ERR_INVALID_URL, Http::scNotFound, request, ale);
->>>>>>> 4a17e329
         err->url = xstrdup(entry->url());
         err->detailError(new ExceptionErrorDetail(Here().id()));
         errorAppendEntry(entry, err);
