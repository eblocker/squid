--- conflicted
+++ resolved
@@ -334,15 +334,8 @@
  */
 #define cbdataReferenceValidDone(var, ptr) cbdataInternalReferenceDoneValid((void **)&(var), (ptr))
 
-<<<<<<< HEAD
-/**
- * This needs to be defined LAST in teh class definition. It plays with private/public states in C++.
- */
-=======
-/// \ingroup CBDATAAPI
->>>>>>> 57f30be6
+/// \ingroup CBDATAAPI
 #define CBDATA_CLASS2(type)	\
-	private: \
 	static cbdata_type CBDATA_##type; \
 	public: \
 		void *operator new(size_t size) { \
@@ -352,10 +345,6 @@
 		} \
   		void operator delete (void *address) { \
 		  if (address) cbdataInternalFree(address);\
-<<<<<<< HEAD
-		}
-#endif
-=======
 		} \
                 void *toCbdata() { return this; } \
 	private:
@@ -374,7 +363,6 @@
  *       is quite different. It is best if the reference is thought of
  *       and handled as a "void *".
  */
->>>>>>> 57f30be6
 #define cbdataReference(var)	(cbdataInternalLock(var), var)
 
 /**
@@ -471,11 +459,7 @@
      \todo CODE: make this a private field.
      */
     void *data; /* the wrapped data */
-<<<<<<< HEAD
-
-=======
 private:
->>>>>>> 57f30be6
     CBDATA_CLASS2(generic_cbdata);
 };
 
