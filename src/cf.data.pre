--- conflicted
+++ resolved
@@ -10040,7 +10040,6 @@
 	nameservers by setting this option to 'off'.
 DOC_END
 
-<<<<<<< HEAD
 NAME: dns_v4_first
 TYPE: onoff
 DEFAULT: off
@@ -10059,8 +10058,6 @@
 	  problems which would otherwise be detected and warned about.
 DOC_END
 
-=======
->>>>>>> 4a17e329
 NAME: ipcache_size
 COMMENT: (number of entries)
 TYPE: int
