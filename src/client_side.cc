--- conflicted
+++ resolved
@@ -2387,7 +2387,6 @@
     return false;
 }
 
-<<<<<<< HEAD
 static std::string eblocker_pem(ConnStateData* conn) {
     if (conn->serverBump() == NULL) {
         return "";
@@ -2397,113 +2396,16 @@
     return eblocker::pem(x509);
 }
 
-static void eblocker_log(ConnStateData* conn, const char* src, int no, const char* desc) {
+static void eblocker_log(ConnStateData* conn, ErrorDetailPointer errorDetail, const char* desc) {
     SBuf clientSni = conn->tlsClientSni();
     debugs(83, DBG_IMPORTANT, "eblkr: "
-           << src << ":" << no << ":" << desc
+           << errorDetail ":" << desc
            << " log_addr: " << conn->log_addr
            << " host: " << (conn->pinning.host != 0 ? conn->pinning.host : "<null>")
            << " sni: "<< (clientSni.isEmpty() ? "<null>" : clientSni.c_str())
            << " cert: " << eblocker_pem(conn));
 }
 
-/**
- *
- * \retval 1 on success
- * \retval 0 when needs more data
- * \retval -1 on error
- */
-static int
-tlsAttemptHandshake(ConnStateData *conn, PF *callback)
-{
-    // TODO: maybe throw instead of returning -1
-    // see https://github.com/squid-cache/squid/pull/81#discussion_r153053278
-    int fd = conn->clientConnection->fd;
-    int ssl_lib_error;
-    char* ssl_lib_error_str;
-    auto session = fd_table[fd].ssl.get();
-
-    errno = 0;
-
-#if USE_OPENSSL
-    const auto ret = SSL_accept(session);
-    if (ret > 0)
-        return 1;
-
-    const int xerrno = errno;
-    const auto ssl_error = SSL_get_error(session, ret);
-
-    switch (ssl_error) {
-
-    case SSL_ERROR_WANT_READ:
-        Comm::SetSelect(fd, COMM_SELECT_READ, callback, (callback ? conn : nullptr), 0);
-        return 0;
-
-    case SSL_ERROR_WANT_WRITE:
-        Comm::SetSelect(fd, COMM_SELECT_WRITE, callback, (callback ? conn : nullptr), 0);
-        return 0;
-
-    case SSL_ERROR_SYSCALL:
-        ssl_lib_error = ERR_get_error();
-        if (ssl_lib_error == 0) {
-            if (ret == 0) {
-                debugs(83, 2, "SSL_ERROR_SYSCALL: Error negotiating SSL connection on FD " << fd << ": Aborted by client: " << ssl_error);
-                eblocker_log(conn, "ssl", ssl_error, "unexpected-eof");
-            } else {
-                debugs(83, (xerrno == ECONNRESET) ? 1 : 2, "SSL_ERROR_SYSCALL: Error negotiating SSL connection on FD " << fd << ": " <<
-                       (xerrno == 0 ? Security::ErrorString(ssl_error) : xstrerr(xerrno)));
-                eblocker_log(conn, "io", xerrno, xstrerr(xerrno));
-            }
-        } else {
-            eblocker_log(conn, "ssl", ssl_error, ERR_error_string(ssl_lib_error, NULL));
-        }
-        break;
-
-    case SSL_ERROR_ZERO_RETURN:
-        debugs(83, DBG_IMPORTANT, "SSL_ERROR_ZERO_RETURN: Error negotiating SSL connection on FD " << fd << ": Closed by client");
-        ssl_lib_error = ERR_get_error();
-        if (ssl_lib_error == 0) {
-            eblocker_log(conn, "ssl", ssl_error, ERR_error_string(ssl_lib_error, NULL));
-        } else {
-            eblocker_log(conn, "ssl", ssl_error, "none");
-        }
-        break;
-
-    default:
-        ssl_lib_error = ERR_get_error();
-        ssl_lib_error_str = ERR_error_string(ssl_lib_error, NULL);
-        debugs(83, DBG_IMPORTANT, "default: Error negotiating SSL connection on FD " <<
-               fd << ": " << ssl_lib_error_str <<
-               " (" << ssl_error << "/" << ret << ")");
-        eblocker_log(conn, "ssl", ssl_error, ssl_lib_error_str);
-    }
-
-#elif USE_GNUTLS
-
-    const auto x = gnutls_handshake(session);
-    if (x == GNUTLS_E_SUCCESS)
-        return 1;
-
-    if (gnutls_error_is_fatal(x)) {
-        debugs(83, 2, "Error negotiating TLS on " << conn->clientConnection << ": Aborted by client: " << Security::ErrorString(x));
-
-    } else if (x == GNUTLS_E_INTERRUPTED || x == GNUTLS_E_AGAIN) {
-        const auto ioAction = (gnutls_record_get_direction(session)==0 ? COMM_SELECT_READ : COMM_SELECT_WRITE);
-        Comm::SetSelect(fd, ioAction, callback, (callback ? conn : nullptr), 0);
-        return 0;
-    }
-
-#else
-    // Performing TLS handshake should never be reachable without a TLS/SSL library.
-    (void)session; // avoid compiler and static analysis complaints
-    fatal("FATAL: HTTPS not supported by this Squid.");
-#endif
-
-    return -1;
-}
-
-=======
->>>>>>> 4a17e329
 /** negotiate an SSL connection */
 static void
 clientNegotiateSSL(int fd, void *data)
@@ -2526,6 +2428,7 @@
     case Security::IoResult::ioError:
         debugs(83, (handshakeResult.important ? DBG_IMPORTANT : 2), "ERROR: " << handshakeResult.errorDescription <<
                " while accepting a TLS connection on " << conn->clientConnection << ": " << handshakeResult.errorDetail);
+        eblocker_log(conn, handshakeResult.errorDetail, handshakeResult.errorDescription);
         // TODO: No ConnStateData::tunnelOnError() on this forward-proxy code
         // path because we cannot know the intended connection target?
         conn->updateError(ERR_SECURE_ACCEPT_FAIL, handshakeResult.errorDetail);
