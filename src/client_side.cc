--- conflicted
+++ resolved
@@ -103,10 +103,6 @@
 #include "mime_header.h"
 #include "parser/Tokenizer.h"
 #include "profiler/Profiler.h"
-<<<<<<< HEAD
-#include "rfc1738.h"
-=======
->>>>>>> 903b0939
 #include "security/NegotiationHistory.h"
 #include "servers/forward.h"
 #include "SquidConfig.h"
@@ -1013,12 +1009,7 @@
 {
     ClientHttpRequest *http = new ClientHttpRequest(this);
     http->req_sz = inBuf.length();
-<<<<<<< HEAD
-    http->uri = xstrdup(uri);
-    setLogUri (http, uri);
-=======
     http->setErrorUri(uri);
->>>>>>> 903b0939
     auto *context = new Http::Stream(clientConnection, http);
     StoreIOBuffer tempBuffer;
     tempBuffer.data = context->reqbuf;
@@ -1320,17 +1311,10 @@
 
     /* Ok, all headers are received */
     ClientHttpRequest *http = new ClientHttpRequest(csd);
-<<<<<<< HEAD
 
     http->req_sz = hp->messageHeaderSize();
     Http::Stream *result = new Http::Stream(csd->clientConnection, http);
 
-=======
-
-    http->req_sz = hp->messageHeaderSize();
-    Http::Stream *result = new Http::Stream(csd->clientConnection, http);
-
->>>>>>> 903b0939
     StoreIOBuffer tempBuffer;
     tempBuffer.data = result->reqbuf;
     tempBuffer.length = HTTP_REQBUF_SZ;
@@ -1617,10 +1601,6 @@
     }
 
     request->flags.internal = http->flags.internal;
-<<<<<<< HEAD
-    setLogUri (http, urlCanonicalClean(request.getRaw()));
-=======
->>>>>>> 903b0939
 
     if (!isFtp) {
         // XXX: for non-HTTP messages instantiate a different HttpMsg child type
@@ -2594,15 +2574,9 @@
             conn->clientConnection->close();
         return;
     }
-<<<<<<< HEAD
 
     Security::SessionPointer session(fd_table[fd].ssl);
 
-=======
-
-    Security::SessionPointer session(fd_table[fd].ssl);
-
->>>>>>> 903b0939
 #if USE_OPENSSL
     if (Security::SessionIsResumed(session)) {
         debugs(83, 2, "Session " << SSL_get_session(session.get()) <<
@@ -3115,19 +3089,11 @@
 ConnStateData::parseTlsHandshake()
 {
     Must(parsingTlsHandshake);
-<<<<<<< HEAD
 
     assert(!inBuf.isEmpty());
     receivedFirstByte();
     fd_note(clientConnection->fd, "Parsing TLS handshake");
 
-=======
-
-    assert(!inBuf.isEmpty());
-    receivedFirstByte();
-    fd_note(clientConnection->fd, "Parsing TLS handshake");
-
->>>>>>> 903b0939
     bool unsupportedProtocol = false;
     try {
         if (!tlsParser.parseHello(inBuf)) {
@@ -3157,9 +3123,7 @@
     }
 
     // We should disable read/write handlers
-<<<<<<< HEAD
-    Comm::SetSelect(clientConnection->fd, COMM_SELECT_READ, NULL, NULL, 0);
-    Comm::SetSelect(clientConnection->fd, COMM_SELECT_WRITE, NULL, NULL, 0);
+    Comm::ResetSelect(clientConnection->fd);
 
     if (unsupportedProtocol) {
         Http::StreamPointer context = pipeline.front();
@@ -3173,22 +3137,6 @@
         return;
     }
 
-=======
-    Comm::ResetSelect(clientConnection->fd);
-
-    if (unsupportedProtocol) {
-        Http::StreamPointer context = pipeline.front();
-        Must(context && context->http);
-        HttpRequest::Pointer request = context->http->request;
-        debugs(83, 5, "Got something other than TLS Client Hello. Cannot SslBump.");
-        sslBumpMode = Ssl::bumpSplice;
-        context->http->al->ssl.bumpMode = Ssl::bumpSplice;
-        if (!clientTunnelOnError(this, context, request, HttpRequestMethod(), ERR_PROTOCOL_UNKNOWN))
-            clientConnection->close();
-        return;
-    }
-
->>>>>>> 903b0939
     if (!sslServerBump || sslServerBump->act.step1 == Ssl::bumpClientFirst) { // Either means client-first.
         getSslContextStart();
         return;
@@ -3455,12 +3403,7 @@
     request->method = method;
     request->url.host(useHost.c_str());
     request->url.port(usePort);
-<<<<<<< HEAD
-    http->request = request.getRaw();
-    HTTPMSGLOCK(http->request);
-=======
     http->initRequest(request.getRaw());
->>>>>>> 903b0939
 
     request->manager(this, http->al);
 
@@ -3476,10 +3419,6 @@
     inBuf = payload;
     flags.readMore = false;
 
-<<<<<<< HEAD
-    setLogUri(http, urlCanonicalClean(request.getRaw()));
-=======
->>>>>>> 903b0939
     return http;
 }
 
@@ -4148,13 +4087,7 @@
     ClientHttpRequest http(this);
     http.req_sz = inBuf.length();
     // XXX: Or we died while waiting for the pinned connection to become idle.
-<<<<<<< HEAD
-    char const *uri = "error:transaction-end-before-headers";
-    http.uri = xstrdup(uri);
-    setLogUri(&http, uri);
-=======
     http.setErrorUri("error:transaction-end-before-headers");
->>>>>>> 903b0939
 }
 
 bool
