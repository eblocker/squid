/*
 * Copyright (C) 1996-2019 The Squid Software Foundation and contributors
 *
 * Squid software is distributed under GPLv2+ license and includes
 * contributions from numerous individuals and organizations.
 * Please see the COPYING and CONTRIBUTORS files for details.
 */

/* DEBUG: section 33    Client-side Routines */

/**
 \defgroup ClientSide Client-Side Logics
 *
 \section cserrors Errors and client side
 *
 \par Problem the first:
 * the store entry is no longer authoritative on the
 * reply status. EBITTEST (E_ABORT) is no longer a valid test outside
 * of client_side_reply.c.
 * Problem the second: resources are wasted if we delay in cleaning up.
 * Problem the third we can't depend on a connection close to clean up.
 *
 \par Nice thing the first:
 * Any step in the stream can callback with data
 * representing an error.
 * Nice thing the second: once you stop requesting reads from upstream,
 * upstream can be stopped too.
 *
 \par Solution #1:
 * Error has a callback mechanism to hand over a membuf
 * with the error content. The failing node pushes that back as the
 * reply. Can this be generalised to reduce duplicate efforts?
 * A: Possibly. For now, only one location uses this.
 * How to deal with pre-stream errors?
 * Tell client_side_reply that we *want* an error page before any
 * stream calls occur. Then we simply read as normal.
 *
 *
 \section pconn_logic Persistent connection logic:
 *
 \par
 * requests (httpClientRequest structs) get added to the connection
 * list, with the current one being chr
 *
 \par
 * The request is *immediately* kicked off, and data flows through
 * to clientSocketRecipient.
 *
 \par
 * If the data that arrives at clientSocketRecipient is not for the current
 * request, clientSocketRecipient simply returns, without requesting more
 * data, or sending it.
 *
 \par
 * ConnStateData::kick() will then detect the presence of data in
 * the next ClientHttpRequest, and will send it, restablishing the
 * data flow.
 */

#include "squid.h"
#include "acl/FilledChecklist.h"
#include "anyp/PortCfg.h"
#include "base/Subscription.h"
#include "base/TextException.h"
#include "CachePeer.h"
#include "client_db.h"
#include "client_side.h"
#include "client_side_reply.h"
#include "client_side_request.h"
#include "ClientRequestContext.h"
#include "clientStream.h"
#include "comm.h"
#include "comm/Connection.h"
#include "comm/Loops.h"
#include "comm/Read.h"
#include "comm/TcpAcceptor.h"
#include "comm/Write.h"
#include "CommCalls.h"
#include "errorpage.h"
#include "fd.h"
#include "fde.h"
#include "fqdncache.h"
#include "FwdState.h"
#include "globals.h"
#include "helper.h"
#include "helper/Reply.h"
#include "http.h"
#include "http/one/RequestParser.h"
#include "http/one/TeChunkedParser.h"
#include "http/Stream.h"
#include "HttpHdrContRange.h"
#include "HttpHeaderTools.h"
#include "HttpReply.h"
#include "HttpRequest.h"
#include "ident/Config.h"
#include "ident/Ident.h"
#include "internal.h"
#include "ipc/FdNotes.h"
#include "ipc/StartListening.h"
#include "log/access_log.h"
#include "MemBuf.h"
#include "MemObject.h"
#include "mime_header.h"
#include "parser/Tokenizer.h"
#include "profiler/Profiler.h"
#include "security/NegotiationHistory.h"
#include "servers/forward.h"
#include "SquidConfig.h"
#include "SquidTime.h"
#include "StatCounters.h"
#include "StatHist.h"
#include "Store.h"
#include "TimeOrTag.h"
#include "tools.h"

#if USE_AUTH
#include "auth/UserRequest.h"
#endif
#if USE_DELAY_POOLS
#include "ClientInfo.h"
#endif
#if USE_OPENSSL
#include "ssl/bio.h"
#include "ssl/context_storage.h"
#include "ssl/eblocker.h"
#include "ssl/gadgets.h"
#include "ssl/helper.h"
#include "ssl/ProxyCerts.h"
#include "ssl/ServerBump.h"
#include "ssl/support.h"
#endif

// for tvSubUsec() which should be in SquidTime.h
#include "util.h"

#include <algorithm>
#include <climits>
#include <cmath>
#include <limits>

#if LINGERING_CLOSE
#define comm_close comm_lingering_close
#endif

/// dials clientListenerConnectionOpened call
class ListeningStartedDialer: public CallDialer, public Ipc::StartListeningCb
{
public:
    typedef void (*Handler)(AnyP::PortCfgPointer &portCfg, const Ipc::FdNoteId note, const Subscription::Pointer &sub);
    ListeningStartedDialer(Handler aHandler, AnyP::PortCfgPointer &aPortCfg, const Ipc::FdNoteId note, const Subscription::Pointer &aSub):
        handler(aHandler), portCfg(aPortCfg), portTypeNote(note), sub(aSub) {}

    virtual void print(std::ostream &os) const {
        startPrint(os) <<
                       ", " << FdNote(portTypeNote) << " port=" << (void*)&portCfg << ')';
    }

    virtual bool canDial(AsyncCall &) const { return true; }
    virtual void dial(AsyncCall &) { (handler)(portCfg, portTypeNote, sub); }

public:
    Handler handler;

private:
    AnyP::PortCfgPointer portCfg;   ///< from HttpPortList
    Ipc::FdNoteId portTypeNote;    ///< Type of IPC socket being opened
    Subscription::Pointer sub; ///< The handler to be subscribed for this connetion listener
};

static void clientListenerConnectionOpened(AnyP::PortCfgPointer &s, const Ipc::FdNoteId portTypeNote, const Subscription::Pointer &sub);

static IOACB httpAccept;
static CTCB clientLifetimeTimeout;
#if USE_IDENT
static IDCB clientIdentDone;
#endif
static int clientIsContentLengthValid(HttpRequest * r);
static int clientIsRequestBodyTooLargeForPolicy(int64_t bodyLength);

static void clientUpdateStatHistCounters(const LogTags &logType, int svc_time);
static void clientUpdateStatCounters(const LogTags &logType);
static void clientUpdateHierCounters(HierarchyLogEntry *);
static bool clientPingHasFinished(ping_data const *aPing);
void prepareLogWithRequestDetails(HttpRequest *, AccessLogEntry::Pointer &);
static void ClientSocketContextPushDeferredIfNeeded(Http::StreamPointer deferredRequest, ConnStateData * conn);

char *skipLeadingSpace(char *aString);

#if USE_IDENT
static void
clientIdentDone(const char *ident, void *data)
{
    ConnStateData *conn = (ConnStateData *)data;
    xstrncpy(conn->clientConnection->rfc931, ident ? ident : dash_str, USER_IDENT_SZ);
}
#endif

void
clientUpdateStatCounters(const LogTags &logType)
{
    ++statCounter.client_http.requests;

    if (logType.isTcpHit())
        ++statCounter.client_http.hits;

    if (logType.oldType == LOG_TCP_HIT)
        ++statCounter.client_http.disk_hits;
    else if (logType.oldType == LOG_TCP_MEM_HIT)
        ++statCounter.client_http.mem_hits;
}

void
clientUpdateStatHistCounters(const LogTags &logType, int svc_time)
{
    statCounter.client_http.allSvcTime.count(svc_time);
    /**
     * The idea here is not to be complete, but to get service times
     * for only well-defined types.  For example, we don't include
     * LOG_TCP_REFRESH_FAIL because its not really a cache hit
     * (we *tried* to validate it, but failed).
     */

    switch (logType.oldType) {

    case LOG_TCP_REFRESH_UNMODIFIED:
        statCounter.client_http.nearHitSvcTime.count(svc_time);
        break;

    case LOG_TCP_INM_HIT:
    case LOG_TCP_IMS_HIT:
        statCounter.client_http.nearMissSvcTime.count(svc_time);
        break;

    case LOG_TCP_HIT:

    case LOG_TCP_MEM_HIT:

    case LOG_TCP_OFFLINE_HIT:
        statCounter.client_http.hitSvcTime.count(svc_time);
        break;

    case LOG_TCP_MISS:

    case LOG_TCP_CLIENT_REFRESH_MISS:
        statCounter.client_http.missSvcTime.count(svc_time);
        break;

    default:
        /* make compiler warnings go away */
        break;
    }
}

bool
clientPingHasFinished(ping_data const *aPing)
{
    if (0 != aPing->stop.tv_sec && 0 != aPing->start.tv_sec)
        return true;

    return false;
}

void
clientUpdateHierCounters(HierarchyLogEntry * someEntry)
{
    ping_data *i;

    switch (someEntry->code) {
#if USE_CACHE_DIGESTS

    case CD_PARENT_HIT:

    case CD_SIBLING_HIT:
        ++ statCounter.cd.times_used;
        break;
#endif

    case SIBLING_HIT:

    case PARENT_HIT:

    case FIRST_PARENT_MISS:

    case CLOSEST_PARENT_MISS:
        ++ statCounter.icp.times_used;
        i = &someEntry->ping;

        if (clientPingHasFinished(i))
            statCounter.icp.querySvcTime.count(tvSubUsec(i->start, i->stop));

        if (i->timeout)
            ++ statCounter.icp.query_timeouts;

        break;

    case CLOSEST_PARENT:

    case CLOSEST_DIRECT:
        ++ statCounter.netdb.times_used;

        break;

    default:
        break;
    }
}

void
ClientHttpRequest::updateCounters()
{
    clientUpdateStatCounters(logType);

    if (request->errType != ERR_NONE)
        ++ statCounter.client_http.errors;

    clientUpdateStatHistCounters(logType,
                                 tvSubMsec(al->cache.start_time, current_time));

    clientUpdateHierCounters(&request->hier);
}

void
prepareLogWithRequestDetails(HttpRequest * request, AccessLogEntry::Pointer &aLogEntry)
{
    assert(request);
    assert(aLogEntry != NULL);

    if (Config.onoff.log_mime_hdrs) {
        MemBuf mb;
        mb.init();
        request->header.packInto(&mb);
        //This is the request after adaptation or redirection
        aLogEntry->headers.adapted_request = xstrdup(mb.buf);

        // the virgin request is saved to aLogEntry->request
        if (aLogEntry->request) {
            mb.reset();
            aLogEntry->request->header.packInto(&mb);
            aLogEntry->headers.request = xstrdup(mb.buf);
        }

#if USE_ADAPTATION
        const Adaptation::History::Pointer ah = request->adaptLogHistory();
        if (ah != NULL) {
            mb.reset();
            ah->lastMeta.packInto(&mb);
            aLogEntry->adapt.last_meta = xstrdup(mb.buf);
        }
#endif

        mb.clean();
    }

#if ICAP_CLIENT
    const Adaptation::Icap::History::Pointer ih = request->icapHistory();
    if (ih != NULL)
        ih->processingTime(aLogEntry->icap.processingTime);
#endif

    aLogEntry->http.method = request->method;
    aLogEntry->http.version = request->http_ver;
    aLogEntry->hier = request->hier;
    aLogEntry->cache.extuser = request->extacl_user.termedBuf();

    // Adapted request, if any, inherits and then collects all the stats, but
    // the virgin request gets logged instead; copy the stats to log them.
    // TODO: avoid losses by keeping these stats in a shared history object?
    if (aLogEntry->request) {
        aLogEntry->request->dnsWait = request->dnsWait;
        aLogEntry->request->errType = request->errType;
        aLogEntry->request->errDetail = request->errDetail;
    }
}

void
ClientHttpRequest::logRequest()
{
    if (!out.size && logType.oldType == LOG_TAG_NONE)
        debugs(33, 5, "logging half-baked transaction: " << log_uri);

    al->icp.opcode = ICP_INVALID;
    al->url = log_uri;
    debugs(33, 9, "clientLogRequest: al.url='" << al->url << "'");

    if (al->reply) {
        al->http.code = al->reply->sline.status();
        al->http.content_type = al->reply->content_type.termedBuf();
    } else if (loggingEntry() && loggingEntry()->mem_obj) {
        al->http.code = loggingEntry()->mem_obj->getReply()->sline.status();
        al->http.content_type = loggingEntry()->mem_obj->getReply()->content_type.termedBuf();
    }

    debugs(33, 9, "clientLogRequest: http.code='" << al->http.code << "'");

    if (loggingEntry() && loggingEntry()->mem_obj && loggingEntry()->objectLen() >= 0)
        al->cache.objectSize = loggingEntry()->contentLen(); // payload duplicate ?? with or without TE ?

    al->http.clientRequestSz.header = req_sz;
    // the virgin request is saved to al->request
    if (al->request && al->request->body_pipe)
        al->http.clientRequestSz.payloadData = al->request->body_pipe->producedSize();
    al->http.clientReplySz.header = out.headers_sz;
    // XXX: calculate without payload encoding or headers !!
    al->http.clientReplySz.payloadData = out.size - out.headers_sz; // pretend its all un-encoded data for now.

    al->cache.highOffset = out.offset;

    al->cache.code = logType;

    tvSub(al->cache.trTime, al->cache.start_time, current_time);

    if (request)
        prepareLogWithRequestDetails(request, al);

#if USE_OPENSSL && 0

    /* This is broken. Fails if the connection has been closed. Needs
     * to snarf the ssl details some place earlier..
     */
    if (getConn() != NULL)
        al->cache.ssluser = sslGetUserEmail(fd_table[getConn()->fd].ssl);

#endif

    /* Add notes (if we have a request to annotate) */
    if (request) {
        // The al->notes and request->notes must point to the same object.
        (void)SyncNotes(*al, *request);
        for (auto i = Config.notes.begin(); i != Config.notes.end(); ++i) {
            if (const char *value = (*i)->match(request, al->reply, NULL)) {
                NotePairs &notes = SyncNotes(*al, *request);
                notes.add((*i)->key.termedBuf(), value);
                debugs(33, 3, (*i)->key.termedBuf() << " " << value);
            }
        }
    }

    ACLFilledChecklist checklist(NULL, request, NULL);
    if (al->reply) {
        checklist.reply = al->reply;
        HTTPMSGLOCK(checklist.reply);
    }

    if (request) {
        HTTPMSGUNLOCK(al->adapted_request);
        al->adapted_request = request;
        HTTPMSGLOCK(al->adapted_request);
    }
    // no need checklist.syncAle(): already synced
    checklist.al = al;
    accessLogLog(al, &checklist);

    bool updatePerformanceCounters = true;
    if (Config.accessList.stats_collection) {
        ACLFilledChecklist statsCheck(Config.accessList.stats_collection, request, NULL);
        statsCheck.al = al;
        if (al->reply) {
            statsCheck.reply = al->reply;
            HTTPMSGLOCK(statsCheck.reply);
        }
        updatePerformanceCounters = statsCheck.fastCheck().allowed();
    }

    if (updatePerformanceCounters) {
        if (request)
            updateCounters();

        if (getConn() != NULL && getConn()->clientConnection != NULL)
            clientdbUpdate(getConn()->clientConnection->remote, logType, AnyP::PROTO_HTTP, out.size);
    }
}

void
ClientHttpRequest::freeResources()
{
    safe_free(uri);
    safe_free(redirect.location);
    range_iter.boundary.clean();
    clearRequest();

    if (client_stream.tail)
        clientStreamAbort((clientStreamNode *)client_stream.tail->data, this);
}

void
httpRequestFree(void *data)
{
    ClientHttpRequest *http = (ClientHttpRequest *)data;
    assert(http != NULL);
    delete http;
}

/* This is a handler normally called by comm_close() */
void ConnStateData::connStateClosed(const CommCloseCbParams &)
{
    deleteThis("ConnStateData::connStateClosed");
}

#if USE_AUTH
void
ConnStateData::setAuth(const Auth::UserRequest::Pointer &aur, const char *by)
{
    if (auth_ == NULL) {
        if (aur != NULL) {
            debugs(33, 2, "Adding connection-auth to " << clientConnection << " from " << by);
            auth_ = aur;
        }
        return;
    }

    // clobered with self-pointer
    // NP: something nasty is going on in Squid, but harmless.
    if (aur == auth_) {
        debugs(33, 2, "WARNING: Ignoring duplicate connection-auth for " << clientConnection << " from " << by);
        return;
    }

    /*
     * Connection-auth relies on a single set of credentials being preserved
     * for all requests on a connection once they have been setup.
     * There are several things which need to happen to preserve security
     * when connection-auth credentials change unexpectedly or are unset.
     *
     * 1) auth helper released from any active state
     *
     * They can only be reserved by a handshake process which this
     * connection can now never complete.
     * This prevents helpers hanging when their connections close.
     *
     * 2) pinning is expected to be removed and server conn closed
     *
     * The upstream link is authenticated with the same credentials.
     * Expecting the same level of consistency we should have received.
     * This prevents upstream being faced with multiple or missing
     * credentials after authentication.
     * NP: un-pin is left to the cleanup in ConnStateData::swanSong()
     *     we just trigger that cleanup here via comm_reset_close() or
     *     ConnStateData::stopReceiving()
     *
     * 3) the connection needs to close.
     *
     * This prevents attackers injecting requests into a connection,
     * or gateways wrongly multiplexing users into a single connection.
     *
     * When credentials are missing closure needs to follow an auth
     * challenge for best recovery by the client.
     *
     * When credentials change there is nothing we can do but abort as
     * fast as possible. Sending TCP RST instead of an HTTP response
     * is the best-case action.
     */

    // clobbered with nul-pointer
    if (aur == NULL) {
        debugs(33, 2, "WARNING: Graceful closure on " << clientConnection << " due to connection-auth erase from " << by);
        auth_->releaseAuthServer();
        auth_ = NULL;
        // XXX: need to test whether the connection re-auth challenge is sent. If not, how to trigger it from here.
        // NP: the current situation seems to fix challenge loops in Safari without visible issues in others.
        // we stop receiving more traffic but can leave the Job running to terminate after the error or challenge is delivered.
        stopReceiving("connection-auth removed");
        return;
    }

    // clobbered with alternative credentials
    if (aur != auth_) {
        debugs(33, 2, "ERROR: Closing " << clientConnection << " due to change of connection-auth from " << by);
        auth_->releaseAuthServer();
        auth_ = NULL;
        // this is a fatal type of problem.
        // Close the connection immediately with TCP RST to abort all traffic flow
        comm_reset_close(clientConnection);
        return;
    }

    /* NOT REACHABLE */
}
#endif

// cleans up before destructor is called
void
ConnStateData::swanSong()
{
    debugs(33, 2, HERE << clientConnection);
    checkLogging();

    flags.readMore = false;
    clientdbEstablished(clientConnection->remote, -1);  /* decrement */
    pipeline.terminateAll(0);

    // XXX: Closing pinned conn is too harsh: The Client may want to continue!
    unpinConnection(true);

    Server::swanSong(); // closes the client connection

#if USE_AUTH
    // NP: do this bit after closing the connections to avoid side effects from unwanted TCP RST
    setAuth(NULL, "ConnStateData::SwanSong cleanup");
#endif

    flags.swanSang = true;
}

bool
ConnStateData::isOpen() const
{
    return cbdataReferenceValid(this) && // XXX: checking "this" in a method
           Comm::IsConnOpen(clientConnection) &&
           !fd_table[clientConnection->fd].closing();
}

ConnStateData::~ConnStateData()
{
    debugs(33, 3, HERE << clientConnection);

    if (isOpen())
        debugs(33, DBG_IMPORTANT, "BUG: ConnStateData did not close " << clientConnection);

    if (!flags.swanSang)
        debugs(33, DBG_IMPORTANT, "BUG: ConnStateData was not destroyed properly; " << clientConnection);

    if (bodyPipe != NULL)
        stopProducingFor(bodyPipe, false);

    delete bodyParser; // TODO: pool

#if USE_OPENSSL
    delete sslServerBump;
#endif
}

/**
 * clientSetKeepaliveFlag() sets request->flags.proxyKeepalive.
 * This is the client-side persistent connection flag.  We need
 * to set this relatively early in the request processing
 * to handle hacks for broken servers and clients.
 */
void
clientSetKeepaliveFlag(ClientHttpRequest * http)
{
    HttpRequest *request = http->request;

    debugs(33, 3, "http_ver = " << request->http_ver);
    debugs(33, 3, "method = " << request->method);

    // TODO: move to HttpRequest::hdrCacheInit, just like HttpReply.
    request->flags.proxyKeepalive = request->persistent();
}

/// checks body length of non-chunked requests
static int
clientIsContentLengthValid(HttpRequest * r)
{
    // No Content-Length means this request just has no body, but conflicting
    // Content-Lengths mean a message framing error (RFC 7230 Section 3.3.3 #4).
    if (r->header.conflictingContentLength())
        return 0;

    switch (r->method.id()) {

    case Http::METHOD_GET:

    case Http::METHOD_HEAD:
        /* We do not want to see a request entity on GET/HEAD requests */
        return (r->content_length <= 0 || Config.onoff.request_entities);

    default:
        /* For other types of requests we don't care */
        return 1;
    }

    /* NOT REACHED */
}

int
clientIsRequestBodyTooLargeForPolicy(int64_t bodyLength)
{
    if (Config.maxRequestBodySize &&
            bodyLength > Config.maxRequestBodySize)
        return 1;       /* too large */

    return 0;
}

bool
ClientHttpRequest::multipartRangeRequest() const
{
    return request->multipartRangeRequest();
}

void
clientPackTermBound(String boundary, MemBuf *mb)
{
    mb->appendf("\r\n--" SQUIDSTRINGPH "--\r\n", SQUIDSTRINGPRINT(boundary));
    debugs(33, 6, "buf offset: " << mb->size);
}

void
clientPackRangeHdr(const HttpReply * rep, const HttpHdrRangeSpec * spec, String boundary, MemBuf * mb)
{
    HttpHeader hdr(hoReply);
    assert(rep);
    assert(spec);

    /* put boundary */
    debugs(33, 5, "appending boundary: " << boundary);
    /* rfc2046 requires to _prepend_ boundary with <crlf>! */
    mb->appendf("\r\n--" SQUIDSTRINGPH "\r\n", SQUIDSTRINGPRINT(boundary));

    /* stuff the header with required entries and pack it */

    if (rep->header.has(Http::HdrType::CONTENT_TYPE))
        hdr.putStr(Http::HdrType::CONTENT_TYPE, rep->header.getStr(Http::HdrType::CONTENT_TYPE));

    httpHeaderAddContRange(&hdr, *spec, rep->content_length);

    hdr.packInto(mb);
    hdr.clean();

    /* append <crlf> (we packed a header, not a reply) */
    mb->append("\r\n", 2);
}

/** returns expected content length for multi-range replies
 * note: assumes that httpHdrRangeCanonize has already been called
 * warning: assumes that HTTP headers for individual ranges at the
 *          time of the actuall assembly will be exactly the same as
 *          the headers when clientMRangeCLen() is called */
int
ClientHttpRequest::mRangeCLen()
{
    int64_t clen = 0;
    MemBuf mb;

    assert(memObject());

    mb.init();
    HttpHdrRange::iterator pos = request->range->begin();

    while (pos != request->range->end()) {
        /* account for headers for this range */
        mb.reset();
        clientPackRangeHdr(memObject()->getReply(),
                           *pos, range_iter.boundary, &mb);
        clen += mb.size;

        /* account for range content */
        clen += (*pos)->length;

        debugs(33, 6, "clientMRangeCLen: (clen += " << mb.size << " + " << (*pos)->length << ") == " << clen);
        ++pos;
    }

    /* account for the terminating boundary */
    mb.reset();

    clientPackTermBound(range_iter.boundary, &mb);

    clen += mb.size;

    mb.clean();

    return clen;
}

/**
 * generates a "unique" boundary string for multipart responses
 * the caller is responsible for cleaning the string */
String
ClientHttpRequest::rangeBoundaryStr() const
{
    const char *key;
    String b(APP_FULLNAME);
    b.append(":",1);
    key = storeEntry()->getMD5Text();
    b.append(key, strlen(key));
    return b;
}

/**
 * Write a chunk of data to a client socket. If the reply is present,
 * send the reply headers down the wire too, and clean them up when
 * finished.
 * Pre-condition:
 *   The request is one backed by a connection, not an internal request.
 *   data context is not NULL
 *   There are no more entries in the stream chain.
 */
void
clientSocketRecipient(clientStreamNode * node, ClientHttpRequest * http,
                      HttpReply * rep, StoreIOBuffer receivedData)
{
    // do not try to deliver if client already ABORTED
    if (!http->getConn() || !cbdataReferenceValid(http->getConn()) || !Comm::IsConnOpen(http->getConn()->clientConnection))
        return;

    /* Test preconditions */
    assert(node != NULL);
    PROF_start(clientSocketRecipient);
    /* TODO: handle this rather than asserting
     * - it should only ever happen if we cause an abort and
     * the callback chain loops back to here, so we can simply return.
     * However, that itself shouldn't happen, so it stays as an assert for now.
     */
    assert(cbdataReferenceValid(node));
    assert(node->node.next == NULL);
    Http::StreamPointer context = dynamic_cast<Http::Stream *>(node->data.getRaw());
    assert(context != NULL);

    /* TODO: check offset is what we asked for */

    // TODO: enforces HTTP/1 MUST on pipeline order, but is irrelevant to HTTP/2
    if (context != http->getConn()->pipeline.front())
        context->deferRecipientForLater(node, rep, receivedData);
    else if (http->getConn()->cbControlMsgSent) // 1xx to the user is pending
        context->deferRecipientForLater(node, rep, receivedData);
    else
        http->getConn()->handleReply(rep, receivedData);

    PROF_stop(clientSocketRecipient);
}

/**
 * Called when a downstream node is no longer interested in
 * our data. As we are a terminal node, this means on aborts
 * only
 */
void
clientSocketDetach(clientStreamNode * node, ClientHttpRequest * http)
{
    /* Test preconditions */
    assert(node != NULL);
    /* TODO: handle this rather than asserting
     * - it should only ever happen if we cause an abort and
     * the callback chain loops back to here, so we can simply return.
     * However, that itself shouldn't happen, so it stays as an assert for now.
     */
    assert(cbdataReferenceValid(node));
    /* Set null by ContextFree */
    assert(node->node.next == NULL);
    /* this is the assert discussed above */
    assert(NULL == dynamic_cast<Http::Stream *>(node->data.getRaw()));
    /* We are only called when the client socket shutsdown.
     * Tell the prev pipeline member we're finished
     */
    clientStreamDetach(node, http);
}

void
ConnStateData::readNextRequest()
{
    debugs(33, 5, HERE << clientConnection << " reading next req");

    fd_note(clientConnection->fd, "Idle client: Waiting for next request");
    /**
     * Set the timeout BEFORE calling readSomeData().
     */
    typedef CommCbMemFunT<ConnStateData, CommTimeoutCbParams> TimeoutDialer;
    AsyncCall::Pointer timeoutCall = JobCallback(33, 5,
                                     TimeoutDialer, this, ConnStateData::requestTimeout);
    commSetConnTimeout(clientConnection, clientConnection->timeLeft(idleTimeout()), timeoutCall);

    readSomeData();
    /** Please don't do anything with the FD past here! */
}

static void
ClientSocketContextPushDeferredIfNeeded(Http::StreamPointer deferredRequest, ConnStateData * conn)
{
    debugs(33, 2, HERE << conn->clientConnection << " Sending next");

    /** If the client stream is waiting on a socket write to occur, then */

    if (deferredRequest->flags.deferred) {
        /** NO data is allowed to have been sent. */
        assert(deferredRequest->http->out.size == 0);
        /** defer now. */
        clientSocketRecipient(deferredRequest->deferredparams.node,
                              deferredRequest->http,
                              deferredRequest->deferredparams.rep,
                              deferredRequest->deferredparams.queuedBuffer);
    }

    /** otherwise, the request is still active in a callbacksomewhere,
     * and we are done
     */
}

void
ConnStateData::kick()
{
    if (!Comm::IsConnOpen(clientConnection)) {
        debugs(33, 2, clientConnection << " Connection was closed");
        return;
    }

    if (pinning.pinned && !Comm::IsConnOpen(pinning.serverConnection)) {
        debugs(33, 2, clientConnection << " Connection was pinned but server side gone. Terminating client connection");
        clientConnection->close();
        return;
    }

    /** \par
     * We are done with the response, and we are either still receiving request
     * body (early response!) or have already stopped receiving anything.
     *
     * If we are still receiving, then clientParseRequest() below will fail.
     * (XXX: but then we will call readNextRequest() which may succeed and
     * execute a smuggled request as we are not done with the current request).
     *
     * If we stopped because we got everything, then try the next request.
     *
     * If we stopped receiving because of an error, then close now to avoid
     * getting stuck and to prevent accidental request smuggling.
     */

    if (const char *reason = stoppedReceiving()) {
        debugs(33, 3, "closing for earlier request error: " << reason);
        clientConnection->close();
        return;
    }

    /** \par
     * Attempt to parse a request from the request buffer.
     * If we've been fed a pipelined request it may already
     * be in our read buffer.
     *
     \par
     * This needs to fall through - if we're unlucky and parse the _last_ request
     * from our read buffer we may never re-register for another client read.
     */

    if (clientParseRequests()) {
        debugs(33, 3, clientConnection << ": parsed next request from buffer");
    }

    /** \par
     * Either we need to kick-start another read or, if we have
     * a half-closed connection, kill it after the last request.
     * This saves waiting for half-closed connections to finished being
     * half-closed _AND_ then, sometimes, spending "Timeout" time in
     * the keepalive "Waiting for next request" state.
     */
    if (commIsHalfClosed(clientConnection->fd) && pipeline.empty()) {
        debugs(33, 3, "half-closed client with no pending requests, closing");
        clientConnection->close();
        return;
    }

    /** \par
     * At this point we either have a parsed request (which we've
     * kicked off the processing for) or not. If we have a deferred
     * request (parsed but deferred for pipeling processing reasons)
     * then look at processing it. If not, simply kickstart
     * another read.
     */
    Http::StreamPointer deferredRequest = pipeline.front();
    if (deferredRequest != nullptr) {
        debugs(33, 3, clientConnection << ": calling PushDeferredIfNeeded");
        ClientSocketContextPushDeferredIfNeeded(deferredRequest, this);
    } else if (flags.readMore) {
        debugs(33, 3, clientConnection << ": calling readNextRequest()");
        readNextRequest();
    } else {
        // XXX: Can this happen? CONNECT tunnels have deferredRequest set.
        debugs(33, DBG_IMPORTANT, MYNAME << "abandoning " << clientConnection);
    }
}

void
ConnStateData::stopSending(const char *error)
{
    debugs(33, 4, HERE << "sending error (" << clientConnection << "): " << error <<
           "; old receiving error: " <<
           (stoppedReceiving() ? stoppedReceiving_ : "none"));

    if (const char *oldError = stoppedSending()) {
        debugs(33, 3, HERE << "already stopped sending: " << oldError);
        return; // nothing has changed as far as this connection is concerned
    }
    stoppedSending_ = error;

    if (!stoppedReceiving()) {
        if (const int64_t expecting = mayNeedToReadMoreBody()) {
            debugs(33, 5, HERE << "must still read " << expecting <<
                   " request body bytes with " << inBuf.length() << " unused");
            return; // wait for the request receiver to finish reading
        }
    }

    clientConnection->close();
}

void
ConnStateData::afterClientWrite(size_t size)
{
    if (pipeline.empty())
        return;

    auto ctx = pipeline.front();
    if (size) {
        statCounter.client_http.kbytes_out += size;
        if (ctx->http->logType.isTcpHit())
            statCounter.client_http.hit_kbytes_out += size;
    }
    ctx->writeComplete(size);
}

Http::Stream *
ConnStateData::abortRequestParsing(const char *const uri)
{
    ClientHttpRequest *http = new ClientHttpRequest(this);
    http->req_sz = inBuf.length();
    http->setErrorUri(uri);
    auto *context = new Http::Stream(clientConnection, http);
    StoreIOBuffer tempBuffer;
    tempBuffer.data = context->reqbuf;
    tempBuffer.length = HTTP_REQBUF_SZ;
    clientStreamInit(&http->client_stream, clientGetMoreData, clientReplyDetach,
                     clientReplyStatus, new clientReplyContext(http), clientSocketRecipient,
                     clientSocketDetach, context, tempBuffer);
    return context;
}

void
ConnStateData::startShutdown()
{
    // RegisteredRunner API callback - Squid has been shut down

    // if connection is idle terminate it now,
    // otherwise wait for grace period to end
    if (pipeline.empty())
        endingShutdown();
}

void
ConnStateData::endingShutdown()
{
    // RegisteredRunner API callback - Squid shutdown grace period is over

    // force the client connection to close immediately
    // swanSong() in the close handler will cleanup.
    if (Comm::IsConnOpen(clientConnection))
        clientConnection->close();
}

char *
skipLeadingSpace(char *aString)
{
    char *result = aString;

    while (xisspace(*aString))
        ++aString;

    return result;
}

/**
 * 'end' defaults to NULL for backwards compatibility
 * remove default value if we ever get rid of NULL-terminated
 * request buffers.
 */
const char *
findTrailingHTTPVersion(const char *uriAndHTTPVersion, const char *end)
{
    if (NULL == end) {
        end = uriAndHTTPVersion + strcspn(uriAndHTTPVersion, "\r\n");
        assert(end);
    }

    for (; end > uriAndHTTPVersion; --end) {
        if (*end == '\n' || *end == '\r')
            continue;

        if (xisspace(*end)) {
            if (strncasecmp(end + 1, "HTTP/", 5) == 0)
                return end + 1;
            else
                break;
        }
    }

    return NULL;
}

static char *
prepareAcceleratedURL(ConnStateData * conn, const Http1::RequestParserPointer &hp)
{
    int vhost = conn->port->vhost;
    int vport = conn->port->vport;
    static char ipbuf[MAX_IPSTRLEN];

    /* BUG: Squid cannot deal with '*' URLs (RFC2616 5.1.2) */

    static const SBuf cache_object("cache_object://");
    if (hp->requestUri().startsWith(cache_object))
        return nullptr; /* already in good shape */

    // XXX: re-use proper URL parser for this
    SBuf url = hp->requestUri(); // use full provided URI if we abort
    do { // use a loop so we can break out of it
        ::Parser::Tokenizer tok(url);
        if (tok.skip('/')) // origin-form URL already.
            break;

        if (conn->port->vhost)
            return nullptr; /* already in good shape */

        // skip the URI scheme
        static const CharacterSet uriScheme = CharacterSet("URI-scheme","+-.") + CharacterSet::ALPHA + CharacterSet::DIGIT;
        static const SBuf uriSchemeEnd("://");
        if (!tok.skipAll(uriScheme) || !tok.skip(uriSchemeEnd))
            break;

        // skip the authority segment
        // RFC 3986 complex nested ABNF for "authority" boils down to this:
        static const CharacterSet authority = CharacterSet("authority","-._~%:@[]!$&'()*+,;=") +
                                              CharacterSet::HEXDIG + CharacterSet::ALPHA + CharacterSet::DIGIT;
        if (!tok.skipAll(authority))
            break;

        static const SBuf slashUri("/");
        const SBuf t = tok.remaining();
        if (t.isEmpty())
            url = slashUri;
        else if (t[0]=='/') // looks like path
            url = t;
        else if (t[0]=='?' || t[0]=='#') { // looks like query or fragment. fix '/'
            url = slashUri;
            url.append(t);
        } // else do nothing. invalid path

    } while(false);

#if SHOULD_REJECT_UNKNOWN_URLS
    // reject URI which are not well-formed even after the processing above
    if (url.isEmpty() || url[0] != '/') {
        hp->parseStatusCode = Http::scBadRequest;
        return conn->abortRequestParsing("error:invalid-request");
    }
#endif

    if (vport < 0)
        vport = conn->clientConnection->local.port();

    char *host = NULL;
    if (vhost && (host = hp->getHeaderField("Host"))) {
        debugs(33, 5, "ACCEL VHOST REWRITE: vhost=" << host << " + vport=" << vport);
        char thost[256];
        if (vport > 0) {
            thost[0] = '\0';
            char *t = NULL;
            if (host[strlen(host) - 1] != ']' && (t = strrchr(host,':')) != nullptr) {
                strncpy(thost, host, (t-host));
                snprintf(thost+(t-host), sizeof(thost)-(t-host), ":%d", vport);
                host = thost;
            } else if (!t) {
                snprintf(thost, sizeof(thost), "%s:%d",host, vport);
                host = thost;
            }
        } // else nothing to alter port-wise.
        const SBuf &scheme = AnyP::UriScheme(conn->transferProtocol.protocol).image();
        const int url_sz = scheme.length() + strlen(host) + url.length() + 32;
        char *uri = static_cast<char *>(xcalloc(url_sz, 1));
        snprintf(uri, url_sz, SQUIDSBUFPH "://%s" SQUIDSBUFPH, SQUIDSBUFPRINT(scheme), host, SQUIDSBUFPRINT(url));
        debugs(33, 5, "ACCEL VHOST REWRITE: " << uri);
        return uri;
    } else if (conn->port->defaultsite /* && !vhost */) {
        debugs(33, 5, "ACCEL DEFAULTSITE REWRITE: defaultsite=" << conn->port->defaultsite << " + vport=" << vport);
        char vportStr[32];
        vportStr[0] = '\0';
        if (vport > 0) {
            snprintf(vportStr, sizeof(vportStr),":%d",vport);
        }
        const SBuf &scheme = AnyP::UriScheme(conn->transferProtocol.protocol).image();
        const int url_sz = scheme.length() + strlen(conn->port->defaultsite) + sizeof(vportStr) + url.length() + 32;
        char *uri = static_cast<char *>(xcalloc(url_sz, 1));
        snprintf(uri, url_sz, SQUIDSBUFPH "://%s%s" SQUIDSBUFPH,
                 SQUIDSBUFPRINT(scheme), conn->port->defaultsite, vportStr, SQUIDSBUFPRINT(url));
        debugs(33, 5, "ACCEL DEFAULTSITE REWRITE: " << uri);
        return uri;
    } else if (vport > 0 /* && (!vhost || no Host:) */) {
        debugs(33, 5, "ACCEL VPORT REWRITE: *_port IP + vport=" << vport);
        /* Put the local socket IP address as the hostname, with whatever vport we found  */
        conn->clientConnection->local.toHostStr(ipbuf,MAX_IPSTRLEN);
        const SBuf &scheme = AnyP::UriScheme(conn->transferProtocol.protocol).image();
        const int url_sz = scheme.length() + sizeof(ipbuf) + url.length() + 32;
        char *uri = static_cast<char *>(xcalloc(url_sz, 1));
        snprintf(uri, url_sz, SQUIDSBUFPH "://%s:%d" SQUIDSBUFPH,
                 SQUIDSBUFPRINT(scheme), ipbuf, vport, SQUIDSBUFPRINT(url));
        debugs(33, 5, "ACCEL VPORT REWRITE: " << uri);
        return uri;
    }

    return nullptr;
}

static char *
buildUrlFromHost(ConnStateData * conn, const Http1::RequestParserPointer &hp)
{
    char *uri = nullptr;
    /* BUG: Squid cannot deal with '*' URLs (RFC2616 5.1.2) */
    if (const char *host = hp->getHeaderField("Host")) {
        const SBuf &scheme = AnyP::UriScheme(conn->transferProtocol.protocol).image();
        const int url_sz = scheme.length() + strlen(host) + hp->requestUri().length() + 32;
        uri = static_cast<char *>(xcalloc(url_sz, 1));
        snprintf(uri, url_sz, SQUIDSBUFPH "://%s" SQUIDSBUFPH,
                 SQUIDSBUFPRINT(scheme),
                 host,
                 SQUIDSBUFPRINT(hp->requestUri()));
    }
    return uri;
}

char *
ConnStateData::prepareTlsSwitchingURL(const Http1::RequestParserPointer &hp)
{
    Must(switchedToHttps());

    if (!hp->requestUri().isEmpty() && hp->requestUri()[0] != '/')
        return nullptr; /* already in good shape */

    char *uri = buildUrlFromHost(this, hp);
#if USE_OPENSSL
    if (!uri) {
        Must(tlsConnectPort);
        Must(sslConnectHostOrIp.size());
        SBuf useHost;
        if (!tlsClientSni().isEmpty())
            useHost = tlsClientSni();
        else
            useHost.assign(sslConnectHostOrIp.rawBuf(), sslConnectHostOrIp.size());

        const SBuf &scheme = AnyP::UriScheme(transferProtocol.protocol).image();
        const int url_sz = scheme.length() + useHost.length() + hp->requestUri().length() + 32;
        uri = static_cast<char *>(xcalloc(url_sz, 1));
        snprintf(uri, url_sz, SQUIDSBUFPH "://" SQUIDSBUFPH ":%d" SQUIDSBUFPH,
                 SQUIDSBUFPRINT(scheme),
                 SQUIDSBUFPRINT(useHost),
                 tlsConnectPort,
                 SQUIDSBUFPRINT(hp->requestUri()));
    }
#endif
    if (uri)
        debugs(33, 5, "TLS switching host rewrite: " << uri);
    return uri;
}

static char *
prepareTransparentURL(ConnStateData * conn, const Http1::RequestParserPointer &hp)
{
    // TODO Must() on URI !empty when the parser supports throw. For now avoid assert().
    if (!hp->requestUri().isEmpty() && hp->requestUri()[0] != '/')
        return nullptr; /* already in good shape */

    char *uri = buildUrlFromHost(conn, hp);
    if (!uri) {
        /* Put the local socket IP address as the hostname.  */
        static char ipbuf[MAX_IPSTRLEN];
        conn->clientConnection->local.toHostStr(ipbuf,MAX_IPSTRLEN);
        const SBuf &scheme = AnyP::UriScheme(conn->transferProtocol.protocol).image();
        const int url_sz = sizeof(ipbuf) + hp->requestUri().length() + 32;
        uri = static_cast<char *>(xcalloc(url_sz, 1));
        snprintf(uri, url_sz, SQUIDSBUFPH "://%s:%d" SQUIDSBUFPH,
                 SQUIDSBUFPRINT(scheme),
                 ipbuf, conn->clientConnection->local.port(), SQUIDSBUFPRINT(hp->requestUri()));
    }

    if (uri)
        debugs(33, 5, "TRANSPARENT REWRITE: " << uri);
    return uri;
}

/** Parse an HTTP request
 *
 *  \note Sets result->flags.parsed_ok to 0 if failed to parse the request,
 *          to 1 if the request was correctly parsed.
 *  \param[in] csd a ConnStateData. The caller must make sure it is not null
 *  \param[in] hp an Http1::RequestParser
 *  \param[out] mehtod_p will be set as a side-effect of the parsing.
 *          Pointed-to value will be set to Http::METHOD_NONE in case of
 *          parsing failure
 *  \param[out] http_ver will be set as a side-effect of the parsing
 *  \return NULL on incomplete requests,
 *          a Http::Stream on success or failure.
 */
Http::Stream *
parseHttpRequest(ConnStateData *csd, const Http1::RequestParserPointer &hp)
{
    /* Attempt to parse the first line; this will define where the method, url, version and header begin */
    {
        const bool parsedOk = hp->parse(csd->inBuf);

        // sync the buffers after parsing.
        csd->inBuf = hp->remaining();

        if (hp->needsMoreData()) {
            debugs(33, 5, "Incomplete request, waiting for end of request line");
            return NULL;
        }

        if (csd->mayTunnelUnsupportedProto()) {
            csd->preservedClientData = hp->parsed();
            csd->preservedClientData.append(csd->inBuf);
        }

        if (!parsedOk) {
            const bool tooBig =
                hp->parseStatusCode == Http::scRequestHeaderFieldsTooLarge ||
                hp->parseStatusCode == Http::scUriTooLong;
            auto result = csd->abortRequestParsing(
                              tooBig ? "error:request-too-large" : "error:invalid-request");
            // assume that remaining leftovers belong to this bad request
            if (!csd->inBuf.isEmpty())
                csd->consumeInput(csd->inBuf.length());
            return result;
        }
    }

    /* We know the whole request is in parser now */
    debugs(11, 2, "HTTP Client " << csd->clientConnection);
    debugs(11, 2, "HTTP Client REQUEST:\n---------\n" <<
           hp->method() << " " << hp->requestUri() << " " << hp->messageProtocol() << "\n" <<
           hp->mimeHeader() <<
           "\n----------");

    /* deny CONNECT via accelerated ports */
    if (hp->method() == Http::METHOD_CONNECT && csd->port != NULL && csd->port->flags.accelSurrogate) {
        debugs(33, DBG_IMPORTANT, "WARNING: CONNECT method received on " << csd->transferProtocol << " Accelerator port " << csd->port->s.port());
        debugs(33, DBG_IMPORTANT, "WARNING: for request: " << hp->method() << " " << hp->requestUri() << " " << hp->messageProtocol());
        hp->parseStatusCode = Http::scMethodNotAllowed;
        return csd->abortRequestParsing("error:method-not-allowed");
    }

    /* RFC 7540 section 11.6 registers the method PRI as HTTP/2 specific
     * Deny "PRI" method if used in HTTP/1.x or 0.9 versions.
     * If seen it signals a broken client or proxy has corrupted the traffic.
     */
    if (hp->method() == Http::METHOD_PRI && hp->messageProtocol() < Http::ProtocolVersion(2,0)) {
        debugs(33, DBG_IMPORTANT, "WARNING: PRI method received on " << csd->transferProtocol << " port " << csd->port->s.port());
        debugs(33, DBG_IMPORTANT, "WARNING: for request: " << hp->method() << " " << hp->requestUri() << " " << hp->messageProtocol());
        hp->parseStatusCode = Http::scMethodNotAllowed;
        return csd->abortRequestParsing("error:method-not-allowed");
    }

    if (hp->method() == Http::METHOD_NONE) {
        debugs(33, DBG_IMPORTANT, "WARNING: Unsupported method: " << hp->method() << " " << hp->requestUri() << " " << hp->messageProtocol());
        hp->parseStatusCode = Http::scMethodNotAllowed;
        return csd->abortRequestParsing("error:unsupported-request-method");
    }

    // Process headers after request line
    debugs(33, 3, "complete request received. " <<
           "prefix_sz = " << hp->messageHeaderSize() <<
           ", request-line-size=" << hp->firstLineSize() <<
           ", mime-header-size=" << hp->headerBlockSize() <<
           ", mime header block:\n" << hp->mimeHeader() << "\n----------");

    /* Ok, all headers are received */
    ClientHttpRequest *http = new ClientHttpRequest(csd);

    http->req_sz = hp->messageHeaderSize();
    Http::Stream *result = new Http::Stream(csd->clientConnection, http);

    StoreIOBuffer tempBuffer;
    tempBuffer.data = result->reqbuf;
    tempBuffer.length = HTTP_REQBUF_SZ;

    ClientStreamData newServer = new clientReplyContext(http);
    ClientStreamData newClient = result;
    clientStreamInit(&http->client_stream, clientGetMoreData, clientReplyDetach,
                     clientReplyStatus, newServer, clientSocketRecipient,
                     clientSocketDetach, newClient, tempBuffer);

    /* set url */
    debugs(33,5, "Prepare absolute URL from " <<
           (csd->transparent()?"intercept":(csd->port->flags.accelSurrogate ? "accel":"")));
    /* Rewrite the URL in transparent or accelerator mode */
    /* NP: there are several cases to traverse here:
     *  - standard mode (forward proxy)
     *  - transparent mode (TPROXY)
     *  - transparent mode with failures
     *  - intercept mode (NAT)
     *  - intercept mode with failures
     *  - accelerator mode (reverse proxy)
     *  - internal relative-URL
     *  - mixed combos of the above with internal URL
     *  - remote interception with PROXY protocol
     *  - remote reverse-proxy with PROXY protocol
     */
    if (csd->switchedToHttps()) {
        http->uri = csd->prepareTlsSwitchingURL(hp);
    } else if (csd->transparent()) {
        /* intercept or transparent mode, properly working with no failures */
        http->uri = prepareTransparentURL(csd, hp);

    } else if (internalCheck(hp->requestUri())) { // NP: only matches relative-URI
        /* internal URL mode */
        /* prepend our name & port */
        http->uri = xstrdup(internalLocalUri(NULL, hp->requestUri()));
        // We just re-wrote the URL. Must replace the Host: header.
        //  But have not parsed there yet!! flag for local-only handling.
        http->flags.internal = true;

    } else if (csd->port->flags.accelSurrogate) {
        /* accelerator mode */
        http->uri = prepareAcceleratedURL(csd, hp);
        http->flags.accel = true;
    }

    if (!http->uri) {
        /* No special rewrites have been applied above, use the
         * requested url. may be rewritten later, so make extra room */
        int url_sz = hp->requestUri().length() + Config.appendDomainLen + 5;
        http->uri = (char *)xcalloc(url_sz, 1);
        SBufToCstring(http->uri, hp->requestUri());
    }

    result->flags.parsed_ok = 1;
    return result;
}

bool
ConnStateData::connFinishedWithConn(int size)
{
    if (size == 0) {
        if (pipeline.empty() && inBuf.isEmpty()) {
            /* no current or pending requests */
            debugs(33, 4, HERE << clientConnection << " closed");
            return true;
        } else if (!Config.onoff.half_closed_clients) {
            /* admin doesn't want to support half-closed client sockets */
            debugs(33, 3, HERE << clientConnection << " aborted (half_closed_clients disabled)");
            pipeline.terminateAll(0);
            return true;
        }
    }

    return false;
}

void
ConnStateData::consumeInput(const size_t byteCount)
{
    assert(byteCount > 0 && byteCount <= inBuf.length());
    inBuf.consume(byteCount);
    debugs(33, 5, "inBuf has " << inBuf.length() << " unused bytes");
}

void
ConnStateData::clientAfterReadingRequests()
{
    // Were we expecting to read more request body from half-closed connection?
    if (mayNeedToReadMoreBody() && commIsHalfClosed(clientConnection->fd)) {
        debugs(33, 3, HERE << "truncated body: closing half-closed " << clientConnection);
        clientConnection->close();
        return;
    }

    if (flags.readMore)
        readSomeData();
}

void
ConnStateData::quitAfterError(HttpRequest *request)
{
    // From HTTP p.o.v., we do not have to close after every error detected
    // at the client-side, but many such errors do require closure and the
    // client-side code is bad at handling errors so we play it safe.
    if (request)
        request->flags.proxyKeepalive = false;
    flags.readMore = false;
    debugs(33,4, HERE << "Will close after error: " << clientConnection);
}

#if USE_OPENSSL
bool ConnStateData::serveDelayedError(Http::Stream *context)
{
    ClientHttpRequest *http = context->http;

    if (!sslServerBump)
        return false;

    assert(sslServerBump->entry);
    // Did we create an error entry while processing CONNECT?
    if (!sslServerBump->entry->isEmpty()) {
        quitAfterError(http->request);

        // Get the saved error entry and send it to the client by replacing the
        // ClientHttpRequest store entry with it.
        clientStreamNode *node = context->getClientReplyContext();
        clientReplyContext *repContext = dynamic_cast<clientReplyContext *>(node->data.getRaw());
        assert(repContext);
        debugs(33, 5, "Responding with delated error for " << http->uri);
        repContext->setReplyToStoreEntry(sslServerBump->entry, "delayed SslBump error");

        // Get error details from the fake certificate-peeking request.
        http->request->detailError(sslServerBump->request->errType, sslServerBump->request->errDetail);
        context->pullData();
        return true;
    }

    // In bump-server-first mode, we have not necessarily seen the intended
    // server name at certificate-peeking time. Check for domain mismatch now,
    // when we can extract the intended name from the bumped HTTP request.
    if (const Security::CertPointer &srvCert = sslServerBump->serverCert) {
        HttpRequest *request = http->request;
        if (!Ssl::checkX509ServerValidity(srvCert.get(), request->url.host())) {
            debugs(33, 2, "SQUID_X509_V_ERR_DOMAIN_MISMATCH: Certificate " <<
                   "does not match domainname " << request->url.host());

            bool allowDomainMismatch = false;
            if (Config.ssl_client.cert_error) {
                ACLFilledChecklist check(Config.ssl_client.cert_error, request, dash_str);
                check.al = http->al;
                check.sslErrors = new Security::CertErrors(Security::CertError(SQUID_X509_V_ERR_DOMAIN_MISMATCH, srvCert));
                check.syncAle(request, http->log_uri);
                allowDomainMismatch = check.fastCheck().allowed();
                delete check.sslErrors;
                check.sslErrors = NULL;
            }

            if (!allowDomainMismatch) {
                quitAfterError(request);

                clientStreamNode *node = context->getClientReplyContext();
                clientReplyContext *repContext = dynamic_cast<clientReplyContext *>(node->data.getRaw());
                assert (repContext);

                request->hier = sslServerBump->request->hier;

                // Create an error object and fill it
                ErrorState *err = new ErrorState(ERR_SECURE_CONNECT_FAIL, Http::scServiceUnavailable, request);
                err->src_addr = clientConnection->remote;
                Ssl::ErrorDetail *errDetail = new Ssl::ErrorDetail(
                    SQUID_X509_V_ERR_DOMAIN_MISMATCH,
                    srvCert.get(), nullptr);
                err->detail = errDetail;
                repContext->setReplyToError(request->method, err);
                assert(context->http->out.offset == 0);
                context->pullData();
                return true;
            }
        }
    }

    return false;
}
#endif // USE_OPENSSL

/**
 * Check on_unsupported_protocol checklist and return true if tunnel mode selected
 * or false otherwise
 */
bool
clientTunnelOnError(ConnStateData *conn, Http::StreamPointer &context, HttpRequest::Pointer &request, const HttpRequestMethod& method, err_type requestError)
{
    if (conn->mayTunnelUnsupportedProto()) {
        ACLFilledChecklist checklist(Config.accessList.on_unsupported_protocol, request.getRaw(), nullptr);
        checklist.al = (context && context->http) ? context->http->al : nullptr;
        checklist.requestErrorType = requestError;
        checklist.src_addr = conn->clientConnection->remote;
        checklist.my_addr = conn->clientConnection->local;
        checklist.conn(conn);
        ClientHttpRequest *http = context ? context->http : nullptr;
        const char *log_uri = http ? http->log_uri : nullptr;
        checklist.syncAle(request.getRaw(), log_uri);
        allow_t answer = checklist.fastCheck();
        if (answer.allowed() && answer.kind == 1) {
            debugs(33, 3, "Request will be tunneled to server");
            if (context) {
                assert(conn->pipeline.front() == context); // XXX: still assumes HTTP/1 semantics
                context->finished(); // Will remove from conn->pipeline queue
            }
            Comm::SetSelect(conn->clientConnection->fd, COMM_SELECT_READ, NULL, NULL, 0);
            return conn->initiateTunneledRequest(request, Http::METHOD_NONE, "unknown-protocol", conn->preservedClientData);
        } else {
            debugs(33, 3, "Continue with returning the error: " << requestError);
        }
    }

    return false;
}

void
clientProcessRequestFinished(ConnStateData *conn, const HttpRequest::Pointer &request)
{
    /*
     * DPW 2007-05-18
     * Moved the TCP_RESET feature from clientReplyContext::sendMoreData
     * to here because calling comm_reset_close() causes http to
     * be freed before accessing.
     */
    if (request != NULL && request->flags.resetTcp && Comm::IsConnOpen(conn->clientConnection)) {
        debugs(33, 3, HERE << "Sending TCP RST on " << conn->clientConnection);
        conn->flags.readMore = false;
        comm_reset_close(conn->clientConnection);
    }
}

void
clientProcessRequest(ConnStateData *conn, const Http1::RequestParserPointer &hp, Http::Stream *context)
{
    ClientHttpRequest *http = context->http;
    bool chunked = false;
    bool mustReplyToOptions = false;
    bool unsupportedTe = false;
    bool expectBody = false;

    // We already have the request parsed and checked, so we
    // only need to go through the final body/conn setup to doCallouts().
    assert(http->request);
    HttpRequest::Pointer request = http->request;

    // temporary hack to avoid splitting this huge function with sensitive code
    const bool isFtp = !hp;

    // Some blobs below are still HTTP-specific, but we would have to rewrite
    // this entire function to remove them from the FTP code path. Connection
    // setup and body_pipe preparation blobs are needed for FTP.

    request->manager(conn, http->al);

    request->flags.accelerated = http->flags.accel;
    request->flags.sslBumped=conn->switchedToHttps();
    // TODO: decouple http->flags.accel from request->flags.sslBumped
    request->flags.noDirect = (request->flags.accelerated && !request->flags.sslBumped) ?
                              !conn->port->allow_direct : 0;
    request->sources |= isFtp ? HttpMsg::srcFtp :
                        ((request->flags.sslBumped || conn->port->transport.protocol == AnyP::PROTO_HTTPS) ? HttpMsg::srcHttps : HttpMsg::srcHttp);
#if USE_AUTH
    if (request->flags.sslBumped) {
        if (conn->getAuth() != NULL)
            request->auth_user_request = conn->getAuth();
    }
#endif

    if (internalCheck(request->url.path())) {
        if (internalHostnameIs(request->url.host()) && request->url.port() == getMyPort()) {
            debugs(33, 2, "internal URL found: " << request->url.getScheme() << "://" << request->url.authority(true));
            http->flags.internal = true;
        } else if (Config.onoff.global_internal_static && internalStaticCheck(request->url.path())) {
            debugs(33, 2, "internal URL found: " << request->url.getScheme() << "://" << request->url.authority(true) << " (global_internal_static on)");
            request->url.setScheme(AnyP::PROTO_HTTP, "http");
            request->url.host(internalHostname());
            request->url.port(getMyPort());
            http->flags.internal = true;
            http->setLogUriToRequestUri();
        } else
            debugs(33, 2, "internal URL found: " << request->url.getScheme() << "://" << request->url.authority(true) << " (not this proxy)");
    }

    request->flags.internal = http->flags.internal;

    if (!isFtp) {
        // XXX: for non-HTTP messages instantiate a different HttpMsg child type
        // for now Squid only supports HTTP requests
        const AnyP::ProtocolVersion &http_ver = hp->messageProtocol();
        assert(request->http_ver.protocol == http_ver.protocol);
        request->http_ver.major = http_ver.major;
        request->http_ver.minor = http_ver.minor;
    }

    if (request->header.chunked()) {
        chunked = true;
    } else if (request->header.has(Http::HdrType::TRANSFER_ENCODING)) {
        const String te = request->header.getList(Http::HdrType::TRANSFER_ENCODING);
        // HTTP/1.1 requires chunking to be the last encoding if there is one
        unsupportedTe = te.size() && te != "identity";
    } // else implied identity coding

    mustReplyToOptions = (request->method == Http::METHOD_OPTIONS) &&
                         (request->header.getInt64(Http::HdrType::MAX_FORWARDS) == 0);
    if (!urlCheckRequest(request.getRaw()) || mustReplyToOptions || unsupportedTe) {
        clientStreamNode *node = context->getClientReplyContext();
        conn->quitAfterError(request.getRaw());
        clientReplyContext *repContext = dynamic_cast<clientReplyContext *>(node->data.getRaw());
        assert (repContext);
        repContext->setReplyToError(ERR_UNSUP_REQ, Http::scNotImplemented, request->method, NULL,
                                    conn->clientConnection->remote, request.getRaw(), NULL, NULL);
        assert(context->http->out.offset == 0);
        context->pullData();
        clientProcessRequestFinished(conn, request);
        return;
    }

    if (!chunked && !clientIsContentLengthValid(request.getRaw())) {
        clientStreamNode *node = context->getClientReplyContext();
        clientReplyContext *repContext = dynamic_cast<clientReplyContext *>(node->data.getRaw());
        assert (repContext);
        conn->quitAfterError(request.getRaw());
        repContext->setReplyToError(ERR_INVALID_REQ,
                                    Http::scLengthRequired, request->method, NULL,
                                    conn->clientConnection->remote, request.getRaw(), NULL, NULL);
        assert(context->http->out.offset == 0);
        context->pullData();
        clientProcessRequestFinished(conn, request);
        return;
    }

    clientSetKeepaliveFlag(http);
    // Let tunneling code be fully responsible for CONNECT requests
    if (http->request->method == Http::METHOD_CONNECT) {
        context->mayUseConnection(true);
        conn->flags.readMore = false;
    }

#if USE_OPENSSL
    if (conn->switchedToHttps() && conn->serveDelayedError(context)) {
        clientProcessRequestFinished(conn, request);
        return;
    }
#endif

    /* Do we expect a request-body? */
    expectBody = chunked || request->content_length > 0;
    if (!context->mayUseConnection() && expectBody) {
        request->body_pipe = conn->expectRequestBody(
                                 chunked ? -1 : request->content_length);

        /* Is it too large? */
        if (!chunked && // if chunked, we will check as we accumulate
                clientIsRequestBodyTooLargeForPolicy(request->content_length)) {
            clientStreamNode *node = context->getClientReplyContext();
            clientReplyContext *repContext = dynamic_cast<clientReplyContext *>(node->data.getRaw());
            assert (repContext);
            conn->quitAfterError(request.getRaw());
            repContext->setReplyToError(ERR_TOO_BIG,
                                        Http::scPayloadTooLarge, Http::METHOD_NONE, NULL,
                                        conn->clientConnection->remote, http->request, NULL, NULL);
            assert(context->http->out.offset == 0);
            context->pullData();
            clientProcessRequestFinished(conn, request);
            return;
        }

        if (!isFtp) {
            // We may stop producing, comm_close, and/or call setReplyToError()
            // below, so quit on errors to avoid http->doCallouts()
            if (!conn->handleRequestBodyData()) {
                clientProcessRequestFinished(conn, request);
                return;
            }

            if (!request->body_pipe->productionEnded()) {
                debugs(33, 5, "need more request body");
                context->mayUseConnection(true);
                assert(conn->flags.readMore);
            }
        }
    }

    http->calloutContext = new ClientRequestContext(http);

    http->doCallouts();

    clientProcessRequestFinished(conn, request);
}

int
ConnStateData::pipelinePrefetchMax() const
{
    // TODO: Support pipelined requests through pinned connections.
    if (pinning.pinned)
        return 0;
    return Config.pipeline_max_prefetch;
}

/**
 * Limit the number of concurrent requests.
 * \return true  when there are available position(s) in the pipeline queue for another request.
 * \return false when the pipeline queue is full or disabled.
 */
bool
ConnStateData::concurrentRequestQueueFilled() const
{
    const int existingRequestCount = pipeline.count();

    // default to the configured pipeline size.
    // add 1 because the head of pipeline is counted in concurrent requests and not prefetch queue
#if USE_OPENSSL
    const int internalRequest = (transparent() && sslBumpMode == Ssl::bumpSplice) ? 1 : 0;
#else
    const int internalRequest = 0;
#endif
    const int concurrentRequestLimit = pipelinePrefetchMax() + 1 + internalRequest;

    // when queue filled already we cant add more.
    if (existingRequestCount >= concurrentRequestLimit) {
        debugs(33, 3, clientConnection << " max concurrent requests reached (" << concurrentRequestLimit << ")");
        debugs(33, 5, clientConnection << " deferring new request until one is done");
        return true;
    }

    return false;
}

/**
 * Perform proxy_protocol_access ACL tests on the client which
 * connected to PROXY protocol port to see if we trust the
 * sender enough to accept their PROXY header claim.
 */
bool
ConnStateData::proxyProtocolValidateClient()
{
    if (!Config.accessList.proxyProtocol)
        return proxyProtocolError("PROXY client not permitted by default ACL");

    ACLFilledChecklist ch(Config.accessList.proxyProtocol, NULL, clientConnection->rfc931);
    ch.src_addr = clientConnection->remote;
    ch.my_addr = clientConnection->local;
    ch.conn(this);

    if (!ch.fastCheck().allowed())
        return proxyProtocolError("PROXY client not permitted by ACLs");

    return true;
}

/**
 * Perform cleanup on PROXY protocol errors.
 * If header parsing hits a fatal error terminate the connection,
 * otherwise wait for more data.
 */
bool
ConnStateData::proxyProtocolError(const char *msg)
{
    if (msg) {
        // This is important to know, but maybe not so much that flooding the log is okay.
#if QUIET_PROXY_PROTOCOL
        // display the first of every 32 occurances at level 1, the others at level 2.
        static uint8_t hide = 0;
        debugs(33, (hide++ % 32 == 0 ? DBG_IMPORTANT : 2), msg << " from " << clientConnection);
#else
        debugs(33, DBG_IMPORTANT, msg << " from " << clientConnection);
#endif
        mustStop(msg);
    }
    return false;
}

/// magic octet prefix for PROXY protocol version 1
static const SBuf Proxy1p0magic("PROXY ", 6);

/// magic octet prefix for PROXY protocol version 2
static const SBuf Proxy2p0magic("\x0D\x0A\x0D\x0A\x00\x0D\x0A\x51\x55\x49\x54\x0A", 12);

/**
 * Test the connection read buffer for PROXY protocol header.
 * Version 1 and 2 header currently supported.
 */
bool
ConnStateData::parseProxyProtocolHeader()
{
    // http://www.haproxy.org/download/1.5/doc/proxy-protocol.txt

    // detect and parse PROXY/2.0 protocol header
    if (inBuf.startsWith(Proxy2p0magic))
        return parseProxy2p0();

    // detect and parse PROXY/1.0 protocol header
    if (inBuf.startsWith(Proxy1p0magic))
        return parseProxy1p0();

    // detect and terminate other protocols
    if (inBuf.length() >= Proxy2p0magic.length()) {
        // PROXY/1.0 magic is shorter, so we know that
        // the input does not start with any PROXY magic
        return proxyProtocolError("PROXY protocol error: invalid header");
    }

    // TODO: detect short non-magic prefixes earlier to avoid
    // waiting for more data which may never come

    // not enough bytes to parse yet.
    return false;
}

/// parse the PROXY/1.0 protocol header from the connection read buffer
bool
ConnStateData::parseProxy1p0()
{
    ::Parser::Tokenizer tok(inBuf);
    tok.skip(Proxy1p0magic);

    // skip to first LF (assumes it is part of CRLF)
    static const CharacterSet lineContent = CharacterSet::LF.complement("non-LF");
    SBuf line;
    if (tok.prefix(line, lineContent, 107-Proxy1p0magic.length())) {
        if (tok.skip('\n')) {
            // found valid header
            inBuf = tok.remaining();
            needProxyProtocolHeader_ = false;
            // reset the tokenizer to work on found line only.
            tok.reset(line);
        } else
            return false; // no LF yet

    } else // protocol error only if there are more than 107 bytes prefix header
        return proxyProtocolError(inBuf.length() > 107? "PROXY/1.0 error: missing CRLF" : NULL);

    static const SBuf unknown("UNKNOWN"), tcpName("TCP");
    if (tok.skip(tcpName)) {

        // skip TCP/IP version number
        static const CharacterSet tcpVersions("TCP-version","46");
        if (!tok.skipOne(tcpVersions))
            return proxyProtocolError("PROXY/1.0 error: missing TCP version");

        // skip SP after protocol version
        if (!tok.skip(' '))
            return proxyProtocolError("PROXY/1.0 error: missing SP");

        SBuf ipa, ipb;
        int64_t porta, portb;
        static const CharacterSet ipChars = CharacterSet("IP Address",".:") + CharacterSet::HEXDIG;

        // parse:  src-IP SP dst-IP SP src-port SP dst-port CR
        // leave the LF until later.
        const bool correct = tok.prefix(ipa, ipChars) && tok.skip(' ') &&
                             tok.prefix(ipb, ipChars) && tok.skip(' ') &&
                             tok.int64(porta) && tok.skip(' ') &&
                             tok.int64(portb) &&
                             tok.skip('\r');
        if (!correct)
            return proxyProtocolError("PROXY/1.0 error: invalid syntax");

        // parse IP and port strings
        Ip::Address originalClient, originalDest;

        if (!originalClient.GetHostByName(ipa.c_str()))
            return proxyProtocolError("PROXY/1.0 error: invalid src-IP address");

        if (!originalDest.GetHostByName(ipb.c_str()))
            return proxyProtocolError("PROXY/1.0 error: invalid dst-IP address");

        if (porta > 0 && porta <= 0xFFFF) // max uint16_t
            originalClient.port(static_cast<uint16_t>(porta));
        else
            return proxyProtocolError("PROXY/1.0 error: invalid src port");

        if (portb > 0 && portb <= 0xFFFF) // max uint16_t
            originalDest.port(static_cast<uint16_t>(portb));
        else
            return proxyProtocolError("PROXY/1.0 error: invalid dst port");

        // we have original client and destination details now
        // replace the client connection values
        debugs(33, 5, "PROXY/1.0 protocol on connection " << clientConnection);
        clientConnection->local = originalDest;
        clientConnection->remote = originalClient;
        if ((clientConnection->flags & COMM_TRANSPARENT))
            clientConnection->flags ^= COMM_TRANSPARENT; // prevent TPROXY spoofing of this new IP.
        debugs(33, 5, "PROXY/1.0 upgrade: " << clientConnection);
        return true;

    } else if (tok.skip(unknown)) {
        // found valid but unusable header
        return true;

    } else
        return proxyProtocolError("PROXY/1.0 error: invalid protocol family");

    return false;
}

/// parse the PROXY/2.0 protocol header from the connection read buffer
bool
ConnStateData::parseProxy2p0()
{
    static const SBuf::size_type prefixLen = Proxy2p0magic.length();
    if (inBuf.length() < prefixLen + 4)
        return false; // need more bytes

    if ((inBuf[prefixLen] & 0xF0) != 0x20) // version == 2 is mandatory
        return proxyProtocolError("PROXY/2.0 error: invalid version");

    const char command = (inBuf[prefixLen] & 0x0F);
    if ((command & 0xFE) != 0x00) // values other than 0x0-0x1 are invalid
        return proxyProtocolError("PROXY/2.0 error: invalid command");

    const char family = (inBuf[prefixLen+1] & 0xF0) >>4;
    if (family > 0x3) // values other than 0x0-0x3 are invalid
        return proxyProtocolError("PROXY/2.0 error: invalid family");

    const char proto = (inBuf[prefixLen+1] & 0x0F);
    if (proto > 0x2) // values other than 0x0-0x2 are invalid
        return proxyProtocolError("PROXY/2.0 error: invalid protocol type");

    const char *clen = inBuf.rawContent() + prefixLen + 2;
    uint16_t len;
    memcpy(&len, clen, sizeof(len));
    len = ntohs(len);

    if (inBuf.length() < prefixLen + 4 + len)
        return false; // need more bytes

    inBuf.consume(prefixLen + 4); // 4 being the extra bytes
    const SBuf extra = inBuf.consume(len);
    needProxyProtocolHeader_ = false; // found successfully

    // LOCAL connections do nothing with the extras
    if (command == 0x00/* LOCAL*/)
        return true;

    union pax {
        struct {        /* for TCP/UDP over IPv4, len = 12 */
            struct in_addr src_addr;
            struct in_addr dst_addr;
            uint16_t src_port;
            uint16_t dst_port;
        } ipv4_addr;
        struct {        /* for TCP/UDP over IPv6, len = 36 */
            struct in6_addr src_addr;
            struct in6_addr dst_addr;
            uint16_t src_port;
            uint16_t dst_port;
        } ipv6_addr;
#if NOT_SUPPORTED
        struct {        /* for AF_UNIX sockets, len = 216 */
            uint8_t src_addr[108];
            uint8_t dst_addr[108];
        } unix_addr;
#endif
    };

    pax ipu;
    memcpy(&ipu, extra.rawContent(), sizeof(pax));

    // replace the client connection values
    debugs(33, 5, "PROXY/2.0 protocol on connection " << clientConnection);
    switch (family) {
    case 0x1: // IPv4
        clientConnection->local = ipu.ipv4_addr.dst_addr;
        clientConnection->local.port(ntohs(ipu.ipv4_addr.dst_port));
        clientConnection->remote = ipu.ipv4_addr.src_addr;
        clientConnection->remote.port(ntohs(ipu.ipv4_addr.src_port));
        if ((clientConnection->flags & COMM_TRANSPARENT))
            clientConnection->flags ^= COMM_TRANSPARENT; // prevent TPROXY spoofing of this new IP.
        break;
    case 0x2: // IPv6
        clientConnection->local = ipu.ipv6_addr.dst_addr;
        clientConnection->local.port(ntohs(ipu.ipv6_addr.dst_port));
        clientConnection->remote = ipu.ipv6_addr.src_addr;
        clientConnection->remote.port(ntohs(ipu.ipv6_addr.src_port));
        if ((clientConnection->flags & COMM_TRANSPARENT))
            clientConnection->flags ^= COMM_TRANSPARENT; // prevent TPROXY spoofing of this new IP.
        break;
    default: // do nothing
        break;
    }
    debugs(33, 5, "PROXY/2.0 upgrade: " << clientConnection);
    return true;
}

void
ConnStateData::receivedFirstByte()
{
    if (receivedFirstByte_)
        return;

    receivedFirstByte_ = true;
    // Set timeout to Config.Timeout.request
    typedef CommCbMemFunT<ConnStateData, CommTimeoutCbParams> TimeoutDialer;
    AsyncCall::Pointer timeoutCall =  JobCallback(33, 5,
                                      TimeoutDialer, this, ConnStateData::requestTimeout);
    commSetConnTimeout(clientConnection, Config.Timeout.request, timeoutCall);
}

/**
 * Attempt to parse one or more requests from the input buffer.
 * Returns true after completing parsing of at least one request [header]. That
 * includes cases where parsing ended with an error (e.g., a huge request).
 */
bool
ConnStateData::clientParseRequests()
{
    bool parsed_req = false;

    debugs(33, 5, HERE << clientConnection << ": attempting to parse");

    // Loop while we have read bytes that are not needed for producing the body
    // On errors, bodyPipe may become nil, but readMore will be cleared
    while (!inBuf.isEmpty() && !bodyPipe && flags.readMore) {

        // Prohibit concurrent requests when using a pinned to-server connection
        // because our Client classes do not support request pipelining.
        if (pinning.pinned && !pinning.readHandler) {
            debugs(33, 3, clientConnection << " waits for busy " << pinning.serverConnection);
            break;
        }

        /* Limit the number of concurrent requests */
        if (concurrentRequestQueueFilled())
            break;

        // try to parse the PROXY protocol header magic bytes
        if (needProxyProtocolHeader_) {
            if (!parseProxyProtocolHeader())
                break;

            // we have been waiting for PROXY to provide client-IP
            // for some lookups, ie rDNS and IDENT.
            whenClientIpKnown();
        }

        if (Http::StreamPointer context = parseOneRequest()) {
            debugs(33, 5, clientConnection << ": done parsing a request");

            AsyncCall::Pointer timeoutCall = commCbCall(5, 4, "clientLifetimeTimeout",
                                             CommTimeoutCbPtrFun(clientLifetimeTimeout, context->http));
            commSetConnTimeout(clientConnection, Config.Timeout.lifetime, timeoutCall);

            context->registerWithConn();

            processParsedRequest(context);

            parsed_req = true; // XXX: do we really need to parse everything right NOW ?

            if (context->mayUseConnection()) {
                debugs(33, 3, HERE << "Not parsing new requests, as this request may need the connection");
                break;
            }
        } else {
            debugs(33, 5, clientConnection << ": not enough request data: " <<
                   inBuf.length() << " < " << Config.maxRequestHeaderSize);
            Must(inBuf.length() < Config.maxRequestHeaderSize);
            break;
        }
    }

    /* XXX where to 'finish' the parsing pass? */
    return parsed_req;
}

void
ConnStateData::afterClientRead()
{
#if USE_OPENSSL
    if (parsingTlsHandshake) {
        parseTlsHandshake();
        return;
    }
#endif

    /* Process next request */
    if (pipeline.empty())
        fd_note(clientConnection->fd, "Reading next request");

    if (!clientParseRequests()) {
        if (!isOpen())
            return;
        /*
         * If the client here is half closed and we failed
         * to parse a request, close the connection.
         * The above check with connFinishedWithConn() only
         * succeeds _if_ the buffer is empty which it won't
         * be if we have an incomplete request.
         * XXX: This duplicates ConnStateData::kick
         */
        if (pipeline.empty() && commIsHalfClosed(clientConnection->fd)) {
            debugs(33, 5, clientConnection << ": half-closed connection, no completed request parsed, connection closing.");
            clientConnection->close();
            return;
        }
    }

    if (!isOpen())
        return;

    clientAfterReadingRequests();
}

/**
 * called when new request data has been read from the socket
 *
 * \retval false called comm_close or setReplyToError (the caller should bail)
 * \retval true  we did not call comm_close or setReplyToError
 */
bool
ConnStateData::handleReadData()
{
    // if we are reading a body, stuff data into the body pipe
    if (bodyPipe != NULL)
        return handleRequestBodyData();
    return true;
}

/**
 * called when new request body data has been buffered in inBuf
 * may close the connection if we were closing and piped everything out
 *
 * \retval false called comm_close or setReplyToError (the caller should bail)
 * \retval true  we did not call comm_close or setReplyToError
 */
bool
ConnStateData::handleRequestBodyData()
{
    assert(bodyPipe != NULL);

    if (bodyParser) { // chunked encoding
        if (const err_type error = handleChunkedRequestBody()) {
            abortChunkedRequestBody(error);
            return false;
        }
    } else { // identity encoding
        debugs(33,5, HERE << "handling plain request body for " << clientConnection);
        const size_t putSize = bodyPipe->putMoreData(inBuf.c_str(), inBuf.length());
        if (putSize > 0)
            consumeInput(putSize);

        if (!bodyPipe->mayNeedMoreData()) {
            // BodyPipe will clear us automagically when we produced everything
            bodyPipe = NULL;
        }
    }

    if (!bodyPipe) {
        debugs(33,5, HERE << "produced entire request body for " << clientConnection);

        if (const char *reason = stoppedSending()) {
            /* we've finished reading like good clients,
             * now do the close that initiateClose initiated.
             */
            debugs(33, 3, HERE << "closing for earlier sending error: " << reason);
            clientConnection->close();
            return false;
        }
    }

    return true;
}

/// parses available chunked encoded body bytes, checks size, returns errors
err_type
ConnStateData::handleChunkedRequestBody()
{
    debugs(33, 7, "chunked from " << clientConnection << ": " << inBuf.length());

    try { // the parser will throw on errors

        if (inBuf.isEmpty()) // nothing to do
            return ERR_NONE;

        BodyPipeCheckout bpc(*bodyPipe);
        bodyParser->setPayloadBuffer(&bpc.buf);
        const bool parsed = bodyParser->parse(inBuf);
        inBuf = bodyParser->remaining(); // sync buffers
        bpc.checkIn();

        // dechunk then check: the size limit applies to _dechunked_ content
        if (clientIsRequestBodyTooLargeForPolicy(bodyPipe->producedSize()))
            return ERR_TOO_BIG;

        if (parsed) {
            finishDechunkingRequest(true);
            Must(!bodyPipe);
            return ERR_NONE; // nil bodyPipe implies body end for the caller
        }

        // if chunk parser needs data, then the body pipe must need it too
        Must(!bodyParser->needsMoreData() || bodyPipe->mayNeedMoreData());

        // if parser needs more space and we can consume nothing, we will stall
        Must(!bodyParser->needsMoreSpace() || bodyPipe->buf().hasContent());
    } catch (...) { // TODO: be more specific
        debugs(33, 3, HERE << "malformed chunks" << bodyPipe->status());
        return ERR_INVALID_REQ;
    }

    debugs(33, 7, HERE << "need more chunked data" << *bodyPipe->status());
    return ERR_NONE;
}

/// quit on errors related to chunked request body handling
void
ConnStateData::abortChunkedRequestBody(const err_type error)
{
    finishDechunkingRequest(false);

    // XXX: The code below works if we fail during initial request parsing,
    // but if we fail when the server connection is used already, the server may send
    // us its response too, causing various assertions. How to prevent that?
#if WE_KNOW_HOW_TO_SEND_ERRORS
    Http::StreamPointer context = pipeline.front();
    if (context != NULL && !context->http->out.offset) { // output nothing yet
        clientStreamNode *node = context->getClientReplyContext();
        clientReplyContext *repContext = dynamic_cast<clientReplyContext*>(node->data.getRaw());
        assert(repContext);
        const Http::StatusCode scode = (error == ERR_TOO_BIG) ?
                                       Http::scPayloadTooLarge : HTTP_BAD_REQUEST;
        repContext->setReplyToError(error, scode,
                                    repContext->http->request->method,
                                    repContext->http->uri,
                                    CachePeer,
                                    repContext->http->request,
                                    inBuf, NULL);
        context->pullData();
    } else {
        // close or otherwise we may get stuck as nobody will notice the error?
        comm_reset_close(clientConnection);
    }
#else
    debugs(33, 3, HERE << "aborting chunked request without error " << error);
    comm_reset_close(clientConnection);
#endif
    flags.readMore = false;
}

void
ConnStateData::noteBodyConsumerAborted(BodyPipe::Pointer )
{
    // request reader may get stuck waiting for space if nobody consumes body
    if (bodyPipe != NULL)
        bodyPipe->enableAutoConsumption();

    // kids extend
}

/** general lifetime handler for HTTP requests */
void
ConnStateData::requestTimeout(const CommTimeoutCbParams &io)
{
    if (!Comm::IsConnOpen(io.conn))
        return;

    if (mayTunnelUnsupportedProto() && !receivedFirstByte_) {
        Http::StreamPointer context = pipeline.front();
        Must(context && context->http);
        HttpRequest::Pointer request = context->http->request;
        if (clientTunnelOnError(this, context, request, HttpRequestMethod(), ERR_REQUEST_START_TIMEOUT))
            return;
    }
    /*
    * Just close the connection to not confuse browsers
    * using persistent connections. Some browsers open
    * a connection and then do not use it until much
    * later (presumeably because the request triggering
    * the open has already been completed on another
    * connection)
    */
    debugs(33, 3, "requestTimeout: FD " << io.fd << ": lifetime is expired.");
    io.conn->close();
}

static void
clientLifetimeTimeout(const CommTimeoutCbParams &io)
{
    ClientHttpRequest *http = static_cast<ClientHttpRequest *>(io.data);
    debugs(33, DBG_IMPORTANT, "WARNING: Closing client connection due to lifetime timeout");
    debugs(33, DBG_IMPORTANT, "\t" << http->uri);
    http->logType.err.timedout = true;
    if (Comm::IsConnOpen(io.conn))
        io.conn->close();
}

ConnStateData::ConnStateData(const MasterXaction::Pointer &xact) :
    AsyncJob("ConnStateData"), // kids overwrite
    Server(xact),
    bodyParser(nullptr),
#if USE_OPENSSL
    sslBumpMode(Ssl::bumpEnd),
#endif
    needProxyProtocolHeader_(false),
#if USE_OPENSSL
    switchedToHttps_(false),
    parsingTlsHandshake(false),
    tlsConnectPort(0),
    sslServerBump(NULL),
    signAlgorithm(Ssl::algSignTrusted),
#endif
    stoppedSending_(NULL),
    stoppedReceiving_(NULL)
{
    flags.readMore = true; // kids may overwrite
    flags.swanSang = false;

    pinning.host = NULL;
    pinning.port = -1;
    pinning.pinned = false;
    pinning.auth = false;
    pinning.zeroReply = false;
    pinning.peer = NULL;

    // store the details required for creating more MasterXaction objects as new requests come in
    log_addr = xact->tcpClient->remote;
    log_addr.applyMask(Config.Addrs.client_netmask);

    // register to receive notice of Squid signal events
    // which may affect long persisting client connections
    registerRunner();
}

void
ConnStateData::start()
{
    BodyProducer::start();
    HttpControlMsgSink::start();

    if (port->disable_pmtu_discovery != DISABLE_PMTU_OFF &&
            (transparent() || port->disable_pmtu_discovery == DISABLE_PMTU_ALWAYS)) {
#if defined(IP_MTU_DISCOVER) && defined(IP_PMTUDISC_DONT)
        int i = IP_PMTUDISC_DONT;
        if (setsockopt(clientConnection->fd, SOL_IP, IP_MTU_DISCOVER, &i, sizeof(i)) < 0) {
            int xerrno = errno;
            debugs(33, 2, "WARNING: Path MTU discovery disabling failed on " << clientConnection << " : " << xstrerr(xerrno));
        }
#else
        static bool reported = false;

        if (!reported) {
            debugs(33, DBG_IMPORTANT, "NOTICE: Path MTU discovery disabling is not supported on your platform.");
            reported = true;
        }
#endif
    }

    typedef CommCbMemFunT<ConnStateData, CommCloseCbParams> Dialer;
    AsyncCall::Pointer call = JobCallback(33, 5, Dialer, this, ConnStateData::connStateClosed);
    comm_add_close_handler(clientConnection->fd, call);

    needProxyProtocolHeader_ = port->flags.proxySurrogate;
    if (needProxyProtocolHeader_) {
        if (!proxyProtocolValidateClient()) // will close the connection on failure
            return;
    } else
        whenClientIpKnown();

}

void
ConnStateData::whenClientIpKnown()
{
    if (Config.onoff.log_fqdn)
        fqdncache_gethostbyaddr(clientConnection->remote, FQDN_LOOKUP_IF_MISS);

#if USE_IDENT
    if (Ident::TheConfig.identLookup) {
        ACLFilledChecklist identChecklist(Ident::TheConfig.identLookup, NULL, NULL);
        identChecklist.src_addr = clientConnection->remote;
        identChecklist.my_addr = clientConnection->local;
        if (identChecklist.fastCheck().allowed())
            Ident::Start(clientConnection, clientIdentDone, this);
    }
#endif

    clientdbEstablished(clientConnection->remote, 1);

#if USE_DELAY_POOLS
    fd_table[clientConnection->fd].clientInfo = NULL;

    if (!Config.onoff.client_db)
        return; // client delay pools require client_db

    ClientDelayPools& pools(Config.ClientDelay.pools);
    if (pools.size()) {
        ACLFilledChecklist ch(NULL, NULL, NULL);

        // TODO: we check early to limit error response bandwith but we
        // should recheck when we can honor delay_pool_uses_indirect
        // TODO: we should also pass the port details for myportname here.
        ch.src_addr = clientConnection->remote;
        ch.my_addr = clientConnection->local;

        for (unsigned int pool = 0; pool < pools.size(); ++pool) {

            /* pools require explicit 'allow' to assign a client into them */
            if (pools[pool].access) {
                ch.changeAcl(pools[pool].access);
                allow_t answer = ch.fastCheck();
                if (answer.allowed()) {

                    /*  request client information from db after we did all checks
                        this will save hash lookup if client failed checks */
                    ClientInfo * cli = clientdbGetInfo(clientConnection->remote);
                    assert(cli);

                    /* put client info in FDE */
                    fd_table[clientConnection->fd].clientInfo = cli;

                    /* setup write limiter for this request */
                    const double burst = floor(0.5 +
                                               (pools[pool].highwatermark * Config.ClientDelay.initial)/100.0);
                    cli->setWriteLimiter(pools[pool].rate, burst, pools[pool].highwatermark);
                    break;
                } else {
                    debugs(83, 4, HERE << "Delay pool " << pool << " skipped because ACL " << answer);
                }
            }
        }
    }
#endif

    // kids must extend to actually start doing something (e.g., reading)
}

/** Handle a new connection on an HTTP socket. */
void
httpAccept(const CommAcceptCbParams &params)
{
    MasterXaction::Pointer xact = params.xaction;
    AnyP::PortCfgPointer s = xact->squidPort;

    // NP: it is possible the port was reconfigured when the call or accept() was queued.

    if (params.flag != Comm::OK) {
        // Its possible the call was still queued when the client disconnected
        debugs(33, 2, s->listenConn << ": accept failure: " << xstrerr(params.xerrno));
        return;
    }

    debugs(33, 4, params.conn << ": accepted");
    fd_note(params.conn->fd, "client http connect");

    if (s->tcp_keepalive.enabled)
        commSetTcpKeepalive(params.conn->fd, s->tcp_keepalive.idle, s->tcp_keepalive.interval, s->tcp_keepalive.timeout);

    ++incoming_sockets_accepted;

    // Socket is ready, setup the connection manager to start using it
    auto *srv = Http::NewServer(xact);
    AsyncJob::Start(srv); // usually async-calls readSomeData()
}

/// Create TLS connection structure and update fd_table
static bool
httpsCreate(const Comm::ConnectionPointer &conn, const Security::ContextPointer &ctx)
{
<<<<<<< HEAD
  if (SSL *ssl = Ssl::CreateServer(sslContext, conn->fd, "client https start")) {
    debugs(33, 5, "will negotate SSL on " << conn);
    return ssl;
  }

  conn->close();
  return NULL;
}

static std::string eblocker_pem(ConnStateData* conn) {
    if (conn->serverBump() == NULL) {
        return "";
    }

    X509* x509 = conn->serverBump()->serverCert.get();
    return eblocker::pem(x509);
}

static void eblocker_log(ConnStateData* conn, const char* src, int no, const char* desc) {
    debugs(83, DBG_IMPORTANT, "eblkr: "
           << src << ":" << no << ":" << desc
           << " log_addr: " << conn->log_addr
           << " host: " << (conn->pinning.host != 0 ? conn->pinning.host : "<null>")
           << " sni: "<< (conn->serverBump() != 0 ? conn->serverBump()->clientSni.c_str() : "<null>")
           << " cert: " << eblocker_pem(conn));
=======
    if (Security::CreateServerSession(ctx, conn, "client https start")) {
        debugs(33, 5, "will negotiate TLS on " << conn);
        return true;
    }

    debugs(33, DBG_IMPORTANT, "ERROR: could not create TLS server context for " << conn);
    conn->close();
    return false;
>>>>>>> 673979d9
}

/**
 *
 * \retval 1 on success
 * \retval 0 when needs more data
 * \retval -1 on error
 */
static int
tlsAttemptHandshake(ConnStateData *conn, PF *callback)
{
    // TODO: maybe throw instead of returning -1
    // see https://github.com/squid-cache/squid/pull/81#discussion_r153053278
    int fd = conn->clientConnection->fd;
<<<<<<< HEAD
    SSL *ssl = fd_table[fd].ssl;
    int ret;
    int ssl_lib_error;
    char* ssl_lib_error_str;
=======
    auto session = fd_table[fd].ssl.get();
>>>>>>> 673979d9

    errno = 0;

#if USE_OPENSSL
    const auto ret = SSL_accept(session);
    if (ret > 0)
        return 1;

    const int xerrno = errno;
    const auto ssl_error = SSL_get_error(session, ret);

    switch (ssl_error) {

<<<<<<< HEAD
        case SSL_ERROR_SYSCALL:            
            ssl_lib_error = ERR_get_error();
            if (ssl_lib_error == 0) {
                if (ret == 0) {
                    debugs(83, 2, "SSL_ERROR_SYSCALL: Error negotiating SSL connection on FD " << fd << ": Aborted by client: " << ssl_error);
                    eblocker_log(conn, "ssl", ssl_error, "unexpected-eof");
                } else {
                    debugs(83, (xerrno == ECONNRESET) ? 1 : 2, "SSL_ERROR_SYSCALL: Error negotiating SSL connection on FD " << fd << ": " <<
                           xstrerr(xerrno));
                    eblocker_log(conn, "io", xerrno, xstrerr(xerrno));
                }                
            } else {
                eblocker_log(conn, "ssl", ssl_error, ERR_error_string(ssl_lib_error, NULL));
            }
            conn->clientConnection->close();
            return false;

        case SSL_ERROR_ZERO_RETURN:
            debugs(83, DBG_IMPORTANT, "SSL_ERROR_ZERO_RETURN: Error negotiating SSL connection on FD " << fd << ": Closed by client");
            ssl_lib_error = ERR_get_error();
            if (ssl_lib_error == 0) {
                eblocker_log(conn, "ssl", ssl_error, ERR_error_string(ssl_lib_error, NULL));
            } else {
                eblocker_log(conn, "ssl", ssl_error, "none");
            }
	    conn->clientConnection->close();
            return false;

        default:
            ssl_lib_error = ERR_get_error();
            ssl_lib_error_str = ERR_error_string(ssl_lib_error, NULL);
            debugs(83, DBG_IMPORTANT, "default: Error negotiating SSL connection on FD " <<
                   fd << ": " << ssl_lib_error_str <<
                   " (" << ssl_error << "/" << ret << ")");
	    eblocker_log(conn, "ssl", ssl_error, ssl_lib_error_str);
            conn->clientConnection->close();
            return false;
=======
    case SSL_ERROR_WANT_READ:
        Comm::SetSelect(fd, COMM_SELECT_READ, callback, (callback ? conn : nullptr), 0);
        return 0;

    case SSL_ERROR_WANT_WRITE:
        Comm::SetSelect(fd, COMM_SELECT_WRITE, callback, (callback ? conn : nullptr), 0);
        return 0;

    case SSL_ERROR_SYSCALL:
        if (ret == 0) {
            debugs(83, 2, "Error negotiating SSL connection on FD " << fd << ": Aborted by client: " << ssl_error);
        } else {
            debugs(83, (xerrno == ECONNRESET) ? 1 : 2, "Error negotiating SSL connection on FD " << fd << ": " <<
                   (xerrno == 0 ? Security::ErrorString(ssl_error) : xstrerr(xerrno)));
>>>>>>> 673979d9
        }
        break;

    case SSL_ERROR_ZERO_RETURN:
        debugs(83, DBG_IMPORTANT, "Error negotiating SSL connection on FD " << fd << ": Closed by client");
        break;

    default:
        debugs(83, DBG_IMPORTANT, "Error negotiating SSL connection on FD " <<
               fd << ": " << Security::ErrorString(ssl_error) <<
               " (" << ssl_error << "/" << ret << ")");
    }

#elif USE_GNUTLS

    const auto x = gnutls_handshake(session);
    if (x == GNUTLS_E_SUCCESS)
        return 1;

    if (gnutls_error_is_fatal(x)) {
        debugs(83, 2, "Error negotiating TLS on " << conn->clientConnection << ": Aborted by client: " << Security::ErrorString(x));

    } else if (x == GNUTLS_E_INTERRUPTED || x == GNUTLS_E_AGAIN) {
        const auto ioAction = (gnutls_record_get_direction(session)==0 ? COMM_SELECT_READ : COMM_SELECT_WRITE);
        Comm::SetSelect(fd, ioAction, callback, (callback ? conn : nullptr), 0);
        return 0;
    }

#else
    // Performing TLS handshake should never be reachable without a TLS/SSL library.
    (void)session; // avoid compiler and static analysis complaints
    fatal("FATAL: HTTPS not supported by this Squid.");
#endif

    return -1;
}

/** negotiate an SSL connection */
static void
clientNegotiateSSL(int fd, void *data)
{
    ConnStateData *conn = (ConnStateData *)data;

    const int ret = tlsAttemptHandshake(conn, clientNegotiateSSL);
    if (ret <= 0) {
        if (ret < 0) // An error
            conn->clientConnection->close();
        return;
    }

    Security::SessionPointer session(fd_table[fd].ssl);

#if USE_OPENSSL
    if (Security::SessionIsResumed(session)) {
        debugs(83, 2, "Session " << SSL_get_session(session.get()) <<
               " reused on FD " << fd << " (" << fd_table[fd].ipaddr <<
               ":" << (int)fd_table[fd].remote_port << ")");
    } else {
        if (Debug::Enabled(83, 4)) {
            /* Write out the SSL session details.. actually the call below, but
             * OpenSSL headers do strange typecasts confusing GCC.. */
            /* PEM_write_SSL_SESSION(debug_log, SSL_get_session(ssl)); */
#if defined(OPENSSL_VERSION_NUMBER) && OPENSSL_VERSION_NUMBER >= 0x00908000L
            PEM_ASN1_write(reinterpret_cast<i2d_of_void *>(i2d_SSL_SESSION),
                           PEM_STRING_SSL_SESSION, debug_log,
                           reinterpret_cast<char *>(SSL_get_session(session.get())),
                           nullptr, nullptr, 0, nullptr, nullptr);

#elif (ALLOW_ALWAYS_SSL_SESSION_DETAIL == 1)

            /* When using gcc 3.3.x and OpenSSL 0.9.7x sometimes a compile error can occur here.
            * This is caused by an unpredicatble gcc behaviour on a cast of the first argument
            * of PEM_ASN1_write(). For this reason this code section is disabled. To enable it,
            * define ALLOW_ALWAYS_SSL_SESSION_DETAIL=1.
            * Because there are two possible usable cast, if you get an error here, try the other
            * commented line. */

            PEM_ASN1_write((int(*)())i2d_SSL_SESSION, PEM_STRING_SSL_SESSION,
                           debug_log,
                           reinterpret_cast<char *>(SSL_get_session(session.get())),
                           nullptr, nullptr, 0, nullptr, nullptr);
            /* PEM_ASN1_write((int(*)(...))i2d_SSL_SESSION, PEM_STRING_SSL_SESSION,
                           debug_log,
                           reinterpret_cast<char *>(SSL_get_session(session.get())),
                           nullptr, nullptr, 0, nullptr, nullptr);
             */
#else
            debugs(83, 4, "With " OPENSSL_VERSION_TEXT ", session details are available only defining ALLOW_ALWAYS_SSL_SESSION_DETAIL=1 in the source.");

#endif
            /* Note: This does not automatically fflush the log file.. */
        }

        debugs(83, 2, "New session " << SSL_get_session(session.get()) <<
               " on FD " << fd << " (" << fd_table[fd].ipaddr << ":" <<
               fd_table[fd].remote_port << ")");
    }
#else
    debugs(83, 2, "TLS session reuse not yet implemented.");
#endif

    // Connection established. Retrieve TLS connection parameters for logging.
    conn->clientConnection->tlsNegotiations()->retrieveNegotiatedInfo(session);

#if USE_OPENSSL
    X509 *client_cert = SSL_get_peer_certificate(session.get());

    if (client_cert) {
        debugs(83, 3, "FD " << fd << " client certificate: subject: " <<
               X509_NAME_oneline(X509_get_subject_name(client_cert), 0, 0));

        debugs(83, 3, "FD " << fd << " client certificate: issuer: " <<
               X509_NAME_oneline(X509_get_issuer_name(client_cert), 0, 0));

        X509_free(client_cert);
    } else {
        debugs(83, 5, "FD " << fd << " has no client certificate.");
    }
#else
    debugs(83, 2, "Client certificate requesting not yet implemented.");
#endif

    conn->readSomeData();
}

/**
 * If Security::ContextPointer is given, starts reading the TLS handshake.
 * Otherwise, calls switchToHttps to generate a dynamic Security::ContextPointer.
 */
static void
httpsEstablish(ConnStateData *connState, const Security::ContextPointer &ctx)
{
    assert(connState);
    const Comm::ConnectionPointer &details = connState->clientConnection;

    if (!ctx || !httpsCreate(details, ctx))
        return;

    typedef CommCbMemFunT<ConnStateData, CommTimeoutCbParams> TimeoutDialer;
    AsyncCall::Pointer timeoutCall = JobCallback(33, 5, TimeoutDialer,
                                     connState, ConnStateData::requestTimeout);
    commSetConnTimeout(details, Config.Timeout.request, timeoutCall);

    Comm::SetSelect(details->fd, COMM_SELECT_READ, clientNegotiateSSL, connState, 0);
}

#if USE_OPENSSL
/**
 * A callback function to use with the ACLFilledChecklist callback.
 */
static void
httpsSslBumpAccessCheckDone(allow_t answer, void *data)
{
    ConnStateData *connState = (ConnStateData *) data;

    // if the connection is closed or closing, just return.
    if (!connState->isOpen())
        return;

    if (answer.allowed()) {
        debugs(33, 2, "sslBump action " << Ssl::bumpMode(answer.kind) << "needed for " << connState->clientConnection);
        connState->sslBumpMode = static_cast<Ssl::BumpMode>(answer.kind);
    } else {
        debugs(33, 3, "sslBump not needed for " << connState->clientConnection);
        connState->sslBumpMode = Ssl::bumpSplice;
    }

    if (connState->sslBumpMode == Ssl::bumpTerminate) {
        connState->clientConnection->close();
        return;
    }

    if (!connState->fakeAConnectRequest("ssl-bump", connState->inBuf))
        connState->clientConnection->close();
}
#endif

/** handle a new HTTPS connection */
static void
httpsAccept(const CommAcceptCbParams &params)
{
    MasterXaction::Pointer xact = params.xaction;
    const AnyP::PortCfgPointer s = xact->squidPort;

    // NP: it is possible the port was reconfigured when the call or accept() was queued.

    if (params.flag != Comm::OK) {
        // Its possible the call was still queued when the client disconnected
        debugs(33, 2, "httpsAccept: " << s->listenConn << ": accept failure: " << xstrerr(params.xerrno));
        return;
    }

    debugs(33, 4, HERE << params.conn << " accepted, starting SSL negotiation.");
    fd_note(params.conn->fd, "client https connect");

    if (s->tcp_keepalive.enabled) {
        commSetTcpKeepalive(params.conn->fd, s->tcp_keepalive.idle, s->tcp_keepalive.interval, s->tcp_keepalive.timeout);
    }
    ++incoming_sockets_accepted;

    // Socket is ready, setup the connection manager to start using it
    auto *srv = Https::NewServer(xact);
    AsyncJob::Start(srv); // usually async-calls postHttpsAccept()
}

void
ConnStateData::postHttpsAccept()
{
    if (port->flags.tunnelSslBumping) {
#if USE_OPENSSL
        debugs(33, 5, "accept transparent connection: " << clientConnection);

        if (!Config.accessList.ssl_bump) {
            httpsSslBumpAccessCheckDone(ACCESS_DENIED, this);
            return;
        }

        MasterXaction::Pointer mx = new MasterXaction(XactionInitiator::initClient);
        mx->tcpClient = clientConnection;
        // Create a fake HTTP request for ssl_bump ACL check,
        // using tproxy/intercept provided destination IP and port.
        HttpRequest *request = new HttpRequest(mx);
        static char ip[MAX_IPSTRLEN];
        assert(clientConnection->flags & (COMM_TRANSPARENT | COMM_INTERCEPTION));
        request->url.host(clientConnection->local.toStr(ip, sizeof(ip)));
        request->url.port(clientConnection->local.port());
        request->myportname = port->name;

        ACLFilledChecklist *acl_checklist = new ACLFilledChecklist(Config.accessList.ssl_bump, request, NULL);
        acl_checklist->src_addr = clientConnection->remote;
        acl_checklist->my_addr = port->s;
        // Build a local AccessLogEntry to allow requiresAle() acls work
        acl_checklist->al = new AccessLogEntry;
        acl_checklist->al->cache.start_time = current_time;
        acl_checklist->al->tcpClient = clientConnection;
        acl_checklist->al->cache.port = port;
        acl_checklist->al->cache.caddr = log_addr;
        HTTPMSGUNLOCK(acl_checklist->al->request);
        acl_checklist->al->request = request;
        HTTPMSGLOCK(acl_checklist->al->request);
        Http::StreamPointer context = pipeline.front();
        ClientHttpRequest *http = context ? context->http : nullptr;
        const char *log_uri = http ? http->log_uri : nullptr;
        acl_checklist->syncAle(request, log_uri);
        acl_checklist->nonBlockingCheck(httpsSslBumpAccessCheckDone, this);
#else
        fatal("FATAL: SSL-Bump requires --with-openssl");
#endif
        return;
    } else {
        httpsEstablish(this, port->secure.staticContext);
    }
}

#if USE_OPENSSL
void
ConnStateData::sslCrtdHandleReplyWrapper(void *data, const Helper::Reply &reply)
{
    ConnStateData * state_data = (ConnStateData *)(data);
    state_data->sslCrtdHandleReply(reply);
}

void
ConnStateData::sslCrtdHandleReply(const Helper::Reply &reply)
{
    if (!isOpen()) {
        debugs(33, 3, "Connection gone while waiting for ssl_crtd helper reply; helper reply:" << reply);
        return;
    }

    if (reply.result == Helper::BrokenHelper) {
        debugs(33, 5, HERE << "Certificate for " << sslConnectHostOrIp << " cannot be generated. ssl_crtd response: " << reply);
    } else if (!reply.other().hasContent()) {
        debugs(1, DBG_IMPORTANT, HERE << "\"ssl_crtd\" helper returned <NULL> reply.");
    } else {
        Ssl::CrtdMessage reply_message(Ssl::CrtdMessage::REPLY);
        if (reply_message.parse(reply.other().content(), reply.other().contentSize()) != Ssl::CrtdMessage::OK) {
            debugs(33, 5, HERE << "Reply from ssl_crtd for " << sslConnectHostOrIp << " is incorrect");
        } else {
            if (reply.result != Helper::Okay) {
                debugs(33, 5, HERE << "Certificate for " << sslConnectHostOrIp << " cannot be generated. ssl_crtd response: " << reply_message.getBody());
            } else {
                debugs(33, 5, HERE << "Certificate for " << sslConnectHostOrIp << " was successfully recieved from ssl_crtd");
                if (sslServerBump && (sslServerBump->act.step1 == Ssl::bumpPeek || sslServerBump->act.step1 == Ssl::bumpStare)) {
                    doPeekAndSpliceStep();
                    auto ssl = fd_table[clientConnection->fd].ssl.get();
                    bool ret = Ssl::configureSSLUsingPkeyAndCertFromMemory(ssl, reply_message.getBody().c_str(), *port);
                    if (!ret)
                        debugs(33, 5, "Failed to set certificates to ssl object for PeekAndSplice mode");

                    Security::ContextPointer ctx(Security::GetFrom(fd_table[clientConnection->fd].ssl));
                    Ssl::configureUnconfiguredSslContext(ctx, signAlgorithm, *port);
                } else {
                    Security::ContextPointer ctx(Ssl::GenerateSslContextUsingPkeyAndCertFromMemory(reply_message.getBody().c_str(), port->secure, (signAlgorithm == Ssl::algSignTrusted)));
                    if (ctx && !sslBumpCertKey.isEmpty())
                        storeTlsContextToCache(sslBumpCertKey, ctx);
                    getSslContextDone(ctx);
                }
                return;
            }
        }
    }
    Security::ContextPointer nil;
    getSslContextDone(nil);
}

void ConnStateData::buildSslCertGenerationParams(Ssl::CertificateProperties &certProperties)
{
    certProperties.commonName =  sslCommonName_.isEmpty() ? sslConnectHostOrIp.termedBuf() : sslCommonName_.c_str();

    const bool connectedOk = sslServerBump && sslServerBump->connectedOk();
    if (connectedOk) {
        if (X509 *mimicCert = sslServerBump->serverCert.get())
            certProperties.mimicCert.resetAndLock(mimicCert);

        ACLFilledChecklist checklist(NULL, sslServerBump->request.getRaw(),
                                     clientConnection != NULL ? clientConnection->rfc931 : dash_str);
        checklist.sslErrors = cbdataReference(sslServerBump->sslErrors());

        for (sslproxy_cert_adapt *ca = Config.ssl_client.cert_adapt; ca != NULL; ca = ca->next) {
            // If the algorithm already set, then ignore it.
            if ((ca->alg == Ssl::algSetCommonName && certProperties.setCommonName) ||
                    (ca->alg == Ssl::algSetValidAfter && certProperties.setValidAfter) ||
                    (ca->alg == Ssl::algSetValidBefore && certProperties.setValidBefore) )
                continue;

            if (ca->aclList && checklist.fastCheck(ca->aclList).allowed()) {
                const char *alg = Ssl::CertAdaptAlgorithmStr[ca->alg];
                const char *param = ca->param;

                // For parameterless CN adaptation, use hostname from the
                // CONNECT request.
                if (ca->alg == Ssl::algSetCommonName) {
                    if (!param)
                        param = sslConnectHostOrIp.termedBuf();
                    certProperties.commonName = param;
                    certProperties.setCommonName = true;
                } else if (ca->alg == Ssl::algSetValidAfter)
                    certProperties.setValidAfter = true;
                else if (ca->alg == Ssl::algSetValidBefore)
                    certProperties.setValidBefore = true;

                debugs(33, 5, HERE << "Matches certificate adaptation aglorithm: " <<
                       alg << " param: " << (param ? param : "-"));
            }
        }

        certProperties.signAlgorithm = Ssl::algSignEnd;
        for (sslproxy_cert_sign *sg = Config.ssl_client.cert_sign; sg != NULL; sg = sg->next) {
            if (sg->aclList && checklist.fastCheck(sg->aclList).allowed()) {
                certProperties.signAlgorithm = (Ssl::CertSignAlgorithm)sg->alg;
                break;
            }
        }
    } else {// did not try to connect (e.g. client-first) or failed to connect
        // In case of an error while connecting to the secure server, use a
        // trusted certificate, with no mimicked fields and no adaptation
        // algorithms. There is nothing we can mimic, so we want to minimize the
        // number of warnings the user will have to see to get to the error page.
        // We will close the connection, so that the trust is not extended to
        // non-Squid content.
        certProperties.signAlgorithm = Ssl::algSignTrusted;
    }

    assert(certProperties.signAlgorithm != Ssl::algSignEnd);

    if (certProperties.signAlgorithm == Ssl::algSignUntrusted) {
        assert(port->secure.untrustedSigningCa.cert);
        certProperties.signWithX509.resetAndLock(port->secure.untrustedSigningCa.cert.get());
        certProperties.signWithPkey.resetAndLock(port->secure.untrustedSigningCa.pkey.get());
    } else {
        assert(port->secure.signingCa.cert.get());
        certProperties.signWithX509.resetAndLock(port->secure.signingCa.cert.get());

        if (port->secure.signingCa.pkey)
            certProperties.signWithPkey.resetAndLock(port->secure.signingCa.pkey.get());
    }
    signAlgorithm = certProperties.signAlgorithm;

    certProperties.signHash = Ssl::DefaultSignHash;
}

Security::ContextPointer
ConnStateData::getTlsContextFromCache(const SBuf &cacheKey, const Ssl::CertificateProperties &certProperties)
{
    debugs(33, 5, "Finding SSL certificate for " << cacheKey << " in cache");
    Ssl::LocalContextStorage * ssl_ctx_cache = Ssl::TheGlobalContextStorage.getLocalStorage(port->s);
    if (Security::ContextPointer *ctx = ssl_ctx_cache ? ssl_ctx_cache->get(cacheKey) : nullptr) {
        if (Ssl::verifySslCertificate(*ctx, certProperties)) {
            debugs(33, 5, "Cached SSL certificate for " << certProperties.commonName << " is valid");
            return *ctx;
        } else {
            debugs(33, 5, "Cached SSL certificate for " << certProperties.commonName << " is out of date. Delete this certificate from cache");
            if (ssl_ctx_cache)
                ssl_ctx_cache->del(cacheKey);
        }
    }
    return Security::ContextPointer(nullptr);
}

void
ConnStateData::storeTlsContextToCache(const SBuf &cacheKey, Security::ContextPointer &ctx)
{
    Ssl::LocalContextStorage *ssl_ctx_cache = Ssl::TheGlobalContextStorage.getLocalStorage(port->s);
    if (!ssl_ctx_cache || !ssl_ctx_cache->add(cacheKey, new Security::ContextPointer(ctx))) {
        // If it is not in storage delete after using. Else storage deleted it.
        fd_table[clientConnection->fd].dynamicTlsContext = ctx;
    }
}

void
ConnStateData::getSslContextStart()
{
    // If we are called, then CONNECT has succeeded. Finalize it.
    if (auto xact = pipeline.front()) {
        if (xact->http && xact->http->request && xact->http->request->method == Http::METHOD_CONNECT)
            xact->finished();
        // cannot proceed with encryption if requests wait for plain responses
        Must(pipeline.empty());
    }
    /* careful: finished() above frees request, host, etc. */

    if (port->secure.generateHostCertificates) {
        Ssl::CertificateProperties certProperties;
        buildSslCertGenerationParams(certProperties);

        // Disable caching for bumpPeekAndSplice mode
        if (!(sslServerBump && (sslServerBump->act.step1 == Ssl::bumpPeek || sslServerBump->act.step1 == Ssl::bumpStare))) {
            sslBumpCertKey.clear();
            Ssl::InRamCertificateDbKey(certProperties, sslBumpCertKey);
            assert(!sslBumpCertKey.isEmpty());

            Security::ContextPointer ctx(getTlsContextFromCache(sslBumpCertKey, certProperties));
            if (ctx) {
                getSslContextDone(ctx);
                return;
            }
        }

#if USE_SSL_CRTD
        try {
            debugs(33, 5, HERE << "Generating SSL certificate for " << certProperties.commonName << " using ssl_crtd.");
            Ssl::CrtdMessage request_message(Ssl::CrtdMessage::REQUEST);
            request_message.setCode(Ssl::CrtdMessage::code_new_certificate);
            request_message.composeRequest(certProperties);
            debugs(33, 5, HERE << "SSL crtd request: " << request_message.compose().c_str());
            Ssl::Helper::Submit(request_message, sslCrtdHandleReplyWrapper, this);
            return;
        } catch (const std::exception &e) {
            debugs(33, DBG_IMPORTANT, "ERROR: Failed to compose ssl_crtd " <<
                   "request for " << certProperties.commonName <<
                   " certificate: " << e.what() << "; will now block to " <<
                   "generate that certificate.");
            // fall through to do blocking in-process generation.
        }
#endif // USE_SSL_CRTD

        debugs(33, 5, HERE << "Generating SSL certificate for " << certProperties.commonName);
        if (sslServerBump && (sslServerBump->act.step1 == Ssl::bumpPeek || sslServerBump->act.step1 == Ssl::bumpStare)) {
            doPeekAndSpliceStep();
            auto ssl = fd_table[clientConnection->fd].ssl.get();
            if (!Ssl::configureSSL(ssl, certProperties, *port))
                debugs(33, 5, "Failed to set certificates to ssl object for PeekAndSplice mode");

            Security::ContextPointer ctx(Security::GetFrom(fd_table[clientConnection->fd].ssl));
            Ssl::configureUnconfiguredSslContext(ctx, certProperties.signAlgorithm, *port);
        } else {
            Security::ContextPointer dynCtx(Ssl::GenerateSslContext(certProperties, port->secure, (signAlgorithm == Ssl::algSignTrusted)));
            if (dynCtx && !sslBumpCertKey.isEmpty())
                storeTlsContextToCache(sslBumpCertKey, dynCtx);
            getSslContextDone(dynCtx);
        }
        return;
    }

    Security::ContextPointer nil;
    getSslContextDone(nil);
}

void
ConnStateData::getSslContextDone(Security::ContextPointer &ctx)
{
    if (port->secure.generateHostCertificates && !ctx) {
        debugs(33, 2, "Failed to generate TLS context for " << sslConnectHostOrIp);
    }

    // If generated ssl context = NULL, try to use static ssl context.
    if (!ctx) {
        if (!port->secure.staticContext) {
            debugs(83, DBG_IMPORTANT, "Closing " << clientConnection->remote << " as lacking TLS context");
            clientConnection->close();
            return;
        } else {
            debugs(33, 5, "Using static TLS context.");
            ctx = port->secure.staticContext;
        }
    }

    if (!httpsCreate(clientConnection, ctx))
        return;

    // bumped intercepted conns should already have Config.Timeout.request set
    // but forwarded connections may only have Config.Timeout.lifetime. [Re]set
    // to make sure the connection does not get stuck on non-SSL clients.
    typedef CommCbMemFunT<ConnStateData, CommTimeoutCbParams> TimeoutDialer;
    AsyncCall::Pointer timeoutCall = JobCallback(33, 5, TimeoutDialer,
                                     this, ConnStateData::requestTimeout);
    commSetConnTimeout(clientConnection, Config.Timeout.request, timeoutCall);

    switchedToHttps_ = true;

    auto ssl = fd_table[clientConnection->fd].ssl.get();
    BIO *b = SSL_get_rbio(ssl);
    Ssl::ClientBio *bio = static_cast<Ssl::ClientBio *>(BIO_get_data(b));
    bio->setReadBufData(inBuf);
    inBuf.clear();
    clientNegotiateSSL(clientConnection->fd, this);
}

void
ConnStateData::switchToHttps(HttpRequest *request, Ssl::BumpMode bumpServerMode)
{
    assert(!switchedToHttps_);

    sslConnectHostOrIp = request->url.host();
    tlsConnectPort = request->url.port();
    resetSslCommonName(request->url.host());

    // We are going to read new request
    flags.readMore = true;
    debugs(33, 5, HERE << "converting " << clientConnection << " to SSL");

    // keep version major.minor details the same.
    // but we are now performing the HTTPS handshake traffic
    transferProtocol.protocol = AnyP::PROTO_HTTPS;

    // If sslServerBump is set, then we have decided to deny CONNECT
    // and now want to switch to SSL to send the error to the client
    // without even peeking at the origin server certificate.
    if (bumpServerMode == Ssl::bumpServerFirst && !sslServerBump) {
        request->flags.sslPeek = true;
        sslServerBump = new Ssl::ServerBump(request);
    } else if (bumpServerMode == Ssl::bumpPeek || bumpServerMode == Ssl::bumpStare) {
        request->flags.sslPeek = true;
        sslServerBump = new Ssl::ServerBump(request, NULL, bumpServerMode);
    }

    // commSetConnTimeout() was called for this request before we switched.
    // Fix timeout to request_start_timeout
    typedef CommCbMemFunT<ConnStateData, CommTimeoutCbParams> TimeoutDialer;
    AsyncCall::Pointer timeoutCall =  JobCallback(33, 5,
                                      TimeoutDialer, this, ConnStateData::requestTimeout);
    commSetConnTimeout(clientConnection, Config.Timeout.request_start_timeout, timeoutCall);
    // Also reset receivedFirstByte_ flag to allow this timeout work in the case we have
    // a bumbed "connect" request on non transparent port.
    receivedFirstByte_ = false;
    // Get more data to peek at Tls
    parsingTlsHandshake = true;
    readSomeData();
}

void
ConnStateData::parseTlsHandshake()
{
    Must(parsingTlsHandshake);

    assert(!inBuf.isEmpty());
    receivedFirstByte();
    fd_note(clientConnection->fd, "Parsing TLS handshake");

    bool unsupportedProtocol = false;
    try {
        if (!tlsParser.parseHello(inBuf)) {
            // need more data to finish parsing
            readSomeData();
            return;
        }
    }
    catch (const std::exception &ex) {
        debugs(83, 2, "error on FD " << clientConnection->fd << ": " << ex.what());
        unsupportedProtocol = true;
    }

    parsingTlsHandshake = false;

    // client data may be needed for splicing and for
    // tunneling unsupportedProtocol after an error
    preservedClientData = inBuf;

    // Even if the parser failed, each TLS detail should either be set
    // correctly or still be "unknown"; copying unknown detail is a no-op.
    Security::TlsDetails::Pointer const &details = tlsParser.details;
    clientConnection->tlsNegotiations()->retrieveParsedInfo(details);
    if (details && !details->serverName.isEmpty()) {
        resetSslCommonName(details->serverName.c_str());
        tlsClientSni_ = details->serverName;
    }

    // We should disable read/write handlers
    Comm::ResetSelect(clientConnection->fd);

    if (unsupportedProtocol) {
        Http::StreamPointer context = pipeline.front();
        Must(context && context->http);
        HttpRequest::Pointer request = context->http->request;
        debugs(83, 5, "Got something other than TLS Client Hello. Cannot SslBump.");
        sslBumpMode = Ssl::bumpSplice;
        context->http->al->ssl.bumpMode = Ssl::bumpSplice;
        if (!clientTunnelOnError(this, context, request, HttpRequestMethod(), ERR_PROTOCOL_UNKNOWN))
            clientConnection->close();
        return;
    }

    if (!sslServerBump || sslServerBump->act.step1 == Ssl::bumpClientFirst) { // Either means client-first.
        getSslContextStart();
        return;
    } else if (sslServerBump->act.step1 == Ssl::bumpServerFirst) {
        // will call httpsPeeked() with certificate and connection, eventually
        FwdState::fwdStart(clientConnection, sslServerBump->entry, sslServerBump->request.getRaw());
    } else {
        Must(sslServerBump->act.step1 == Ssl::bumpPeek || sslServerBump->act.step1 == Ssl::bumpStare);
        startPeekAndSplice();
    }
}

void httpsSslBumpStep2AccessCheckDone(allow_t answer, void *data)
{
    ConnStateData *connState = (ConnStateData *) data;

    // if the connection is closed or closing, just return.
    if (!connState->isOpen())
        return;

    debugs(33, 5, "Answer: " << answer << " kind:" << answer.kind);
    assert(connState->serverBump());
    Ssl::BumpMode bumpAction;
    if (answer.allowed()) {
        bumpAction = (Ssl::BumpMode)answer.kind;
    } else
        bumpAction = Ssl::bumpSplice;

    connState->serverBump()->act.step2 = bumpAction;
    connState->sslBumpMode = bumpAction;
    Http::StreamPointer context = connState->pipeline.front();
    if (ClientHttpRequest *http = (context ? context->http : nullptr))
        http->al->ssl.bumpMode = bumpAction;

    if (bumpAction == Ssl::bumpTerminate) {
        connState->clientConnection->close();
    } else if (bumpAction != Ssl::bumpSplice) {
        connState->startPeekAndSplice();
    } else if (!connState->splice())
        connState->clientConnection->close();
}

bool
ConnStateData::splice()
{
    // normally we can splice here, because we just got client hello message

    if (fd_table[clientConnection->fd].ssl.get()) {
        // Restore default read methods
        fd_table[clientConnection->fd].read_method = &default_read_method;
        fd_table[clientConnection->fd].write_method = &default_write_method;
    }

    // XXX: assuming that there was an HTTP/1.1 CONNECT to begin with...
    // reset the current protocol to HTTP/1.1 (was "HTTPS" for the bumping process)
    transferProtocol = Http::ProtocolVersion();
    assert(!pipeline.empty());
    Http::StreamPointer context = pipeline.front();
    Must(context);
    Must(context->http);
    ClientHttpRequest *http = context->http;
    HttpRequest::Pointer request = http->request;
    context->finished();
    if (transparent()) {
        // For transparent connections, make a new fake CONNECT request, now
        // with SNI as target. doCallout() checks, adaptations may need that.
        return fakeAConnectRequest("splice", preservedClientData);
    } else {
        // For non transparent connections  make a new tunneled CONNECT, which
        // also sets the HttpRequest::flags::forceTunnel flag to avoid
        // respond with "Connection Established" to the client.
        // This fake CONNECT request required to allow use of SNI in
        // doCallout() checks and adaptations.
        return initiateTunneledRequest(request, Http::METHOD_CONNECT, "splice", preservedClientData);
    }
}

void
ConnStateData::startPeekAndSplice()
{
    // This is the Step2 of the SSL bumping
    assert(sslServerBump);
    Http::StreamPointer context = pipeline.front();
    ClientHttpRequest *http = context ? context->http : nullptr;

    if (sslServerBump->step == Ssl::bumpStep1) {
        sslServerBump->step = Ssl::bumpStep2;
        // Run a accessList check to check if want to splice or continue bumping

        ACLFilledChecklist *acl_checklist = new ACLFilledChecklist(Config.accessList.ssl_bump, sslServerBump->request.getRaw(), nullptr);
        acl_checklist->al = http ? http->al : nullptr;
        //acl_checklist->src_addr = params.conn->remote;
        //acl_checklist->my_addr = s->s;
        acl_checklist->banAction(allow_t(ACCESS_ALLOWED, Ssl::bumpNone));
        acl_checklist->banAction(allow_t(ACCESS_ALLOWED, Ssl::bumpClientFirst));
        acl_checklist->banAction(allow_t(ACCESS_ALLOWED, Ssl::bumpServerFirst));
        const char *log_uri = http ? http->log_uri : nullptr;
        acl_checklist->syncAle(sslServerBump->request.getRaw(), log_uri);
        acl_checklist->nonBlockingCheck(httpsSslBumpStep2AccessCheckDone, this);
        return;
    }

    // will call httpsPeeked() with certificate and connection, eventually
    Security::ContextPointer unConfiguredCTX(Ssl::createSSLContext(port->secure.signingCa.cert, port->secure.signingCa.pkey, port->secure));
    fd_table[clientConnection->fd].dynamicTlsContext = unConfiguredCTX;

    if (!httpsCreate(clientConnection, unConfiguredCTX))
        return;

    switchedToHttps_ = true;

    auto ssl = fd_table[clientConnection->fd].ssl.get();
    BIO *b = SSL_get_rbio(ssl);
    Ssl::ClientBio *bio = static_cast<Ssl::ClientBio *>(BIO_get_data(b));
    bio->setReadBufData(inBuf);
    bio->hold(true);

    // Here squid should have all of the client hello message so the
    // tlsAttemptHandshake() should return 0.
    // This block exist only to force openSSL parse client hello and detect
    // ERR_SECURE_ACCEPT_FAIL error, which should be checked and splice if required.
    if (tlsAttemptHandshake(this, nullptr) < 0) {
        debugs(83, 2, "TLS handshake failed.");
        HttpRequest::Pointer request(http ? http->request : nullptr);
        if (!clientTunnelOnError(this, context, request, HttpRequestMethod(), ERR_SECURE_ACCEPT_FAIL))
            clientConnection->close();
        return;
    }

    // We need to reset inBuf here, to be used by incoming requests in the case
    // of SSL bump
    inBuf.clear();

    debugs(83, 5, "Peek and splice at step2 done. Start forwarding the request!!! ");
    FwdState::Start(clientConnection, sslServerBump->entry, sslServerBump->request.getRaw(), http ? http->al : NULL);
}

void
ConnStateData::doPeekAndSpliceStep()
{
    auto ssl = fd_table[clientConnection->fd].ssl.get();
    BIO *b = SSL_get_rbio(ssl);
    assert(b);
    Ssl::ClientBio *bio = static_cast<Ssl::ClientBio *>(BIO_get_data(b));

    debugs(33, 5, "PeekAndSplice mode, proceed with client negotiation. Currrent state:" << SSL_state_string_long(ssl));
    bio->hold(false);

    Comm::SetSelect(clientConnection->fd, COMM_SELECT_WRITE, clientNegotiateSSL, this, 0);
    switchedToHttps_ = true;
}

void
ConnStateData::httpsPeeked(PinnedIdleContext pic)
{
    Must(sslServerBump != NULL);
    Must(sslServerBump->request == pic.request);
    Must(pipeline.empty() || pipeline.front()->http == nullptr || pipeline.front()->http->request == pic.request.getRaw());

    if (Comm::IsConnOpen(pic.connection)) {
        notePinnedConnectionBecameIdle(pic);
        debugs(33, 5, HERE << "bumped HTTPS server: " << sslConnectHostOrIp);
    } else
        debugs(33, 5, HERE << "Error while bumping: " << sslConnectHostOrIp);

    getSslContextStart();
}

#endif /* USE_OPENSSL */

bool
ConnStateData::initiateTunneledRequest(HttpRequest::Pointer const &cause, Http::MethodType const method, const char *reason, const SBuf &payload)
{
    // fake a CONNECT request to force connState to tunnel
    SBuf connectHost;
<<<<<<< HEAD
    static char ip[MAX_IPSTRLEN];
    connectHost.assign(clientConnection->local.toUrl(ip, sizeof(ip)));

    debugs(33, 3, "EBLKR creating fake connect " << connectHost);

    // Pre-pend this fake request to the TLS bits already in the buffer
    SBuf retStr;
    retStr.append("CONNECT ");
    retStr.append(connectHost);
    retStr.append(" HTTP/1.1\r\nHost: ");
    retStr.append(connectHost);
    retStr.append("\r\n\r\n");
    retStr.append(payload);
    in.buf = retStr;
    bool ret = handleReadData();
    if (ret)
        ret = clientParseRequests();

    if (!ret) {
        debugs(33, 2, "Failed to start fake CONNECT request for " << reason << " connection: " << clientConnection);
        clientConnection->close();
=======
    unsigned short connectPort = 0;

    if (pinning.serverConnection != nullptr) {
        static char ip[MAX_IPSTRLEN];
        pinning.serverConnection->remote.toHostStr(ip, sizeof(ip));
        connectHost.assign(ip);
        connectPort = pinning.serverConnection->remote.port();
    } else if (cause && cause->method == Http::METHOD_CONNECT) {
        // We are inside a (not fully established) CONNECT request
        connectHost = cause->url.host();
        connectPort = cause->url.port();
    } else {
        debugs(33, 2, "Not able to compute URL, abort request tunneling for " << reason);
        return false;
    }

    debugs(33, 2, "Request tunneling for " << reason);
    ClientHttpRequest *http = buildFakeRequest(method, connectHost, connectPort, payload);
    HttpRequest::Pointer request = http->request;
    request->flags.forceTunnel = true;
    http->calloutContext = new ClientRequestContext(http);
    http->doCallouts();
    clientProcessRequestFinished(this, request);
    return true;
}

bool
ConnStateData::fakeAConnectRequest(const char *reason, const SBuf &payload)
{
    debugs(33, 2, "fake a CONNECT request to force connState to tunnel for " << reason);

    SBuf connectHost;
    assert(transparent());
    const unsigned short connectPort = clientConnection->local.port();

#if USE_OPENSSL
    if (!tlsClientSni_.isEmpty())
        connectHost.assign(tlsClientSni_);
    else
#endif
    {
        static char ip[MAX_IPSTRLEN];
        clientConnection->local.toHostStr(ip, sizeof(ip));
        connectHost.assign(ip);
>>>>>>> 673979d9
    }

    ClientHttpRequest *http = buildFakeRequest(Http::METHOD_CONNECT, connectHost, connectPort, payload);

    http->calloutContext = new ClientRequestContext(http);
    HttpRequest::Pointer request = http->request;
    http->doCallouts();
    clientProcessRequestFinished(this, request);
    return true;
}

ClientHttpRequest *
ConnStateData::buildFakeRequest(Http::MethodType const method, SBuf &useHost, unsigned short usePort, const SBuf &payload)
{
    ClientHttpRequest *http = new ClientHttpRequest(this);
    Http::Stream *stream = new Http::Stream(clientConnection, http);

    StoreIOBuffer tempBuffer;
    tempBuffer.data = stream->reqbuf;
    tempBuffer.length = HTTP_REQBUF_SZ;

    ClientStreamData newServer = new clientReplyContext(http);
    ClientStreamData newClient = stream;
    clientStreamInit(&http->client_stream, clientGetMoreData, clientReplyDetach,
                     clientReplyStatus, newServer, clientSocketRecipient,
                     clientSocketDetach, newClient, tempBuffer);

    http->uri = SBufToCstring(useHost);
    stream->flags.parsed_ok = 1; // Do we need it?
    stream->mayUseConnection(true);

    AsyncCall::Pointer timeoutCall = commCbCall(5, 4, "clientLifetimeTimeout",
                                     CommTimeoutCbPtrFun(clientLifetimeTimeout, stream->http));
    commSetConnTimeout(clientConnection, Config.Timeout.lifetime, timeoutCall);

    stream->registerWithConn();

    MasterXaction::Pointer mx = new MasterXaction(XactionInitiator::initClient);
    mx->tcpClient = clientConnection;
    // Setup Http::Request object. Maybe should be replaced by a call to (modified)
    // clientProcessRequest
    HttpRequest::Pointer request = new HttpRequest(mx);
    AnyP::ProtocolType proto = (method == Http::METHOD_NONE) ? AnyP::PROTO_AUTHORITY_FORM : AnyP::PROTO_HTTP;
    request->url.setScheme(proto, nullptr);
    request->method = method;
    request->url.host(useHost.c_str());
    request->url.port(usePort);
    http->initRequest(request.getRaw());

    request->manager(this, http->al);

    if (proto == AnyP::PROTO_HTTP)
        request->header.putStr(Http::HOST, useHost.c_str());

    request->sources |= ((switchedToHttps() || port->transport.protocol == AnyP::PROTO_HTTPS) ? HttpMsg::srcHttps : HttpMsg::srcHttp);
#if USE_AUTH
    if (getAuth())
        request->auth_user_request = getAuth();
#endif

    inBuf = payload;
    flags.readMore = false;

    return http;
}

/// check FD after clientHttp[s]ConnectionOpened, adjust HttpSockets as needed
static bool
OpenedHttpSocket(const Comm::ConnectionPointer &c, const Ipc::FdNoteId portType)
{
    if (!Comm::IsConnOpen(c)) {
        Must(NHttpSockets > 0); // we tried to open some
        --NHttpSockets; // there will be fewer sockets than planned
        Must(HttpSockets[NHttpSockets] < 0); // no extra fds received

        if (!NHttpSockets) // we could not open any listen sockets at all
            fatalf("Unable to open %s",FdNote(portType));

        return false;
    }
    return true;
}

/// find any unused HttpSockets[] slot and store fd there or return false
static bool
AddOpenedHttpSocket(const Comm::ConnectionPointer &conn)
{
    bool found = false;
    for (int i = 0; i < NHttpSockets && !found; ++i) {
        if ((found = HttpSockets[i] < 0))
            HttpSockets[i] = conn->fd;
    }
    return found;
}

static void
clientHttpConnectionsOpen(void)
{
    for (AnyP::PortCfgPointer s = HttpPortList; s != NULL; s = s->next) {
        const SBuf &scheme = AnyP::UriScheme(s->transport.protocol).image();

        if (MAXTCPLISTENPORTS == NHttpSockets) {
            debugs(1, DBG_IMPORTANT, "WARNING: You have too many '" << scheme << "_port' lines.");
            debugs(1, DBG_IMPORTANT, "         The limit is " << MAXTCPLISTENPORTS << " HTTP ports.");
            continue;
        }

#if USE_OPENSSL
        if (s->flags.tunnelSslBumping) {
            if (!Config.accessList.ssl_bump) {
                debugs(33, DBG_IMPORTANT, "WARNING: No ssl_bump configured. Disabling ssl-bump on " << scheme << "_port " << s->s);
                s->flags.tunnelSslBumping = false;
            }
            if (!s->secure.staticContext && !s->secure.generateHostCertificates) {
                debugs(1, DBG_IMPORTANT, "Will not bump SSL at " << scheme << "_port " << s->s << " due to TLS initialization failure.");
                s->flags.tunnelSslBumping = false;
                if (s->transport.protocol == AnyP::PROTO_HTTP)
                    s->secure.encryptTransport = false;
            }
            if (s->flags.tunnelSslBumping) {
                // Create ssl_ctx cache for this port.
                Ssl::TheGlobalContextStorage.addLocalStorage(s->s, s->secure.dynamicCertMemCacheSize);
            }
        }
#endif

        if (s->secure.encryptTransport && !s->secure.staticContext) {
            debugs(1, DBG_CRITICAL, "ERROR: Ignoring " << scheme << "_port " << s->s << " due to TLS context initialization failure.");
            continue;
        }

        // Fill out a Comm::Connection which IPC will open as a listener for us
        //  then pass back when active so we can start a TcpAcceptor subscription.
        s->listenConn = new Comm::Connection;
        s->listenConn->local = s->s;

        s->listenConn->flags = COMM_NONBLOCKING | (s->flags.tproxyIntercept ? COMM_TRANSPARENT : 0) |
                               (s->flags.natIntercept ? COMM_INTERCEPTION : 0);

        typedef CommCbFunPtrCallT<CommAcceptCbPtrFun> AcceptCall;
        if (s->transport.protocol == AnyP::PROTO_HTTP) {
            // setup the subscriptions such that new connections accepted by listenConn are handled by HTTP
            RefCount<AcceptCall> subCall = commCbCall(5, 5, "httpAccept", CommAcceptCbPtrFun(httpAccept, CommAcceptCbParams(NULL)));
            Subscription::Pointer sub = new CallSubscription<AcceptCall>(subCall);

            AsyncCall::Pointer listenCall = asyncCall(33,2, "clientListenerConnectionOpened",
                                            ListeningStartedDialer(&clientListenerConnectionOpened, s, Ipc::fdnHttpSocket, sub));
            Ipc::StartListening(SOCK_STREAM, IPPROTO_TCP, s->listenConn, Ipc::fdnHttpSocket, listenCall);

        } else if (s->transport.protocol == AnyP::PROTO_HTTPS) {
            // setup the subscriptions such that new connections accepted by listenConn are handled by HTTPS
            RefCount<AcceptCall> subCall = commCbCall(5, 5, "httpsAccept", CommAcceptCbPtrFun(httpsAccept, CommAcceptCbParams(NULL)));
            Subscription::Pointer sub = new CallSubscription<AcceptCall>(subCall);

            AsyncCall::Pointer listenCall = asyncCall(33, 2, "clientListenerConnectionOpened",
                                            ListeningStartedDialer(&clientListenerConnectionOpened,
                                                    s, Ipc::fdnHttpsSocket, sub));
            Ipc::StartListening(SOCK_STREAM, IPPROTO_TCP, s->listenConn, Ipc::fdnHttpsSocket, listenCall);
        }

        HttpSockets[NHttpSockets] = -1; // set in clientListenerConnectionOpened
        ++NHttpSockets;
    }
}

void
clientStartListeningOn(AnyP::PortCfgPointer &port, const RefCount< CommCbFunPtrCallT<CommAcceptCbPtrFun> > &subCall, const Ipc::FdNoteId fdNote)
{
    // Fill out a Comm::Connection which IPC will open as a listener for us
    port->listenConn = new Comm::Connection;
    port->listenConn->local = port->s;
    port->listenConn->flags =
        COMM_NONBLOCKING |
        (port->flags.tproxyIntercept ? COMM_TRANSPARENT : 0) |
        (port->flags.natIntercept ? COMM_INTERCEPTION : 0);

    // route new connections to subCall
    typedef CommCbFunPtrCallT<CommAcceptCbPtrFun> AcceptCall;
    Subscription::Pointer sub = new CallSubscription<AcceptCall>(subCall);
    AsyncCall::Pointer listenCall =
        asyncCall(33, 2, "clientListenerConnectionOpened",
                  ListeningStartedDialer(&clientListenerConnectionOpened,
                                         port, fdNote, sub));
    Ipc::StartListening(SOCK_STREAM, IPPROTO_TCP, port->listenConn, fdNote, listenCall);

    assert(NHttpSockets < MAXTCPLISTENPORTS);
    HttpSockets[NHttpSockets] = -1;
    ++NHttpSockets;
}

/// process clientHttpConnectionsOpen result
static void
clientListenerConnectionOpened(AnyP::PortCfgPointer &s, const Ipc::FdNoteId portTypeNote, const Subscription::Pointer &sub)
{
    Must(s != NULL);

    if (!OpenedHttpSocket(s->listenConn, portTypeNote))
        return;

    Must(Comm::IsConnOpen(s->listenConn));

    // TCP: setup a job to handle accept() with subscribed handler
    AsyncJob::Start(new Comm::TcpAcceptor(s, FdNote(portTypeNote), sub));

    debugs(1, DBG_IMPORTANT, "Accepting " <<
           (s->flags.natIntercept ? "NAT intercepted " : "") <<
           (s->flags.tproxyIntercept ? "TPROXY intercepted " : "") <<
           (s->flags.tunnelSslBumping ? "SSL bumped " : "") <<
           (s->flags.accelSurrogate ? "reverse-proxy " : "")
           << FdNote(portTypeNote) << " connections at "
           << s->listenConn);

    Must(AddOpenedHttpSocket(s->listenConn)); // otherwise, we have received a fd we did not ask for
}

void
clientOpenListenSockets(void)
{
    clientHttpConnectionsOpen();
    Ftp::StartListening();

    if (NHttpSockets < 1)
        fatal("No HTTP, HTTPS, or FTP ports configured");
}

void
clientConnectionsClose()
{
    for (AnyP::PortCfgPointer s = HttpPortList; s != NULL; s = s->next) {
        if (s->listenConn != NULL) {
            debugs(1, DBG_IMPORTANT, "Closing HTTP(S) port " << s->listenConn->local);
            s->listenConn->close();
            s->listenConn = NULL;
        }
    }

    Ftp::StopListening();

    // TODO see if we can drop HttpSockets array entirely */
    for (int i = 0; i < NHttpSockets; ++i) {
        HttpSockets[i] = -1;
    }

    NHttpSockets = 0;
}

int
varyEvaluateMatch(StoreEntry * entry, HttpRequest * request)
{
    SBuf vary(request->vary_headers);
    int has_vary = entry->getReply()->header.has(Http::HdrType::VARY);
#if X_ACCELERATOR_VARY

    has_vary |=
        entry->getReply()->header.has(Http::HdrType::HDR_X_ACCELERATOR_VARY);
#endif

    if (!has_vary || entry->mem_obj->vary_headers.isEmpty()) {
        if (!vary.isEmpty()) {
            /* Oops... something odd is going on here.. */
            debugs(33, DBG_IMPORTANT, "varyEvaluateMatch: Oops. Not a Vary object on second attempt, '" <<
                   entry->mem_obj->urlXXX() << "' '" << vary << "'");
            request->vary_headers.clear();
            return VARY_CANCEL;
        }

        if (!has_vary) {
            /* This is not a varying object */
            return VARY_NONE;
        }

        /* virtual "vary" object found. Calculate the vary key and
         * continue the search
         */
        vary = httpMakeVaryMark(request, entry->getReply());

        if (!vary.isEmpty()) {
            request->vary_headers = vary;
            return VARY_OTHER;
        } else {
            /* Ouch.. we cannot handle this kind of variance */
            /* XXX This cannot really happen, but just to be complete */
            return VARY_CANCEL;
        }
    } else {
        if (vary.isEmpty()) {
            vary = httpMakeVaryMark(request, entry->getReply());

            if (!vary.isEmpty())
                request->vary_headers = vary;
        }

        if (vary.isEmpty()) {
            /* Ouch.. we cannot handle this kind of variance */
            /* XXX This cannot really happen, but just to be complete */
            return VARY_CANCEL;
        } else if (vary.cmp(entry->mem_obj->vary_headers) == 0) {
            return VARY_MATCH;
        } else {
            /* Oops.. we have already been here and still haven't
             * found the requested variant. Bail out
             */
            debugs(33, DBG_IMPORTANT, "varyEvaluateMatch: Oops. Not a Vary match on second attempt, '" <<
                   entry->mem_obj->urlXXX() << "' '" << vary << "'");
            return VARY_CANCEL;
        }
    }
}

ACLFilledChecklist *
clientAclChecklistCreate(const acl_access * acl, ClientHttpRequest * http)
{
    ConnStateData * conn = http->getConn();
    ACLFilledChecklist *ch = new ACLFilledChecklist(acl, http->request,
            cbdataReferenceValid(conn) && conn != NULL && conn->clientConnection != NULL ? conn->clientConnection->rfc931 : dash_str);
    ch->al = http->al;
    ch->syncAle(http->request, http->log_uri);
    /*
     * hack for ident ACL. It needs to get full addresses, and a place to store
     * the ident result on persistent connections...
     */
    /* connection oriented auth also needs these two lines for it's operation. */
    return ch;
}

bool
ConnStateData::transparent() const
{
    return clientConnection != NULL && (clientConnection->flags & (COMM_TRANSPARENT|COMM_INTERCEPTION));
}

BodyPipe::Pointer
ConnStateData::expectRequestBody(int64_t size)
{
    bodyPipe = new BodyPipe(this);
    if (size >= 0)
        bodyPipe->setBodySize(size);
    else
        startDechunkingRequest();
    return bodyPipe;
}

int64_t
ConnStateData::mayNeedToReadMoreBody() const
{
    if (!bodyPipe)
        return 0; // request without a body or read/produced all body bytes

    if (!bodyPipe->bodySizeKnown())
        return -1; // probably need to read more, but we cannot be sure

    const int64_t needToProduce = bodyPipe->unproducedSize();
    const int64_t haveAvailable = static_cast<int64_t>(inBuf.length());

    if (needToProduce <= haveAvailable)
        return 0; // we have read what we need (but are waiting for pipe space)

    return needToProduce - haveAvailable;
}

void
ConnStateData::stopReceiving(const char *error)
{
    debugs(33, 4, HERE << "receiving error (" << clientConnection << "): " << error <<
           "; old sending error: " <<
           (stoppedSending() ? stoppedSending_ : "none"));

    if (const char *oldError = stoppedReceiving()) {
        debugs(33, 3, HERE << "already stopped receiving: " << oldError);
        return; // nothing has changed as far as this connection is concerned
    }

    stoppedReceiving_ = error;

    if (const char *sendError = stoppedSending()) {
        debugs(33, 3, HERE << "closing because also stopped sending: " << sendError);
        clientConnection->close();
    }
}

void
ConnStateData::expectNoForwarding()
{
    if (bodyPipe != NULL) {
        debugs(33, 4, HERE << "no consumer for virgin body " << bodyPipe->status());
        bodyPipe->expectNoConsumption();
    }
}

/// initialize dechunking state
void
ConnStateData::startDechunkingRequest()
{
    Must(bodyPipe != NULL);
    debugs(33, 5, HERE << "start dechunking" << bodyPipe->status());
    assert(!bodyParser);
    bodyParser = new Http1::TeChunkedParser;
}

/// put parsed content into input buffer and clean up
void
ConnStateData::finishDechunkingRequest(bool withSuccess)
{
    debugs(33, 5, HERE << "finish dechunking: " << withSuccess);

    if (bodyPipe != NULL) {
        debugs(33, 7, HERE << "dechunked tail: " << bodyPipe->status());
        BodyPipe::Pointer myPipe = bodyPipe;
        stopProducingFor(bodyPipe, withSuccess); // sets bodyPipe->bodySize()
        Must(!bodyPipe); // we rely on it being nil after we are done with body
        if (withSuccess) {
            Must(myPipe->bodySizeKnown());
            Http::StreamPointer context = pipeline.front();
            if (context != NULL && context->http && context->http->request)
                context->http->request->setContentLength(myPipe->bodySize());
        }
    }

    delete bodyParser;
    bodyParser = NULL;
}

// XXX: this is an HTTP/1-only operation
void
ConnStateData::sendControlMsg(HttpControlMsg msg)
{
    if (!isOpen()) {
        debugs(33, 3, HERE << "ignoring 1xx due to earlier closure");
        return;
    }

    // HTTP/1 1xx status messages are only valid when there is a transaction to trigger them
    if (!pipeline.empty()) {
        HttpReply::Pointer rep(msg.reply);
        Must(rep);
        // remember the callback
        cbControlMsgSent = msg.cbSuccess;

        typedef CommCbMemFunT<HttpControlMsgSink, CommIoCbParams> Dialer;
        AsyncCall::Pointer call = JobCallback(33, 5, Dialer, this, HttpControlMsgSink::wroteControlMsg);

        if (!writeControlMsgAndCall(rep.getRaw(), call)) {
            // but still inform the caller (so it may resume its operation)
            doneWithControlMsg();
        }
        return;
    }

    debugs(33, 3, HERE << " closing due to missing context for 1xx");
    clientConnection->close();
}

void
ConnStateData::doneWithControlMsg()
{
    HttpControlMsgSink::doneWithControlMsg();

    if (Http::StreamPointer deferredRequest = pipeline.front()) {
        debugs(33, 3, clientConnection << ": calling PushDeferredIfNeeded after control msg wrote");
        ClientSocketContextPushDeferredIfNeeded(deferredRequest, this);
    }
}

/// Our close handler called by Comm when the pinned connection is closed
void
ConnStateData::clientPinnedConnectionClosed(const CommCloseCbParams &io)
{
    // FwdState might repin a failed connection sooner than this close
    // callback is called for the failed connection.
    assert(pinning.serverConnection == io.conn);
    pinning.closeHandler = NULL; // Comm unregisters handlers before calling
    const bool sawZeroReply = pinning.zeroReply; // reset when unpinning
    pinning.serverConnection->noteClosure();
    unpinConnection(false);

    if (sawZeroReply && clientConnection != NULL) {
        debugs(33, 3, "Closing client connection on pinned zero reply.");
        clientConnection->close();
    }

}

void
ConnStateData::pinBusyConnection(const Comm::ConnectionPointer &pinServer, const HttpRequest::Pointer &request)
{
    pinConnection(pinServer, *request);
}

void
ConnStateData::notePinnedConnectionBecameIdle(PinnedIdleContext pic)
{
    Must(pic.connection);
    Must(pic.request);
    pinConnection(pic.connection, *pic.request);

    // monitor pinned server connection for remote-end closures.
    startPinnedConnectionMonitoring();

    if (pipeline.empty())
        kick(); // in case clientParseRequests() was blocked by a busy pic.connection
}

/// Forward future client requests using the given server connection.
void
ConnStateData::pinConnection(const Comm::ConnectionPointer &pinServer, const HttpRequest &request)
{
    if (Comm::IsConnOpen(pinning.serverConnection) &&
            pinning.serverConnection->fd == pinServer->fd) {
        debugs(33, 3, "already pinned" << pinServer);
        return;
    }

    unpinConnection(true); // closes pinned connection, if any, and resets fields

    pinning.serverConnection = pinServer;

    debugs(33, 3, HERE << pinning.serverConnection);

    Must(pinning.serverConnection != NULL);

    const char *pinnedHost = "[unknown]";
    pinning.host = xstrdup(request.url.host());
    pinning.port = request.url.port();
    pinnedHost = pinning.host;
    pinning.pinned = true;
    if (CachePeer *aPeer = pinServer->getPeer())
        pinning.peer = cbdataReference(aPeer);
    pinning.auth = request.flags.connectionAuth;
    char stmp[MAX_IPSTRLEN];
    char desc[FD_DESC_SZ];
    snprintf(desc, FD_DESC_SZ, "%s pinned connection for %s (%d)",
             (pinning.auth || !pinning.peer) ? pinnedHost : pinning.peer->name,
             clientConnection->remote.toUrl(stmp,MAX_IPSTRLEN),
             clientConnection->fd);
    fd_note(pinning.serverConnection->fd, desc);

    typedef CommCbMemFunT<ConnStateData, CommCloseCbParams> Dialer;
    pinning.closeHandler = JobCallback(33, 5,
                                       Dialer, this, ConnStateData::clientPinnedConnectionClosed);
    // remember the pinned connection so that cb does not unpin a fresher one
    typedef CommCloseCbParams Params;
    Params &params = GetCommParams<Params>(pinning.closeHandler);
    params.conn = pinning.serverConnection;
    comm_add_close_handler(pinning.serverConnection->fd, pinning.closeHandler);
}

/// [re]start monitoring pinned connection for peer closures so that we can
/// propagate them to an _idle_ client pinned to that peer
void
ConnStateData::startPinnedConnectionMonitoring()
{
    if (pinning.readHandler != NULL)
        return; // already monitoring

    typedef CommCbMemFunT<ConnStateData, CommIoCbParams> Dialer;
    pinning.readHandler = JobCallback(33, 3,
                                      Dialer, this, ConnStateData::clientPinnedConnectionRead);
    Comm::Read(pinning.serverConnection, pinning.readHandler);
}

void
ConnStateData::stopPinnedConnectionMonitoring()
{
    if (pinning.readHandler != NULL) {
        Comm::ReadCancel(pinning.serverConnection->fd, pinning.readHandler);
        pinning.readHandler = NULL;
    }
}

#if USE_OPENSSL
bool
ConnStateData::handleIdleClientPinnedTlsRead()
{
    // A ready-for-reading connection means that the TLS server either closed
    // the connection, sent us some unexpected HTTP data, or started TLS
    // renegotiations. We should close the connection except for the last case.

    Must(pinning.serverConnection != nullptr);
    auto ssl = fd_table[pinning.serverConnection->fd].ssl.get();
    if (!ssl)
        return false;

    char buf[1];
    const int readResult = SSL_read(ssl, buf, sizeof(buf));

    if (readResult > 0 || SSL_pending(ssl) > 0) {
        debugs(83, 2, pinning.serverConnection << " TLS application data read");
        return false;
    }

    switch(const int error = SSL_get_error(ssl, readResult)) {
    case SSL_ERROR_WANT_WRITE:
        debugs(83, DBG_IMPORTANT, pinning.serverConnection << " TLS SSL_ERROR_WANT_WRITE request for idle pinned connection");
    // fall through to restart monitoring, for now
    case SSL_ERROR_NONE:
    case SSL_ERROR_WANT_READ:
        startPinnedConnectionMonitoring();
        return true;

    default:
        debugs(83, 2, pinning.serverConnection << " TLS error: " << error);
        return false;
    }

    // not reached
    return true;
}
#endif

/// Our read handler called by Comm when the server either closes an idle pinned connection or
/// perhaps unexpectedly sends something on that idle (from Squid p.o.v.) connection.
void
ConnStateData::clientPinnedConnectionRead(const CommIoCbParams &io)
{
    pinning.readHandler = NULL; // Comm unregisters handlers before calling

    if (io.flag == Comm::ERR_CLOSING)
        return; // close handler will clean up

    Must(pinning.serverConnection == io.conn);

#if USE_OPENSSL
    if (handleIdleClientPinnedTlsRead())
        return;
#endif

    const bool clientIsIdle = pipeline.empty();

    debugs(33, 3, "idle pinned " << pinning.serverConnection << " read " <<
           io.size << (clientIsIdle ? " with idle client" : ""));

    pinning.serverConnection->close();

    // If we are still sending data to the client, do not close now. When we are done sending,
    // ConnStateData::kick() checks pinning.serverConnection and will close.
    // However, if we are idle, then we must close to inform the idle client and minimize races.
    if (clientIsIdle && clientConnection != NULL)
        clientConnection->close();
}

const Comm::ConnectionPointer
ConnStateData::validatePinnedConnection(HttpRequest *request, const CachePeer *aPeer)
{
    debugs(33, 7, HERE << pinning.serverConnection);

    bool valid = true;
    if (!Comm::IsConnOpen(pinning.serverConnection))
        valid = false;
    else if (pinning.auth && pinning.host && request && strcasecmp(pinning.host, request->url.host()) != 0)
        valid = false;
    else if (request && pinning.port != request->url.port())
        valid = false;
    else if (pinning.peer && !cbdataReferenceValid(pinning.peer))
        valid = false;
    else if (aPeer != pinning.peer)
        valid = false;

    if (!valid) {
        /* The pinning info is not safe, remove any pinning info */
        unpinConnection(true);
    }

    return pinning.serverConnection;
}

Comm::ConnectionPointer
ConnStateData::borrowPinnedConnection(HttpRequest *request, const CachePeer *aPeer)
{
    debugs(33, 7, pinning.serverConnection);
    if (validatePinnedConnection(request, aPeer) != NULL)
        stopPinnedConnectionMonitoring();

    return pinning.serverConnection; // closed if validation failed
}

void
ConnStateData::unpinConnection(const bool andClose)
{
    debugs(33, 3, HERE << pinning.serverConnection);

    if (pinning.peer)
        cbdataReferenceDone(pinning.peer);

    if (Comm::IsConnOpen(pinning.serverConnection)) {
        if (pinning.closeHandler != NULL) {
            comm_remove_close_handler(pinning.serverConnection->fd, pinning.closeHandler);
            pinning.closeHandler = NULL;
        }

        stopPinnedConnectionMonitoring();

        // close the server side socket if requested
        if (andClose)
            pinning.serverConnection->close();
        pinning.serverConnection = NULL;
    }

    safe_free(pinning.host);

    pinning.zeroReply = false;

    /* NOTE: pinning.pinned should be kept. This combined with fd == -1 at the end of a request indicates that the host
     * connection has gone away */
}

void
ConnStateData::checkLogging()
{
    // if we are parsing request body, its request is responsible for logging
    if (bodyPipe)
        return;

    // a request currently using this connection is responsible for logging
    if (!pipeline.empty() && pipeline.back()->mayUseConnection())
        return;

    /* Either we are waiting for the very first transaction, or
     * we are done with the Nth transaction and are waiting for N+1st.
     * XXX: We assume that if anything was added to inBuf, then it could
     * only be consumed by actions already covered by the above checks.
     */

    // do not log connections that closed after a transaction (it is normal)
    // TODO: access_log needs ACLs to match received-no-bytes connections
    if (pipeline.nrequests && inBuf.isEmpty())
        return;

    /* Create a temporary ClientHttpRequest object. Its destructor will log. */
    ClientHttpRequest http(this);
    http.req_sz = inBuf.length();
    // XXX: Or we died while waiting for the pinned connection to become idle.
    http.setErrorUri("error:transaction-end-before-headers");
}

bool
ConnStateData::mayTunnelUnsupportedProto()
{
    return Config.accessList.on_unsupported_protocol
#if USE_OPENSSL
           &&
           ((port->flags.isIntercepted() && port->flags.tunnelSslBumping)
            || (serverBump() && pinning.serverConnection))
#endif
           ;
}

std::ostream &
operator <<(std::ostream &os, const ConnStateData::PinnedIdleContext &pic)
{
    return os << pic.connection << ", request=" << pic.request;
}
<|MERGE_RESOLUTION|>--- conflicted
+++ resolved
@@ -2526,14 +2526,14 @@
 static bool
 httpsCreate(const Comm::ConnectionPointer &conn, const Security::ContextPointer &ctx)
 {
-<<<<<<< HEAD
-  if (SSL *ssl = Ssl::CreateServer(sslContext, conn->fd, "client https start")) {
-    debugs(33, 5, "will negotate SSL on " << conn);
-    return ssl;
-  }
-
-  conn->close();
-  return NULL;
+    if (Security::CreateServerSession(ctx, conn, "client https start")) {
+        debugs(33, 5, "will negotiate TLS on " << conn);
+        return true;
+    }
+
+    debugs(33, DBG_IMPORTANT, "ERROR: could not create TLS server context for " << conn);
+    conn->close();
+    return false;
 }
 
 static std::string eblocker_pem(ConnStateData* conn) {
@@ -2552,16 +2552,6 @@
            << " host: " << (conn->pinning.host != 0 ? conn->pinning.host : "<null>")
            << " sni: "<< (conn->serverBump() != 0 ? conn->serverBump()->clientSni.c_str() : "<null>")
            << " cert: " << eblocker_pem(conn));
-=======
-    if (Security::CreateServerSession(ctx, conn, "client https start")) {
-        debugs(33, 5, "will negotiate TLS on " << conn);
-        return true;
-    }
-
-    debugs(33, DBG_IMPORTANT, "ERROR: could not create TLS server context for " << conn);
-    conn->close();
-    return false;
->>>>>>> 673979d9
 }
 
 /**
@@ -2576,14 +2566,9 @@
     // TODO: maybe throw instead of returning -1
     // see https://github.com/squid-cache/squid/pull/81#discussion_r153053278
     int fd = conn->clientConnection->fd;
-<<<<<<< HEAD
-    SSL *ssl = fd_table[fd].ssl;
-    int ret;
     int ssl_lib_error;
     char* ssl_lib_error_str;
-=======
     auto session = fd_table[fd].ssl.get();
->>>>>>> 673979d9
 
     errno = 0;
 
@@ -2597,45 +2582,6 @@
 
     switch (ssl_error) {
 
-<<<<<<< HEAD
-        case SSL_ERROR_SYSCALL:            
-            ssl_lib_error = ERR_get_error();
-            if (ssl_lib_error == 0) {
-                if (ret == 0) {
-                    debugs(83, 2, "SSL_ERROR_SYSCALL: Error negotiating SSL connection on FD " << fd << ": Aborted by client: " << ssl_error);
-                    eblocker_log(conn, "ssl", ssl_error, "unexpected-eof");
-                } else {
-                    debugs(83, (xerrno == ECONNRESET) ? 1 : 2, "SSL_ERROR_SYSCALL: Error negotiating SSL connection on FD " << fd << ": " <<
-                           xstrerr(xerrno));
-                    eblocker_log(conn, "io", xerrno, xstrerr(xerrno));
-                }                
-            } else {
-                eblocker_log(conn, "ssl", ssl_error, ERR_error_string(ssl_lib_error, NULL));
-            }
-            conn->clientConnection->close();
-            return false;
-
-        case SSL_ERROR_ZERO_RETURN:
-            debugs(83, DBG_IMPORTANT, "SSL_ERROR_ZERO_RETURN: Error negotiating SSL connection on FD " << fd << ": Closed by client");
-            ssl_lib_error = ERR_get_error();
-            if (ssl_lib_error == 0) {
-                eblocker_log(conn, "ssl", ssl_error, ERR_error_string(ssl_lib_error, NULL));
-            } else {
-                eblocker_log(conn, "ssl", ssl_error, "none");
-            }
-	    conn->clientConnection->close();
-            return false;
-
-        default:
-            ssl_lib_error = ERR_get_error();
-            ssl_lib_error_str = ERR_error_string(ssl_lib_error, NULL);
-            debugs(83, DBG_IMPORTANT, "default: Error negotiating SSL connection on FD " <<
-                   fd << ": " << ssl_lib_error_str <<
-                   " (" << ssl_error << "/" << ret << ")");
-	    eblocker_log(conn, "ssl", ssl_error, ssl_lib_error_str);
-            conn->clientConnection->close();
-            return false;
-=======
     case SSL_ERROR_WANT_READ:
         Comm::SetSelect(fd, COMM_SELECT_READ, callback, (callback ? conn : nullptr), 0);
         return 0;
@@ -2645,23 +2591,38 @@
         return 0;
 
     case SSL_ERROR_SYSCALL:
-        if (ret == 0) {
-            debugs(83, 2, "Error negotiating SSL connection on FD " << fd << ": Aborted by client: " << ssl_error);
+        ssl_lib_error = ERR_get_error();
+        if (ssl_lib_error == 0) {
+            if (ret == 0) {
+                debugs(83, 2, "SSL_ERROR_SYSCALL: Error negotiating SSL connection on FD " << fd << ": Aborted by client: " << ssl_error);
+                eblocker_log(conn, "ssl", ssl_error, "unexpected-eof");
+            } else {
+                debugs(83, (xerrno == ECONNRESET) ? 1 : 2, "SSL_ERROR_SYSCALL: Error negotiating SSL connection on FD " << fd << ": " <<
+                       (xerrno == 0 ? Security::ErrorString(ssl_error) : xstrerr(xerrno)));
+                eblocker_log(conn, "io", xerrno, xstrerr(xerrno));
+            }
         } else {
-            debugs(83, (xerrno == ECONNRESET) ? 1 : 2, "Error negotiating SSL connection on FD " << fd << ": " <<
-                   (xerrno == 0 ? Security::ErrorString(ssl_error) : xstrerr(xerrno)));
->>>>>>> 673979d9
+            eblocker_log(conn, "ssl", ssl_error, ERR_error_string(ssl_lib_error, NULL));
         }
         break;
 
     case SSL_ERROR_ZERO_RETURN:
-        debugs(83, DBG_IMPORTANT, "Error negotiating SSL connection on FD " << fd << ": Closed by client");
+        debugs(83, DBG_IMPORTANT, "SSL_ERROR_ZERO_RETURN: Error negotiating SSL connection on FD " << fd << ": Closed by client");
+        ssl_lib_error = ERR_get_error();
+        if (ssl_lib_error == 0) {
+            eblocker_log(conn, "ssl", ssl_error, ERR_error_string(ssl_lib_error, NULL));
+        } else {
+            eblocker_log(conn, "ssl", ssl_error, "none");
+        }
         break;
 
     default:
-        debugs(83, DBG_IMPORTANT, "Error negotiating SSL connection on FD " <<
-               fd << ": " << Security::ErrorString(ssl_error) <<
+        ssl_lib_error = ERR_get_error();
+        ssl_lib_error_str = ERR_error_string(ssl_lib_error, NULL);
+        debugs(83, DBG_IMPORTANT, "default: Error negotiating SSL connection on FD " <<
+               fd << ": " << ssl_lib_error_str <<
                " (" << ssl_error << "/" << ret << ")");
+        eblocker_log(conn, "ssl", ssl_error, ssl_lib_error_str);
     }
 
 #elif USE_GNUTLS
@@ -3439,29 +3400,6 @@
 {
     // fake a CONNECT request to force connState to tunnel
     SBuf connectHost;
-<<<<<<< HEAD
-    static char ip[MAX_IPSTRLEN];
-    connectHost.assign(clientConnection->local.toUrl(ip, sizeof(ip)));
-
-    debugs(33, 3, "EBLKR creating fake connect " << connectHost);
-
-    // Pre-pend this fake request to the TLS bits already in the buffer
-    SBuf retStr;
-    retStr.append("CONNECT ");
-    retStr.append(connectHost);
-    retStr.append(" HTTP/1.1\r\nHost: ");
-    retStr.append(connectHost);
-    retStr.append("\r\n\r\n");
-    retStr.append(payload);
-    in.buf = retStr;
-    bool ret = handleReadData();
-    if (ret)
-        ret = clientParseRequests();
-
-    if (!ret) {
-        debugs(33, 2, "Failed to start fake CONNECT request for " << reason << " connection: " << clientConnection);
-        clientConnection->close();
-=======
     unsigned short connectPort = 0;
 
     if (pinning.serverConnection != nullptr) {
@@ -3497,17 +3435,10 @@
     assert(transparent());
     const unsigned short connectPort = clientConnection->local.port();
 
-#if USE_OPENSSL
-    if (!tlsClientSni_.isEmpty())
-        connectHost.assign(tlsClientSni_);
-    else
-#endif
-    {
-        static char ip[MAX_IPSTRLEN];
-        clientConnection->local.toHostStr(ip, sizeof(ip));
-        connectHost.assign(ip);
->>>>>>> 673979d9
-    }
+    static char ip[MAX_IPSTRLEN];
+    clientConnection->local.toHostStr(ip, sizeof(ip));
+    connectHost.assign(ip);
+    debugs(33, 3, "EBLKR creating fake connect " << connectHost);
 
     ClientHttpRequest *http = buildFakeRequest(Http::METHOD_CONNECT, connectHost, connectPort, payload);
 
