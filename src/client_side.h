/*
 * Copyright (C) 1996-2018 The Squid Software Foundation and contributors
 *
 * Squid software is distributed under GPLv2+ license and includes
 * contributions from numerous individuals and organizations.
 * Please see the COPYING and CONTRIBUTORS files for details.
 */

/* DEBUG: section 33    Client-side Routines */

#ifndef SQUID_CLIENTSIDE_H
#define SQUID_CLIENTSIDE_H

#include "base/RunnersRegistry.h"
#include "clientStreamForward.h"
#include "comm.h"
#include "helper/forward.h"
#include "http/forward.h"
#include "HttpControlMsg.h"
#include "ipc/FdNotes.h"
#include "sbuf/SBuf.h"
#include "servers/Server.h"
#if USE_AUTH
#include "auth/UserRequest.h"
#endif
#if USE_OPENSSL
#include "security/Handshake.h"
#include "ssl/support.h"
#endif

#include <iosfwd>

class ClientHttpRequest;
class HttpHdrRangeSpec;

class MasterXaction;
typedef RefCount<MasterXaction> MasterXactionPointer;

#if USE_OPENSSL
namespace Ssl
{
class ServerBump;
}
#endif

/**
 * Legacy Server code managing a connection to a client.
 *
 * NP: presents AsyncJob API but does not operate autonomously as a Job.
 *     So Must() is not safe to use.
 *
 * Multiple requests (up to pipeline_prefetch) can be pipelined.
 * This object is responsible for managing which one is currently being
 * fulfilled and what happens to the queue if the current one causes the client
 * connection to be closed early.
<<<<<<< HEAD
 *
 * Act as a manager for the client connection and passes data in buffer to a
 * Parser relevant to the state (message headers vs body) that is being
 * processed.
 *
 * Performs HTTP message processing to kick off the actual HTTP request
 * handling objects (Http::Stream, ClientHttpRequest, HttpRequest).
 *
 * Performs SSL-Bump processing for switching between HTTP and HTTPS protocols.
 *
=======
 *
 * Act as a manager for the client connection and passes data in buffer to a
 * Parser relevant to the state (message headers vs body) that is being
 * processed.
 *
 * Performs HTTP message processing to kick off the actual HTTP request
 * handling objects (Http::Stream, ClientHttpRequest, HttpRequest).
 *
 * Performs SSL-Bump processing for switching between HTTP and HTTPS protocols.
 *
>>>>>>> 903b0939
 * To terminate a ConnStateData close() the client Comm::Connection it is
 * managing, or for graceful half-close use the stopReceiving() or
 * stopSending() methods.
 */
class ConnStateData : public Server, public HttpControlMsgSink, private IndependentRunner
{

public:
    explicit ConnStateData(const MasterXactionPointer &xact);
    virtual ~ConnStateData();

    /* ::Server API */
    virtual void receivedFirstByte();
    virtual bool handleReadData();
    virtual void afterClientRead();
    virtual void afterClientWrite(size_t);

    /* HttpControlMsgSink API */
    virtual void sendControlMsg(HttpControlMsg);
    virtual void doneWithControlMsg();

    /// Traffic parsing
    bool clientParseRequests();
    void readNextRequest();

    /// try to make progress on a transaction or read more I/O
    void kick();

    bool isOpen() const;

    Http1::TeChunkedParser *bodyParser; ///< parses HTTP/1.1 chunked request body

    /** number of body bytes we need to comm_read for the "current" request
     *
     * \retval 0         We do not need to read any [more] body bytes
     * \retval negative  May need more but do not know how many; could be zero!
     * \retval positive  Need to read exactly that many more body bytes
     */
    int64_t mayNeedToReadMoreBody() const;

#if USE_AUTH
    /**
     * Fetch the user details for connection based authentication
     * NOTE: this is ONLY connection based because NTLM and Negotiate is against HTTP spec.
     */
    const Auth::UserRequest::Pointer &getAuth() const { return auth_; }

    /**
     * Set the user details for connection-based authentication to use from now until connection closure.
     *
     * Any change to existing credentials shows that something invalid has happened. Such as:
     * - NTLM/Negotiate auth was violated by the per-request headers missing a revalidation token
     * - NTLM/Negotiate auth was violated by the per-request headers being for another user
     * - SSL-Bump CONNECT tunnel with persistent credentials has ended
     */
    void setAuth(const Auth::UserRequest::Pointer &aur, const char *cause);
#endif

    Ip::Address log_addr;

    struct {
        bool readMore; ///< needs comm_read (for this request or new requests)
        bool swanSang; // XXX: temporary flag to check proper cleanup
    } flags;
    struct {
        Comm::ConnectionPointer serverConnection; /* pinned server side connection */
        char *host;             /* host name of pinned connection */
        int port;               /* port of pinned connection */
        bool pinned;             /* this connection was pinned */
        bool auth;               /* pinned for www authentication */
        bool reading;   ///< we are monitoring for peer connection closure
        bool zeroReply; ///< server closed w/o response (ERR_ZERO_SIZE_OBJECT)
        CachePeer *peer;             /* CachePeer the connection goes via */
        AsyncCall::Pointer readHandler; ///< detects serverConnection closure
        AsyncCall::Pointer closeHandler; /*The close handler for pinned server side connection*/
    } pinning;

    bool transparent() const;

    /// true if we stopped receiving the request
    const char *stoppedReceiving() const { return stoppedReceiving_; }
    /// true if we stopped sending the response
    const char *stoppedSending() const { return stoppedSending_; }
    /// note request receiving error and close as soon as we write the response
    void stopReceiving(const char *error);
    /// note response sending error and close as soon as we read the request
    void stopSending(const char *error);

    void expectNoForwarding(); ///< cleans up virgin request [body] forwarding state

    /* BodyPipe API */
    BodyPipe::Pointer expectRequestBody(int64_t size);
    virtual void noteMoreBodySpaceAvailable(BodyPipe::Pointer) = 0;
    virtual void noteBodyConsumerAborted(BodyPipe::Pointer) = 0;

    bool handleRequestBodyData();

    /// parameters for the async notePinnedConnectionBecameIdle() call
    class PinnedIdleContext
    {
    public:
        PinnedIdleContext(const Comm::ConnectionPointer &conn, const HttpRequest::Pointer &req): connection(conn), request(req) {}

        Comm::ConnectionPointer connection; ///< to-server connection to be pinned
        HttpRequest::Pointer request; ///< to-server request that initiated serverConnection
    };

    /// Called when a pinned connection becomes available for forwarding the next request.
    void notePinnedConnectionBecameIdle(PinnedIdleContext pic);
    /// Forward future client requests using the given to-server connection.
    /// The connection is still being used by the current client request.
    void pinBusyConnection(const Comm::ConnectionPointer &pinServerConn, const HttpRequest::Pointer &request);
    /// Undo pinConnection() and, optionally, close the pinned connection.
    void unpinConnection(const bool andClose);
    /// Returns validated pinnned server connection (and stops its monitoring).
    Comm::ConnectionPointer borrowPinnedConnection(HttpRequest *request, const CachePeer *aPeer);
    /**
     * Checks if there is pinning info if it is valid. It can close the server side connection
     * if pinned info is not valid.
     \param request   if it is not NULL also checks if the pinning info refers to the request client side HttpRequest
     \param CachePeer      if it is not NULL also check if the CachePeer is the pinning CachePeer
     \return          The details of the server side connection (may be closed if failures were present).
     */
    const Comm::ConnectionPointer validatePinnedConnection(HttpRequest *request, const CachePeer *peer);
    /**
     * returts the pinned CachePeer if exists, NULL otherwise
     */
    CachePeer *pinnedPeer() const {return pinning.peer;}
    bool pinnedAuth() const {return pinning.auth;}

    /// called just before a FwdState-dispatched job starts using connection
    virtual void notePeerConnection(Comm::ConnectionPointer) {}

    // pining related comm callbacks
    virtual void clientPinnedConnectionClosed(const CommCloseCbParams &io);

    // comm callbacks
    void clientReadFtpData(const CommIoCbParams &io);
    void connStateClosed(const CommCloseCbParams &io);
    void requestTimeout(const CommTimeoutCbParams &params);

    // AsyncJob API
    virtual void start();
    virtual bool doneAll() const { return BodyProducer::doneAll() && false;}
    virtual void swanSong();

    /// Changes state so that we close the connection and quit after serving
    /// the client-side-detected error response instead of getting stuck.
    void quitAfterError(HttpRequest *request); // meant to be private

    /// The caller assumes responsibility for connection closure detection.
    void stopPinnedConnectionMonitoring();

    /// the second part of old httpsAccept, waiting for future HttpsServer home
    void postHttpsAccept();

#if USE_OPENSSL
    /// Initializes and starts a peek-and-splice negotiation with the SSL client
    void startPeekAndSplice();

    /// Called when a peek-and-splice step finished. For example after
    /// server SSL certificates received and fake server SSL certificates
    /// generated
    void doPeekAndSpliceStep();
    /// called by FwdState when it is done bumping the server
    void httpsPeeked(PinnedIdleContext pic);

    /// Splice a bumped client connection on peek-and-splice mode
    bool splice();

    /// Start to create dynamic Security::ContextPointer for host or uses static port SSL context.
    void getSslContextStart();

    /// finish configuring the newly created SSL context"
    void getSslContextDone(Security::ContextPointer &);

    /// Callback function. It is called when squid receive message from ssl_crtd.
    static void sslCrtdHandleReplyWrapper(void *data, const Helper::Reply &reply);
    /// Proccess response from ssl_crtd.
    void sslCrtdHandleReply(const Helper::Reply &reply);

    void switchToHttps(HttpRequest *request, Ssl::BumpMode bumpServerMode);
    void parseTlsHandshake();
    bool switchedToHttps() const { return switchedToHttps_; }
    Ssl::ServerBump *serverBump() {return sslServerBump;}
    inline void setServerBump(Ssl::ServerBump *srvBump) {
        if (!sslServerBump)
            sslServerBump = srvBump;
        else
            assert(sslServerBump == srvBump);
    }
    const SBuf &sslCommonName() const {return sslCommonName_;}
    void resetSslCommonName(const char *name) {sslCommonName_ = name;}
    const SBuf &tlsClientSni() const { return tlsClientSni_; }
    /// Fill the certAdaptParams with the required data for certificate adaptation
    /// and create the key for storing/retrieve the certificate to/from the cache
    void buildSslCertGenerationParams(Ssl::CertificateProperties &certProperties);
    /// Called when the client sends the first request on a bumped connection.
    /// Returns false if no [delayed] error should be written to the client.
    /// Otherwise, writes the error to the client and returns true. Also checks
    /// for SQUID_X509_V_ERR_DOMAIN_MISMATCH on bumped requests.
    bool serveDelayedError(Http::Stream *);

    Ssl::BumpMode sslBumpMode; ///< ssl_bump decision (Ssl::bumpEnd if n/a).

    /// Tls parser to use for client HELLO messages parsing on bumped
    /// connections.
    Security::HandshakeParser tlsParser;
#else
    bool switchedToHttps() const { return false; }
#endif

    /* clt_conn_tag=tag annotation access */
    const SBuf &connectionTag() const { return connectionTag_; }
    void connectionTag(const char *aTag) { connectionTag_ = aTag; }

    /// handle a control message received by context from a peer and call back
    virtual bool writeControlMsgAndCall(HttpReply *rep, AsyncCall::Pointer &call) = 0;

    /// ClientStream calls this to supply response header (once) and data
    /// for the current Http::Stream.
    virtual void handleReply(HttpReply *header, StoreIOBuffer receivedData) = 0;

    /// remove no longer needed leading bytes from the input buffer
    void consumeInput(const size_t byteCount);

    /* TODO: Make the methods below (at least) non-public when possible. */

    /// stop parsing the request and create context for relaying error info
    Http::Stream *abortRequestParsing(const char *const errUri);

    /// generate a fake CONNECT request with the given payload
    /// at the beginning of the client I/O buffer
    bool fakeAConnectRequest(const char *reason, const SBuf &payload);

    /// generates and sends to tunnel.cc a fake request with a given payload
    bool initiateTunneledRequest(HttpRequest::Pointer const &cause, Http::MethodType const method, const char *reason, const SBuf &payload);

    /// whether tunneling of unsupported protocol is allowed for this connection
    bool mayTunnelUnsupportedProto();

    /// build a fake http request
    ClientHttpRequest *buildFakeRequest(Http::MethodType const method, SBuf &useHost, unsigned short usePort, const SBuf &payload);

    /// client data which may need to forward as-is to server after an
    /// on_unsupported_protocol tunnel decision.
    SBuf preservedClientData;

    /* Registered Runner API */
    virtual void startShutdown();
    virtual void endingShutdown();

protected:
    void startDechunkingRequest();
    void finishDechunkingRequest(bool withSuccess);
    void abortChunkedRequestBody(const err_type error);
    err_type handleChunkedRequestBody();

    void startPinnedConnectionMonitoring();
    void clientPinnedConnectionRead(const CommIoCbParams &io);
#if USE_OPENSSL
    /// Handles a ready-for-reading TLS squid-to-server connection that
    /// we thought was idle.
    /// \return false if and only if the connection should be closed.
    bool handleIdleClientPinnedTlsRead();
#endif

    /// parse input buffer prefix into a single transfer protocol request
    /// return NULL to request more header bytes (after checking any limits)
    /// use abortRequestParsing() to handle parsing errors w/o creating request
    virtual Http::Stream *parseOneRequest() = 0;

    /// start processing a freshly parsed request
    virtual void processParsedRequest(Http::StreamPointer &) = 0;

    /// returning N allows a pipeline of 1+N requests (see pipeline_prefetch)
    virtual int pipelinePrefetchMax() const;

    /// timeout to use when waiting for the next request
    virtual time_t idleTimeout() const = 0;

    /// Perform client data lookups that depend on client src-IP.
    /// The PROXY protocol may require some data input first.
    void whenClientIpKnown();

    BodyPipe::Pointer bodyPipe; ///< set when we are reading request body

private:
    /* ::Server API */
    virtual bool connFinishedWithConn(int size);
    virtual void checkLogging();

    void clientAfterReadingRequests();
    bool concurrentRequestQueueFilled() const;

    void pinConnection(const Comm::ConnectionPointer &pinServerConn, const HttpRequest &request);

    /* PROXY protocol functionality */
    bool proxyProtocolValidateClient();
    bool parseProxyProtocolHeader();
    bool parseProxy1p0();
    bool parseProxy2p0();
    bool proxyProtocolError(const char *reason);

#if USE_OPENSSL
    /// \returns a pointer to the matching cached TLS context or nil
    Security::ContextPointer getTlsContextFromCache(const SBuf &cacheKey, const Ssl::CertificateProperties &certProperties);

    /// Attempts to add a given TLS context to the cache, replacing the old
    /// same-key context, if any
    void storeTlsContextToCache(const SBuf &cacheKey, Security::ContextPointer &ctx);
#endif

    /// whether PROXY protocol header is still expected
    bool needProxyProtocolHeader_;

#if USE_AUTH
    /// some user details that can be used to perform authentication on this connection
    Auth::UserRequest::Pointer auth_;
#endif

    /// the parser state for current HTTP/1.x input buffer processing
    Http1::RequestParserPointer parser_;

#if USE_OPENSSL
    bool switchedToHttps_;
    bool parsingTlsHandshake; ///< whether we are getting/parsing TLS Hello bytes

    /// The SSL server host name appears in CONNECT request or the server ip address for the intercepted requests
    String sslConnectHostOrIp; ///< The SSL server host name as passed in the CONNECT request
    SBuf sslCommonName_; ///< CN name for SSL certificate generation

    /// TLS client delivered SNI value. Empty string if none has been received.
    SBuf tlsClientSni_;
    SBuf sslBumpCertKey; ///< Key to use to store/retrieve generated certificate

    /// HTTPS server cert. fetching state for bump-ssl-server-first
    Ssl::ServerBump *sslServerBump;
    Ssl::CertSignAlgorithm signAlgorithm; ///< The signing algorithm to use
#endif

    /// the reason why we no longer write the response or nil
    const char *stoppedSending_;
    /// the reason why we no longer read the request or nil
    const char *stoppedReceiving_;

    SBuf connectionTag_; ///< clt_conn_tag=Tag annotation for client connection
};

const char *findTrailingHTTPVersion(const char *uriAndHTTPVersion, const char *end = NULL);

int varyEvaluateMatch(StoreEntry * entry, HttpRequest * req);

/// accept requests to a given port and inform subCall about them
void clientStartListeningOn(AnyP::PortCfgPointer &port, const RefCount< CommCbFunPtrCallT<CommAcceptCbPtrFun> > &subCall, const Ipc::FdNoteId noteId);

void clientOpenListenSockets(void);
void clientConnectionsClose(void);
void httpRequestFree(void *);

/// decide whether to expect multiple requests on the corresponding connection
void clientSetKeepaliveFlag(ClientHttpRequest *http);

/// append a "part" HTTP header (as in a multi-part/range reply) to the buffer
void clientPackRangeHdr(const HttpReply *, const HttpHdrRangeSpec *, String boundary, MemBuf *);

/// put terminating boundary for multiparts to the buffer
void clientPackTermBound(String boundary, MemBuf *);

/* misplaced declaratrions of Stream callbacks provided/used by client side */
SQUIDCEXTERN CSR clientGetMoreData;
SQUIDCEXTERN CSS clientReplyStatus;
SQUIDCEXTERN CSD clientReplyDetach;
CSCB clientSocketRecipient;
CSD clientSocketDetach;

/* TODO: Move to HttpServer. Warning: Move requires large code nonchanges! */
Http::Stream *parseHttpRequest(ConnStateData *, const Http1::RequestParserPointer &);
void clientProcessRequest(ConnStateData *, const Http1::RequestParserPointer &, Http::Stream *);
void clientPostHttpsAccept(ConnStateData *);

std::ostream &operator <<(std::ostream &os, const ConnStateData::PinnedIdleContext &pic);

#endif /* SQUID_CLIENTSIDE_H */
<|MERGE_RESOLUTION|>--- conflicted
+++ resolved
@@ -53,7 +53,6 @@
  * This object is responsible for managing which one is currently being
  * fulfilled and what happens to the queue if the current one causes the client
  * connection to be closed early.
-<<<<<<< HEAD
  *
  * Act as a manager for the client connection and passes data in buffer to a
  * Parser relevant to the state (message headers vs body) that is being
@@ -64,18 +63,6 @@
  *
  * Performs SSL-Bump processing for switching between HTTP and HTTPS protocols.
  *
-=======
- *
- * Act as a manager for the client connection and passes data in buffer to a
- * Parser relevant to the state (message headers vs body) that is being
- * processed.
- *
- * Performs HTTP message processing to kick off the actual HTTP request
- * handling objects (Http::Stream, ClientHttpRequest, HttpRequest).
- *
- * Performs SSL-Bump processing for switching between HTTP and HTTPS protocols.
- *
->>>>>>> 903b0939
  * To terminate a ConnStateData close() the client Comm::Connection it is
  * managing, or for graceful half-close use the stopReceiving() or
  * stopSending() methods.
