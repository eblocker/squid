/*
 * $Id$
 *
 * DEBUG: section 88    Client-side Reply Routines
 * AUTHOR: Robert Collins (Originally Duane Wessels in client_side.c)
 *
 * SQUID Web Proxy Cache          http://www.squid-cache.org/
 * ----------------------------------------------------------
 *
 *  Squid is the result of efforts by numerous individuals from
 *  the Internet community; see the CONTRIBUTORS file for full
 *  details.   Many organizations have provided support for Squid's
 *  development; see the SPONSORS file for full details.  Squid is
 *  Copyrighted (C) 2001 by the Regents of the University of
 *  California; see the COPYRIGHT file for full details.  Squid
 *  incorporates software developed and/or copyrighted by other
 *  sources; see the CREDITS file for full details.
 *
 *  This program is free software; you can redistribute it and/or modify
 *  it under the terms of the GNU General Public License as published by
 *  the Free Software Foundation; either version 2 of the License, or
 *  (at your option) any later version.
 *
 *  This program is distributed in the hope that it will be useful,
 *  but WITHOUT ANY WARRANTY; without even the implied warranty of
 *  MERCHANTABILITY or FITNESS FOR A PARTICULAR PURPOSE.  See the
 *  GNU General Public License for more details.
 *
 *  You should have received a copy of the GNU General Public License
 *  along with this program; if not, write to the Free Software
 *  Foundation, Inc., 59 Temple Place, Suite 330, Boston, MA 02111, USA.
 *
 */
#include "config.h"

/* for ClientActiveRequests global */
#include "dlink.h"

/* old includes without reasons given. */
#include "squid.h"
#include "client_side_reply.h"
#include "errorpage.h"
#include "StoreClient.h"
#include "Store.h"
#include "HttpReply.h"
#include "HttpRequest.h"
#include "forward.h"
#include "clientStream.h"
#include "auth/UserRequest.h"
#if USE_SQUID_ESI
#include "esi/Esi.h"
#endif
#include "MemObject.h"
#include "fde.h"
#include "acl/FilledChecklist.h"
#include "acl/Gadgets.h"
#if DELAY_POOLS
#include "DelayPools.h"
#endif
#include "client_side.h"
#include "SquidTime.h"

CBDATA_CLASS_INIT(clientReplyContext);

/* Local functions */
extern "C" CSS clientReplyStatus;
extern ErrorState *clientBuildError(err_type, http_status, char const *, IpAddress &, HttpRequest *);

/* privates */

clientReplyContext::~clientReplyContext()
{
    deleting = true;
    /* This may trigger a callback back into SendMoreData as the cbdata
     * is still valid
     */
    removeClientStoreReference(&sc, http);
    /* old_entry might still be set if we didn't yet get the reply
     * code in HandleIMSReply() */
    removeStoreReference(&old_sc, &old_entry);
    safe_free(tempBuffer.data);
    cbdataReferenceDone(http);
    HTTPMSGUNLOCK(reply);
}

clientReplyContext::clientReplyContext(ClientHttpRequest *clientContext) : http (cbdataReference(clientContext)), old_entry (NULL), old_sc(NULL), deleting(false)
{}

/** Create an error in the store awaiting the client side to read it.
 *
 * This may be better placed in the clientStream logic, but it has not been
 * relocated there yet
 */
void
clientReplyContext::setReplyToError(
    err_type err, http_status status, const HttpRequestMethod& method, char const *uri,
    IpAddress &addr, HttpRequest * failedrequest, const char *unparsedrequest,
    AuthUserRequest * auth_user_request)
{
    ErrorState *errstate =
        clientBuildError(err, status, uri, addr, failedrequest);

    if (unparsedrequest)
        errstate->request_hdrs = xstrdup(unparsedrequest);

    if (status == HTTP_NOT_IMPLEMENTED && http->request)
        /* prevent confusion over whether we default to persistent or not */
        http->request->flags.proxy_keepalive = 0;

    http->al.http.code = errstate->httpStatus;

    createStoreEntry(method, request_flags());

    if (auth_user_request) {
        errstate->auth_user_request = auth_user_request;
        AUTHUSERREQUESTLOCK(errstate->auth_user_request, "errstate");
    }

    assert(errstate->callback_data == NULL);
    errorAppendEntry(http->storeEntry(), errstate);
    /* Now the caller reads to get this */
}

void
clientReplyContext::removeStoreReference(store_client ** scp,
        StoreEntry ** ep)
{
    StoreEntry *e;
    store_client *sc = *scp;

    if ((e = *ep) != NULL) {
        *ep = NULL;
        storeUnregister(sc, e, this);
        *scp = NULL;
        e->unlock();
    }
}

void
clientReplyContext::removeClientStoreReference(store_client **scp, ClientHttpRequest *http)
{
    StoreEntry *reference = http->storeEntry();
    removeStoreReference(scp, &reference);
    http->storeEntry(reference);
}

void *
clientReplyContext::operator new (size_t byteCount)
{
    /* derived classes with different sizes must implement their own new */
    assert (byteCount == sizeof (clientReplyContext));
    CBDATA_INIT_TYPE(clientReplyContext);
    return cbdataAlloc(clientReplyContext);
}

void
clientReplyContext::operator delete (void *address)
{
    clientReplyContext * tmp = (clientReplyContext *)address;
    cbdataFree (tmp);
}

void
clientReplyContext::saveState()
{
    assert(old_sc == NULL);
    debugs(88, 3, "clientReplyContext::saveState: saving store context");
    old_entry = http->storeEntry();
    old_sc = sc;
    old_reqsize = reqsize;
    tempBuffer.offset = reqofs;
    /* Prevent accessing the now saved entries */
    http->storeEntry(NULL);
    sc = NULL;
    reqsize = 0;
    reqofs = 0;
}

void
clientReplyContext::restoreState()
{
    assert(old_sc != NULL);
    debugs(88, 3, "clientReplyContext::restoreState: Restoring store context");
    removeClientStoreReference(&sc, http);
    http->storeEntry(old_entry);
    sc = old_sc;
    reqsize = old_reqsize;
    reqofs = tempBuffer.offset;
    /* Prevent accessed the old saved entries */
    old_entry = NULL;
    old_sc = NULL;
    old_reqsize = 0;
    tempBuffer.offset = 0;
}

void
clientReplyContext::startError(ErrorState * err)
{
    createStoreEntry(http->request->method, request_flags());
    triggerInitialStoreRead();
    errorAppendEntry(http->storeEntry(), err);
}

clientStreamNode *
clientReplyContext::getNextNode() const
{
    return (clientStreamNode *)ourNode->node.next->data;
}

/* This function is wrong - the client parameters don't include the
 * header offset
 */
void
clientReplyContext::triggerInitialStoreRead()
{
    /* when confident, 0 becomes reqofs, and then this factors into
     * startSendProcess
     */
    assert(reqofs == 0);
    StoreIOBuffer tempBuffer (next()->readBuffer.length, 0, next()->readBuffer.data);
    storeClientCopy(sc, http->storeEntry(), tempBuffer, SendMoreData, this);
}

/* there is an expired entry in the store.
 * setup a temporary buffer area and perform an IMS to the origin
 */
void
clientReplyContext::processExpired()
{
    char *url = http->uri;
    StoreEntry *entry = NULL;
    debugs(88, 3, "clientReplyContext::processExpired: '" << http->uri << "'");
    assert(http->storeEntry()->lastmod >= 0);
    /*
     * check if we are allowed to contact other servers
     * @?@: Instead of a 504 (Gateway Timeout) reply, we may want to return
     *      a stale entry *if* it matches client requirements
     */

    if (http->onlyIfCached()) {
        processOnlyIfCachedMiss();
        return;
    }

    http->request->flags.refresh = 1;
#if STORE_CLIENT_LIST_DEBUG
    /* Prevent a race with the store client memory free routines
     */
    assert(storeClientIsThisAClient(sc, this));
#endif
    /* Prepare to make a new temporary request */
    saveState();
    entry = storeCreateEntry(url,
                             http->log_uri, http->request->flags, http->request->method);
    /* NOTE, don't call StoreEntry->lock(), storeCreateEntry() does it */
    sc = storeClientListAdd(entry, this);
#if DELAY_POOLS
    /* delay_id is already set on original store client */
    sc->setDelayId(DelayId::DelayClient(http));
#endif

    http->request->lastmod = old_entry->lastmod;
    debugs(88, 5, "clientReplyContext::processExpired : lastmod " << entry->lastmod );
    http->storeEntry(entry);
    assert(http->out.offset == 0);

    /*
     * A refcounted pointer so that FwdState stays around as long as
     * this clientReplyContext does
     */
    FwdState::fwdStart(http->getConn() != NULL ? http->getConn()->fd : -1,
                       http->storeEntry(),
                       http->request);
    /* Register with storage manager to receive updates when data comes in. */

    if (EBIT_TEST(entry->flags, ENTRY_ABORTED))
        debugs(88, 0, "clientReplyContext::processExpired: Found ENTRY_ABORTED object");

    {
        /* start counting the length from 0 */
        StoreIOBuffer tempBuffer(HTTP_REQBUF_SZ, 0, tempbuf);
        storeClientCopy(sc, entry, tempBuffer, HandleIMSReply, this);
    }
}


void
clientReplyContext::sendClientUpstreamResponse()
{
    StoreIOBuffer tempresult;
    removeStoreReference(&old_sc, &old_entry);
    /* here the data to send is the data we just received */
    tempBuffer.offset = 0;
    old_reqsize = 0;
    /* sendMoreData tracks the offset as well.
     * Force it back to zero */
    reqofs = 0;
    assert(!EBIT_TEST(http->storeEntry()->flags, ENTRY_ABORTED));
    /* TODO: provide sendMoreData with the ready parsed reply */
    tempresult.length = reqsize;
    tempresult.data = tempbuf;
    sendMoreData(tempresult);
}

void
clientReplyContext::HandleIMSReply(void *data, StoreIOBuffer result)
{
    clientReplyContext *context = (clientReplyContext *)data;
    context->handleIMSReply(result);
}

void
clientReplyContext::sendClientOldEntry()
{
    /* Get the old request back */
    restoreState();
    /* here the data to send is in the next nodes buffers already */
    assert(!EBIT_TEST(http->storeEntry()->flags, ENTRY_ABORTED));
    /* sendMoreData tracks the offset as well.
     * Force it back to zero */
    reqofs = 0;
    StoreIOBuffer tempresult (reqsize, reqofs, next()->readBuffer.data);
    sendMoreData(tempresult);
}

/* This is the workhorse of the HandleIMSReply callback.
 *
 * It is called when we've got data back from the origin following our
 * IMS request to revalidate a stale entry.
 */
void
clientReplyContext::handleIMSReply(StoreIOBuffer result)
{
    if (deleting)
        return;

    debugs(88, 3, "handleIMSReply: " << http->storeEntry()->url() << ", " << (long unsigned) result.length << " bytes" );

    if (http->storeEntry() == NULL)
        return;

    if (result.flags.error && !EBIT_TEST(http->storeEntry()->flags, ENTRY_ABORTED))
        return;

    /* update size of the request */
    reqsize = result.length + reqofs;

    const http_status status = http->storeEntry()->getReply()->sline.status;

    // request to origin was aborted
    if (EBIT_TEST(http->storeEntry()->flags, ENTRY_ABORTED)) {
        debugs(88, 3, "handleIMSReply: request to origin aborted '" << http->storeEntry()->url() << "', sending old entry to client" );
        http->logType = LOG_TCP_REFRESH_FAIL;
        sendClientOldEntry();
    }

    HttpReply *old_rep = (HttpReply *) old_entry->getReply();

    // origin replied 304

    if (status == HTTP_NOT_MODIFIED) {
        http->logType = LOG_TCP_REFRESH_UNMODIFIED;

        // update headers on existing entry
        HttpReply *old_rep = (HttpReply *) old_entry->getReply();
        old_rep->updateOnNotModified(http->storeEntry()->getReply());
        old_entry->timestampsSet();

        // if client sent IMS

        if (http->request->flags.ims) {
            // forward the 304 from origin
            debugs(88, 3, "handleIMSReply: origin replied 304, revalidating existing entry and forwarding 304 to client");
            sendClientUpstreamResponse();
        } else {
            // send existing entry, it's still valid
            debugs(88, 3, "handleIMSReply: origin replied 304, revalidating existing entry and sending " <<
                   old_rep->sline.status << " to client");
            sendClientOldEntry();
        }
    }

    // origin replied with a non-error code
    else if (status > HTTP_STATUS_NONE && status < HTTP_INTERNAL_SERVER_ERROR) {
        // forward response from origin
        http->logType = LOG_TCP_REFRESH_MODIFIED;
        debugs(88, 3, "handleIMSReply: origin replied " << status << ", replacing existing entry and forwarding to client");
        sendClientUpstreamResponse();
    }

    // origin replied with an error
    else {
        // ignore and let client have old entry
        http->logType = LOG_TCP_REFRESH_FAIL;
        debugs(88, 3, "handleIMSReply: origin replied with error " <<
               status << ", sending old entry (" << old_rep->sline.status << ") to client");
        sendClientOldEntry();
    }
}

extern "C" CSR clientGetMoreData;
extern "C" CSD clientReplyDetach;

/**
 * clientReplyContext::cacheHit Should only be called until the HTTP reply headers
 * have been parsed.  Normally this should be a single call, but
 * it might take more than one.  As soon as we have the headers,
 * we hand off to clientSendMoreData, processExpired, or
 * processMiss.
 */
void
clientReplyContext::CacheHit(void *data, StoreIOBuffer result)
{
    clientReplyContext *context = (clientReplyContext *)data;
    context->cacheHit(result);
}

/**
 * Process a possible cache HIT.
 */
void
clientReplyContext::cacheHit(StoreIOBuffer result)
{
    /** Ignore if the HIT object is being deleted. */
    if (deleting)
        return;

    StoreEntry *e = http->storeEntry();

    HttpRequest *r = http->request;

    debugs(88, 3, "clientCacheHit: " << http->uri << ", " << result.length << " bytes");

    if (http->storeEntry() == NULL) {
        debugs(88, 3, "clientCacheHit: request aborted");
        return;
    } else if (result.flags.error) {
        /* swap in failure */
        debugs(88, 3, "clientCacheHit: swapin failure for " << http->uri);
        http->logType = LOG_TCP_SWAPFAIL_MISS;
        removeClientStoreReference(&sc, http);
        processMiss();
        return;
    }

    if (result.length == 0) {
        /* the store couldn't get enough data from the file for us to id the
         * object
         */
        /* treat as a miss */
        http->logType = LOG_TCP_MISS;
        processMiss();
        return;
    }

    assert(!EBIT_TEST(e->flags, ENTRY_ABORTED));
    /* update size of the request */
    reqsize = result.length + reqofs;

    /*
     * Got the headers, now grok them
     */
    assert(http->logType == LOG_TCP_HIT);

    if (strcmp(e->mem_obj->url, urlCanonical(r)) != 0) {
        debugs(33, 1, "clientProcessHit: URL mismatch, '" << e->mem_obj->url << "' != '" << urlCanonical(r) << "'");
        processMiss();
        return;
    }

    switch (varyEvaluateMatch(e, r)) {

    case VARY_NONE:
        /* No variance detected. Continue as normal */
        break;

    case VARY_MATCH:
        /* This is the correct entity for this request. Continue */
        debugs(88, 2, "clientProcessHit: Vary MATCH!");
        break;

    case VARY_OTHER:
        /* This is not the correct entity for this request. We need
         * to requery the cache.
         */
        removeClientStoreReference(&sc, http);
        e = NULL;
        /* Note: varyEvalyateMatch updates the request with vary information
         * so we only get here once. (it also takes care of cancelling loops)
         */
        debugs(88, 2, "clientProcessHit: Vary detected!");
        clientGetMoreData(ourNode, http);
        return;

    case VARY_CANCEL:
        /* varyEvaluateMatch found a object loop. Process as miss */
        debugs(88, 1, "clientProcessHit: Vary object loop!");
        processMiss();
        return;
    }

    if (r->method == METHOD_PURGE) {
        removeClientStoreReference(&sc, http);
        e = NULL;
        purgeRequest();
        return;
    }

    if (e->checkNegativeHit()
#if HTTP_VIOLATIONS
            && !r->flags.nocache_hack
#endif
       ) {
        http->logType = LOG_TCP_NEGATIVE_HIT;
        sendMoreData(result);
    } else if (!Config.onoff.offline && refreshCheckHTTP(e, r) && !http->flags.internal) {
        debugs(88, 5, "clientCacheHit: in refreshCheck() block");
        /*
         * We hold a stale copy; it needs to be validated
         */
        /*
         * The 'need_validation' flag is used to prevent forwarding
         * loops between siblings.  If our copy of the object is stale,
         * then we should probably only use parents for the validation
         * request.  Otherwise two siblings could generate a loop if
         * both have a stale version of the object.
         */
        r->flags.need_validation = 1;

        if (e->lastmod < 0) {
            /*
             * Previous reply didn't have a Last-Modified header,
             * we cannot revalidate it.
             */
            http->logType = LOG_TCP_MISS;
            processMiss();
        } else if (r->flags.nocache) {
            /*
             * This did not match a refresh pattern that overrides no-cache
             * we should honour the client no-cache header.
             */
            http->logType = LOG_TCP_CLIENT_REFRESH_MISS;
            processMiss();
        } else if (r->protocol == PROTO_HTTP) {
            /*
             * Object needs to be revalidated
             * XXX This could apply to FTP as well, if Last-Modified is known.
             */
            processExpired();
        } else {
            /*
             * We don't know how to re-validate other protocols. Handle
             * them as if the object has expired.
             */
            http->logType = LOG_TCP_MISS;
            processMiss();
        }
    } else if (r->flags.ims) {
        /*
         * Handle If-Modified-Since requests from the client
         */

        if (e->getReply()->sline.status != HTTP_OK) {
            debugs(88, 4, "clientCacheHit: Reply code " <<
                   e->getReply()->sline.status << " != 200");
            http->logType = LOG_TCP_MISS;
            processMiss();
        } else if (e->modifiedSince(http->request)) {
            http->logType = LOG_TCP_IMS_HIT;
            sendMoreData(result);
        } else {
            time_t const timestamp = e->timestamp;
            HttpReply *temprep = e->getReply()->make304();
            http->logType = LOG_TCP_IMS_HIT;
            removeClientStoreReference(&sc, http);
            createStoreEntry(http->request->method,
                             request_flags());
            e = http->storeEntry();
            /*
             * Copy timestamp from the original entry so the 304
             * reply has a meaningful Age: header.
             */
            e->timestamp = timestamp;
            e->replaceHttpReply(temprep);
            e->complete();
            /* TODO: why put this in the store and then serialise it and then parse it again.
             * Simply mark the request complete in our context and
             * write the reply struct to the client side
             */
            triggerInitialStoreRead();
        }
    } else {
        /*
         * plain ol' cache hit
         */

#if DELAY_POOLS
        if (e->store_status != STORE_OK)
            http->logType = LOG_TCP_MISS;
        else
#endif
            if (e->mem_status == IN_MEMORY)
                http->logType = LOG_TCP_MEM_HIT;
            else if (Config.onoff.offline)
                http->logType = LOG_TCP_OFFLINE_HIT;

        sendMoreData(result);
    }
}

/**
 * Prepare to fetch the object as it's a cache miss of some kind.
 */
void
clientReplyContext::processMiss()
{
    char *url = http->uri;
    HttpRequest *r = http->request;
    ErrorState *err = NULL;
    debugs(88, 4, "clientProcessMiss: '" << RequestMethodStr(r->method) << " " << url << "'");

    /**
     * We might have a left-over StoreEntry from a failed cache hit
     * or IMS request.
     */
    if (http->storeEntry()) {
        if (EBIT_TEST(http->storeEntry()->flags, ENTRY_SPECIAL)) {
            debugs(88, 0, "clientProcessMiss: miss on a special object (" << url << ").");
            debugs(88, 0, "\tlog_type = " << log_tags[http->logType]);
            http->storeEntry()->dump(1);
        }

        removeClientStoreReference(&sc, http);
    }

    /** Check if its a PURGE request to be actioned. */
    if (r->method == METHOD_PURGE) {
        purgeRequest();
        return;
    }

    /** Check if its an 'OTHER' request. Purge all cached entries if so and continue. */
    if (r->method == METHOD_OTHER) {
        purgeAllCached();
    }

    /** Check if 'only-if-cached' flag is set. Action if so. */
    if (http->onlyIfCached()) {
        processOnlyIfCachedMiss();
        return;
    }

    /// Deny loops for accelerator and interceptor. TODO: deny in all modes?
    if (r->flags.loopdetect &&
<<<<<<< HEAD
        (http->flags.accel || http->flags.transparent)) {
=======
        (http->flags.accel || http->flags.intercepted)) {
>>>>>>> 57f30be6
        http->al.http.code = HTTP_FORBIDDEN;
        err = clientBuildError(ERR_ACCESS_DENIED, HTTP_FORBIDDEN, NULL, http->getConn()->peer, http->request);
        createStoreEntry(r->method, request_flags());
        errorAppendEntry(http->storeEntry(), err);
        triggerInitialStoreRead();
        return;
    } else {
        assert(http->out.offset == 0);
        createStoreEntry(r->method, r->flags);
        triggerInitialStoreRead();

        if (http->redirect.status) {
            HttpReply *rep = new HttpReply;
#if LOG_TCP_REDIRECTS

            http->logType = LOG_TCP_REDIRECT;
#endif

            http->storeEntry()->releaseRequest();
            rep->redirect(http->redirect.status, http->redirect.location);
            http->storeEntry()->replaceHttpReply(rep);
            http->storeEntry()->complete();
            return;
        }

        /** Check for internal requests. Update Protocol info if so. */
        if (http->flags.internal)
            r->protocol = PROTO_INTERNAL;

        /** Start forwarding to get the new object from network */
        FwdState::fwdStart(http->getConn() != NULL ? http->getConn()->fd : -1,
                           http->storeEntry(),
                           r);
    }
}

/**
 * client issued a request with an only-if-cached cache-control directive;
 * we did not find a cached object that can be returned without
 *     contacting other servers;
 * respond with a 504 (Gateway Timeout) as suggested in [RFC 2068]
 */
void
clientReplyContext::processOnlyIfCachedMiss()
{
    ErrorState *err = NULL;
    debugs(88, 4, "clientProcessOnlyIfCachedMiss: '" <<
           RequestMethodStr(http->request->method) << " " << http->uri << "'");
    http->al.http.code = HTTP_GATEWAY_TIMEOUT;
    err = clientBuildError(ERR_ONLY_IF_CACHED_MISS, HTTP_GATEWAY_TIMEOUT, NULL, http->getConn()->peer, http->request);
    removeClientStoreReference(&sc, http);
    startError(err);
}

void
clientReplyContext::purgeRequestFindObjectToPurge()
{
    /* Try to find a base entry */
    http->flags.purging = 1;
    lookingforstore = 1;

    // TODO: can we use purgeAllCached() here instead of doing the
    // getPublicByRequestMethod() dance?
    StoreEntry::getPublicByRequestMethod(this, http->request, METHOD_GET);
}

// Purges all entries with a given url
// TODO: move to SideAgent parent, when we have one
/*
 * We probably cannot purge Vary-affected responses because their MD5
 * keys depend on vary headers.
 */
void
purgeEntriesByUrl(HttpRequest * req, const char *url)
{
#if USE_HTCP
    bool get_or_head_sent = false;
#endif

    for (HttpRequestMethod m(METHOD_NONE); m != METHOD_ENUM_END; ++m) {
        if (m.isCacheble()) {
            if (StoreEntry *entry = storeGetPublic(url, m)) {
                debugs(88, 5, "purging " << RequestMethodStr(m) << ' ' << url);
#if USE_HTCP
                neighborsHtcpClear(entry, url, req, m, HTCP_CLR_INVALIDATION);
                if (m == METHOD_GET || m == METHOD_HEAD) {
                    get_or_head_sent = true;
                }
#endif
                entry->release();
            }
        }
    }

#if USE_HTCP
    if (!get_or_head_sent) {
        neighborsHtcpClear(NULL, url, req, HttpRequestMethod(METHOD_GET), HTCP_CLR_INVALIDATION);
    }
#endif
}

void
clientReplyContext::purgeAllCached()
{
    const char *url = urlCanonical(http->request);
    purgeEntriesByUrl(http->request, url);
}

void
clientReplyContext::created(StoreEntry *newEntry)
{
    if (lookingforstore == 1)
        purgeFoundGet(newEntry);
    else if (lookingforstore == 2)
        purgeFoundHead(newEntry);
    else if (lookingforstore == 3)
        purgeDoPurgeGet(newEntry);
    else if (lookingforstore == 4)
        purgeDoPurgeHead(newEntry);
    else if (lookingforstore == 5)
        identifyFoundObject(newEntry);
}

void
clientReplyContext::purgeFoundGet(StoreEntry *newEntry)
{
    if (newEntry->isNull()) {
        lookingforstore = 2;
        StoreEntry::getPublicByRequestMethod(this, http->request, METHOD_HEAD);
    } else
        purgeFoundObject (newEntry);
}

void
clientReplyContext::purgeFoundHead(StoreEntry *newEntry)
{
    if (newEntry->isNull())
        purgeDoMissPurge();
    else
        purgeFoundObject (newEntry);
}

void
clientReplyContext::purgeFoundObject(StoreEntry *entry)
{
    assert (entry && !entry->isNull());

    if (EBIT_TEST(entry->flags, ENTRY_SPECIAL)) {
        http->logType = LOG_TCP_DENIED;
        ErrorState *err = clientBuildError(ERR_ACCESS_DENIED, HTTP_FORBIDDEN, NULL, http->getConn()->peer, http->request);
        startError(err);
        return;
    }

    StoreIOBuffer tempBuffer;
    /* Swap in the metadata */
    http->storeEntry(entry);

    http->storeEntry()->lock();
    http->storeEntry()->createMemObject(http->uri, http->log_uri);

    http->storeEntry()->mem_obj->method = http->request->method;

    sc = storeClientListAdd(http->storeEntry(), this);

    http->logType = LOG_TCP_HIT;

    reqofs = 0;

    tempBuffer.offset = http->out.offset;

    tempBuffer.length = next()->readBuffer.length;

    tempBuffer.data = next()->readBuffer.data;

    storeClientCopy(sc, http->storeEntry(),
                    tempBuffer, CacheHit, this);
}

void
clientReplyContext::purgeRequest()
{
    debugs(88, 3, "Config2.onoff.enable_purge = " <<
           Config2.onoff.enable_purge);

    if (!Config2.onoff.enable_purge) {
        http->logType = LOG_TCP_DENIED;
        ErrorState *err = clientBuildError(ERR_ACCESS_DENIED, HTTP_FORBIDDEN, NULL, http->getConn()->peer, http->request);
        startError(err);
        return;
    }

    /* Release both IP cache */
    ipcacheInvalidate(http->request->GetHost());

    if (!http->flags.purging)
        purgeRequestFindObjectToPurge();
    else
        purgeDoMissPurge();
}

void
clientReplyContext::purgeDoMissPurge()
{
    http->logType = LOG_TCP_MISS;
    lookingforstore = 3;
    StoreEntry::getPublicByRequestMethod(this,http->request, METHOD_GET);
}

void
clientReplyContext::purgeDoPurgeGet(StoreEntry *newEntry)
{
    assert (newEntry);
    /* Move to new() when that is created */
    purgeStatus = HTTP_NOT_FOUND;

    if (!newEntry->isNull()) {
        /* Release the cached URI */
        debugs(88, 4, "clientPurgeRequest: GET '" << newEntry->url() << "'" );
#if USE_HTCP
        neighborsHtcpClear(newEntry, NULL, http->request, HttpRequestMethod(METHOD_GET), HTCP_CLR_PURGE);
#endif
        newEntry->release();
        purgeStatus = HTTP_OK;
    }

    lookingforstore = 4;
    StoreEntry::getPublicByRequestMethod(this, http->request, METHOD_HEAD);
}

void
clientReplyContext::purgeDoPurgeHead(StoreEntry *newEntry)
{
    if (newEntry && !newEntry->isNull()) {
        debugs(88, 4, "clientPurgeRequest: HEAD '" << newEntry->url() << "'" );
#if USE_HTCP
        neighborsHtcpClear(newEntry, NULL, http->request, HttpRequestMethod(METHOD_HEAD), HTCP_CLR_PURGE);
#endif
        newEntry->release();
        purgeStatus = HTTP_OK;
    }

    /* And for Vary, release the base URI if none of the headers was included in the request */

    if (http->request->vary_headers
            && !strstr(http->request->vary_headers, "=")) {
        StoreEntry *entry = storeGetPublic(urlCanonical(http->request), METHOD_GET);

        if (entry) {
            debugs(88, 4, "clientPurgeRequest: Vary GET '" << entry->url() << "'" );
#if USE_HTCP
            neighborsHtcpClear(entry, NULL, http->request, HttpRequestMethod(METHOD_GET), HTCP_CLR_PURGE);
#endif
            entry->release();
            purgeStatus = HTTP_OK;
        }

        entry = storeGetPublic(urlCanonical(http->request), METHOD_HEAD);

        if (entry) {
            debugs(88, 4, "clientPurgeRequest: Vary HEAD '" << entry->url() << "'" );
#if USE_HTCP
            neighborsHtcpClear(entry, NULL, http->request, HttpRequestMethod(METHOD_HEAD), HTCP_CLR_PURGE);
#endif
            entry->release();
            purgeStatus = HTTP_OK;
        }
    }

    /*
     * Make a new entry to hold the reply to be written
     * to the client.
     */
    /* FIXME: This doesn't need to go through the store. Simply
     * push down the client chain
     */
    createStoreEntry(http->request->method, request_flags());

    triggerInitialStoreRead();

    HttpReply *rep = new HttpReply;

    HttpVersion version(1,0);

    rep->setHeaders(version, purgeStatus, NULL, NULL, 0, 0, -1);

    http->storeEntry()->replaceHttpReply(rep);

    http->storeEntry()->complete();
}

void
clientReplyContext::traceReply(clientStreamNode * node)
{
    clientStreamNode *next = (clientStreamNode *)node->node.next->data;
    StoreIOBuffer tempBuffer;
    assert(http->request->max_forwards == 0);
    createStoreEntry(http->request->method, request_flags());
    tempBuffer.offset = next->readBuffer.offset + headers_sz;
    tempBuffer.length = next->readBuffer.length;
    tempBuffer.data = next->readBuffer.data;
    storeClientCopy(sc, http->storeEntry(),
                    tempBuffer, SendMoreData, this);
    http->storeEntry()->releaseRequest();
    http->storeEntry()->buffer();
    HttpReply *rep = new HttpReply;
    HttpVersion version(1,0);
    rep->setHeaders(version, HTTP_OK, NULL, "text/plain",
                    http->request->prefixLen(), 0, squid_curtime);
    http->storeEntry()->replaceHttpReply(rep);
    http->request->swapOut(http->storeEntry());
    http->storeEntry()->complete();
}

#define SENDING_BODY 0
#define SENDING_HDRSONLY 1
int
clientReplyContext::checkTransferDone()
{
    StoreEntry *entry = http->storeEntry();

    if (entry == NULL)
        return 0;

    /*
     * For now, 'done_copying' is used for special cases like
     * Range and HEAD requests.
     */
    if (http->flags.done_copying)
        return 1;

    /*
     * Handle STORE_OK objects.
     * objectLen(entry) will be set proprely.
     * RC: Does objectLen(entry) include the Headers?
     * RC: Yes.
     */
    if (entry->store_status == STORE_OK) {
        return storeOKTransferDone();
    } else {
        return storeNotOKTransferDone();
    }
}

int
clientReplyContext::storeOKTransferDone() const
{
    if (http->out.offset >= http->storeEntry()->objectLen() - headers_sz) {
        debugs(88,3,HERE << "storeOKTransferDone " <<
               " out.offset=" << http->out.offset <<
               " objectLen()=" << http->storeEntry()->objectLen() <<
               " headers_sz=" << headers_sz);
        return 1;
    }

    return 0;
}

int
clientReplyContext::storeNotOKTransferDone() const
{
    /*
     * Now, handle STORE_PENDING objects
     */
    MemObject *mem = http->storeEntry()->mem_obj;
    assert(mem != NULL);
    assert(http->request != NULL);
    /* mem->reply was wrong because it uses the UPSTREAM header length!!! */
    HttpReply const *reply = mem->getReply();

    if (headers_sz == 0)
        /* haven't found end of headers yet */
        return 0;

    int sending = SENDING_BODY;

    if (reply->sline.status == HTTP_NO_CONTENT ||
            reply->sline.status == HTTP_NOT_MODIFIED ||
            reply->sline.status < HTTP_OK ||
            http->request->method == METHOD_HEAD)
        sending = SENDING_HDRSONLY;

    /*
     * Figure out how much data we are supposed to send.
     * If we are sending a body and we don't have a content-length,
     * then we must wait for the object to become STORE_OK.
     */
    if (reply->content_length < 0)
        return 0;

    int64_t expectedLength = reply->content_length + http->out.headers_sz;

    if (http->out.size < expectedLength)
        return 0;
    else {
        debugs(88,3,HERE << "storeNotOKTransferDone " <<
               " out.size=" << http->out.size <<
               " expectedLength=" << expectedLength);
        return 1;
    }
}


/* A write has completed, what is the next status based on the
 * canonical request data?
 * 1 something is wrong
 * 0 nothing is wrong.
 *
 */
int
clientHttpRequestStatus(int fd, ClientHttpRequest const *http)
{
#if SIZEOF_INT64_T == 4
    if (http->out.size > 0x7FFF0000) {
        debugs(88, 1, "WARNING: closing FD " << fd << " to prevent out.size counter overflow");
        debugs(88, 1, "\tclient " << http->getConn()->peer);
        debugs(88, 1, "\treceived " << http->out.size << " bytes");
        debugs(88, 1, "\tURI " << http->log_uri);
        return 1;
    }

#endif
#if SIZEOF_INT64_T == 4
    if (http->out.offset > 0x7FFF0000) {
        debugs(88, 1, "WARNING: closing FD " << fd < " to prevent out.offset counter overflow");
        debugs(88, 1, "\tclient " << http->getConn()->peer);
        debugs(88, 1, "\treceived " << http->out.size << " bytes, offset " << http->out.offset);
        debugs(88, 1, "\tURI " << http->log_uri);
        return 1;
    }

#endif
    return 0;
}

/* Preconditions:
 * *http is a valid structure.
 * fd is either -1, or an open fd.
 *
 * TODO: enumify this
 *
 * This function is used by any http request sink, to determine the status
 * of the object.
 */
clientStream_status_t
clientReplyStatus(clientStreamNode * aNode, ClientHttpRequest * http)
{
    clientReplyContext *context = dynamic_cast<clientReplyContext *>(aNode->data.getRaw());
    assert (context);
    assert (context->http == http);
    return context->replyStatus();
}

clientStream_status_t
clientReplyContext::replyStatus()
{
    int done;
    /* Here because lower nodes don't need it */

    if (http->storeEntry() == NULL) {
        debugs(88, 5, "clientReplyStatus: no storeEntry");
        return STREAM_FAILED;	/* yuck, but what can we do? */
    }

    if (EBIT_TEST(http->storeEntry()->flags, ENTRY_ABORTED)) {
        /* TODO: Could upstream read errors (result.flags.error) be
         * lost, and result in undersize requests being considered
         * complete. Should we tcp reset such connections ?
         */
        debugs(88, 5, "clientReplyStatus: aborted storeEntry");
        return STREAM_FAILED;
    }

    if ((done = checkTransferDone()) != 0 || flags.complete) {
        debugs(88, 5, "clientReplyStatus: transfer is DONE");
        /* Ok we're finished, but how? */

        if (http->storeEntry()->getReply()->bodySize(http->request->method) < 0) {
            debugs(88, 5, "clientReplyStatus: closing, content_length < 0");
            return STREAM_FAILED;
        }

        if (!done) {
            debugs(88, 5, "clientReplyStatus: closing, !done, but read 0 bytes");
            return STREAM_FAILED;
        }

        if (!http->gotEnough()) {
            debugs(88, 5, "clientReplyStatus: client didn't get all it expected");
            return STREAM_UNPLANNED_COMPLETE;
        }

        if (http->request->flags.proxy_keepalive) {
            debugs(88, 5, "clientReplyStatus: stream complete and can keepalive");
            return STREAM_COMPLETE;
        }

        debugs(88, 5, "clientReplyStatus: stream was not expected to complete!");
        return STREAM_UNPLANNED_COMPLETE;
    }

    // XXX: Should this be checked earlier? We could return above w/o checking.
    if (reply->receivedBodyTooLarge(*http->request, http->out.offset - 4096)) {
        /* 4096 is a margin for the HTTP headers included in out.offset */
        debugs(88, 5, "clientReplyStatus: client reply body is too large");
        return STREAM_FAILED;
    }

    return STREAM_NONE;
}

/* Responses with no body will not have a content-type header,
 * which breaks the rep_mime_type acl, which
 * coincidentally, is the most common acl for reply access lists.
 * A better long term fix for this is to allow acl matchs on the various
 * status codes, and then supply a default ruleset that puts these
 * codes before any user defines access entries. That way the user
 * can choose to block these responses where appropriate, but won't get
 * mysterious breakages.
 */
bool
clientReplyContext::alwaysAllowResponse(http_status sline) const
{
    bool result;

    switch (sline) {

    case HTTP_CONTINUE:

    case HTTP_SWITCHING_PROTOCOLS:

    case HTTP_PROCESSING:

    case HTTP_NO_CONTENT:

    case HTTP_NOT_MODIFIED:
        result = true;
        break;

    default:
        result = false;
    }

    return result;
}

/**
 * Generate the reply headers sent to client.
 *
 * Filters out unwanted entries and hop-by-hop from original reply header
 * then adds extra entries if we have more info than origin server
 * then adds Squid specific entries
 */
void
clientReplyContext::buildReplyHeader()
{
    HttpHeader *hdr = &reply->header;
    int is_hit = logTypeIsATcpHit(http->logType);
    HttpRequest *request = http->request;
#if DONT_FILTER_THESE
    /* but you might want to if you run Squid as an HTTP accelerator */
    /* hdr->delById(HDR_ACCEPT_RANGES); */
    hdr->delById(HDR_ETAG);
#endif

    if (is_hit)
        hdr->delById(HDR_SET_COOKIE);

    // if there is not configured a peer proxy with login=PASS option enabled
    // remove the Proxy-Authenticate header
    if ( !(request->peer_login && strcmp(request->peer_login,"PASS") ==0))
        reply->header.delById(HDR_PROXY_AUTHENTICATE);

    reply->header.removeHopByHopEntries();

    //    if (request->range)
    //      clientBuildRangeHeader(http, reply);

    /*
     * Add a estimated Age header on cache hits.
     */
    if (is_hit) {
        /*
         * Remove any existing Age header sent by upstream caches
         * (note that the existing header is passed along unmodified
         * on cache misses)
         */
        hdr->delById(HDR_AGE);
        /*
         * This adds the calculated object age. Note that the details of the
         * age calculation is performed by adjusting the timestamp in
         * StoreEntry::timestampsSet(), not here.
         *
         * BROWSER WORKAROUND: IE sometimes hangs when receiving a 0 Age
         * header, so don't use it unless there is a age to report. Please
         * note that Age is only used to make a conservative estimation of
         * the objects age, so a Age: 0 header does not add any useful
         * information to the reply in any case.
         */
#if DEAD_CODE
        // XXX: realy useless? or is there a bug now that this is detatched from the below if-sequence ?
        // looks like this pre-if was supposed to be the browser workaround...
        if (NULL == http->storeEntry())
            (void) 0;
        else if (http->storeEntry()->timestamp < 0)
            (void) 0;
#endif

        if (EBIT_TEST(http->storeEntry()->flags, ENTRY_SPECIAL)) {
            hdr->delById(HDR_DATE);
            hdr->insertTime(HDR_DATE, squid_curtime);
        } else if (http->storeEntry()->timestamp < squid_curtime) {
            hdr->putInt(HDR_AGE,
                        squid_curtime - http->storeEntry()->timestamp);
            /* Signal old objects.  NB: rfc 2616 is not clear,
             * by implication, on whether we should do this to all
             * responses, or only cache hits.
             * 14.46 states it ONLY applys for heuristically caclulated
             * freshness values, 13.2.4 doesn't specify the same limitation.
             * We interpret RFC 2616 under the combination.
             */
            /* TODO: if maxage or s-maxage is present, don't do this */

            if (squid_curtime - http->storeEntry()->timestamp >= 86400) {
                char tempbuf[512];
                snprintf (tempbuf, sizeof(tempbuf), "%s %s %s",
                          "113", ThisCache,
                          "This cache hit is still fresh and more than 1 day old");
                hdr->putStr(HDR_WARNING, tempbuf);
            }
        }
    }

    /* RFC 2616: Section 14.18
     *
     * Add a Date: header if missing.
     * We have access to a clock therefore are required to amend any shortcoming in servers.
     *
     * NP: done after Age: to prevent ENTRY_SPECIAL double-handling this header.
     */
    if ( !hdr->has(HDR_DATE) ) {
        if (!http->storeEntry())
            hdr->insertTime(HDR_DATE, squid_curtime);
        else if (http->storeEntry()->timestamp > 0)
            hdr->insertTime(HDR_DATE, http->storeEntry()->timestamp);
        else {
            debugs(88,1,"WARNING: An error inside Squid has caused an HTTP reply without Date:. Please report this");
            /* TODO: dump something useful about the problem */
        }
    }

    /* Filter unproxyable authentication types */

    if (http->logType != LOG_TCP_DENIED &&
            hdr->has(HDR_WWW_AUTHENTICATE)) {
        HttpHeaderPos pos = HttpHeaderInitPos;
        HttpHeaderEntry *e;

        int connection_auth_blocked = 0;
        while ((e = hdr->getEntry(&pos))) {
            if (e->id == HDR_WWW_AUTHENTICATE) {
                const char *value = e->value.rawBuf();

                if ((strncasecmp(value, "NTLM", 4) == 0 &&
                        (value[4] == '\0' || value[4] == ' '))
                        ||
                        (strncasecmp(value, "Negotiate", 9) == 0 &&
                         (value[9] == '\0' || value[9] == ' '))
                        ||
                        (strncasecmp(value, "Kerberos", 8) == 0 &&
                         (value[8] == '\0' || value[8] == ' '))) {
                    if (request->flags.connection_auth_disabled) {
                        hdr->delAt(pos, connection_auth_blocked);
                        continue;
                    }
                    request->flags.must_keepalive = 1;
                    if (!request->flags.accelerated && !request->flags.intercepted) {
                        httpHeaderPutStrf(hdr, HDR_PROXY_SUPPORT, "Session-Based-Authentication");
                        /*
                          We send "[Proxy-]Connection: Proxy-Support" header to mark
                          Proxy-Support as a hop-by-hop header for intermediaries that do not
                          understand the semantics of this header. The RFC should have included
                          this recommendation.
                        */
                        httpHeaderPutStrf(hdr, HDR_CONNECTION, "Proxy-support");
                    }
                    break;
                }
            }
        }

        if (connection_auth_blocked)
            hdr->refreshMask();
    }

    /* Handle authentication headers */
    if (http->logType == LOG_TCP_DENIED &&
            ( reply->sline.status == HTTP_PROXY_AUTHENTICATION_REQUIRED ||
              reply->sline.status == HTTP_UNAUTHORIZED)
       ) {
        /* Add authentication header */
        /*! \todo alter errorstate to be accel on|off aware. The 0 on the next line
         * depends on authenticate behaviour: all schemes to date send no extra
         * data on 407/401 responses, and do not check the accel state on 401/407
         * responses
         */
        authenticateFixHeader(reply, request->auth_user_request, request, 0, 1);
    } else if (request->auth_user_request)
        authenticateFixHeader(reply, request->auth_user_request, request,
                              http->flags.accel, 0);

    /* Append X-Cache */
    httpHeaderPutStrf(hdr, HDR_X_CACHE, "%s from %s",
                      is_hit ? "HIT" : "MISS", getMyHostname());

#if USE_CACHE_DIGESTS
    /* Append X-Cache-Lookup: -- temporary hack, to be removed @?@ @?@ */
    httpHeaderPutStrf(hdr, HDR_X_CACHE_LOOKUP, "%s from %s:%d",
                      lookup_type ? lookup_type : "NONE",
                      getMyHostname(), getMyPort());

#endif

    /* Check whether we should send keep-alive */
    if (!Config.onoff.error_pconns && reply->sline.status >= 400 && !request->flags.must_keepalive) {
        debugs(33, 3, "clientBuildReplyHeader: Error, don't keep-alive");
        request->flags.proxy_keepalive = 0;
    } else if (!Config.onoff.client_pconns && !request->flags.must_keepalive) {
        debugs(33, 2, "clientBuildReplyHeader: Connection Keep-Alive not requested by admin or client");
        request->flags.proxy_keepalive = 0;
    } else if (request->flags.proxy_keepalive && shutting_down) {
        debugs(88, 3, "clientBuildReplyHeader: Shutting down, don't keep-alive.");
        request->flags.proxy_keepalive = 0;
    } else if (request->flags.connection_auth && !reply->keep_alive) {
        debugs(33, 2, "clientBuildReplyHeader: Connection oriented auth but server side non-persistent");
        request->flags.proxy_keepalive = 0;
    } else if (reply->bodySize(request->method) < 0) {
        debugs(88, 3, "clientBuildReplyHeader: can't keep-alive, unknown body size" );
        request->flags.proxy_keepalive = 0;
    } else if (fdUsageHigh()&& !request->flags.must_keepalive) {
        debugs(88, 3, "clientBuildReplyHeader: Not many unused FDs, can't keep-alive");
        request->flags.proxy_keepalive = 0;
    }


    /* Append VIA */
    if (Config.onoff.via) {
        LOCAL_ARRAY(char, bbuf, MAX_URL + 32);
        String strVia;
<<<<<<< HEAD
       	hdr->getList(HDR_VIA, &strVia);
=======
        hdr->getList(HDR_VIA, &strVia);
>>>>>>> 57f30be6
        snprintf(bbuf, MAX_URL + 32, "%d.%d %s",
                 reply->sline.version.major,
                 reply->sline.version.minor,
                 ThisCache);
        strListAdd(&strVia, bbuf, ',');
        hdr->delById(HDR_VIA);
        hdr->putStr(HDR_VIA, strVia.termedBuf());
    }
    /* Signal keep-alive if needed */
    hdr->putStr(http->flags.accel ? HDR_CONNECTION : HDR_PROXY_CONNECTION,
                request->flags.proxy_keepalive ? "keep-alive" : "close");

#if ADD_X_REQUEST_URI
    /*
     * Knowing the URI of the request is useful when debugging persistent
     * connections in a client; we cannot guarantee the order of http headers,
     * but X-Request-URI is likely to be the very last header to ease use from a
     * debugger [hdr->entries.count-1].
     */
    hdr->putStr(HDR_X_REQUEST_URI,
                http->memOjbect()->url ? http->memObject()->url : http->uri);

#endif

    httpHdrMangleList(hdr, request, ROR_REPLY);
}


void
clientReplyContext::cloneReply()
{
    assert(reply == NULL);

    HttpReply *rep = http->storeEntry()->getReply()->clone();

    reply = HTTPMSGLOCK(rep);

    /* enforce 1.0 reply version */
    reply->sline.version = HttpVersion(1,0);

    /* do header conversions */
    buildReplyHeader();
}

void
clientReplyContext::identifyStoreObject()
{
    HttpRequest *r = http->request;

    if (r->flags.cachable || r->flags.internal) {
        lookingforstore = 5;
        StoreEntry::getPublicByRequest (this, r);
    } else {
        identifyFoundObject (NullStoreEntry::getInstance());
    }
}

/**
 * Check state of the current StoreEntry object.
 * to see if we can determine the final status of the request.
 */
void
clientReplyContext::identifyFoundObject(StoreEntry *newEntry)
{
    StoreEntry *e = newEntry;
    HttpRequest *r = http->request;

    /** \li If the entry received isNull() then we ignore it. */
    if (e->isNull()) {
        http->storeEntry(NULL);
    } else {
        http->storeEntry(e);
    }

    e = http->storeEntry();

    /* Release IP-cache entries on reload */
    /** \li If the request has no-cache flag set or some no_cache HACK in operation we
      * 'invalidate' the cached IP entries for this request ???
      */
    if (r->flags.nocache) {

#if USE_DNSSERVERS

        ipcacheInvalidate(r->GetHost());

#else

        ipcacheInvalidateNegative(r->GetHost());

#endif /* USE_DNSSERVERS */

    }

#if HTTP_VIOLATIONS

    else if (r->flags.nocache_hack) {

#if USE_DNSSERVERS

        ipcacheInvalidate(r->GetHost());

#else

        ipcacheInvalidateNegative(r->GetHost());

#endif /* USE_DNSSERVERS */

    }

#endif /* HTTP_VIOLATIONS */
#if USE_CACHE_DIGESTS

    lookup_type = http->storeEntry() ? "HIT" : "MISS";

#endif

    if (NULL == http->storeEntry()) {
        /** \li If no StoreEntry object is current assume this object isn't in the cache set MISS*/
        debugs(85, 3, "clientProcessRequest2: StoreEntry is NULL -  MISS");
        http->logType = LOG_TCP_MISS;
        doGetMoreData();
        return;
    }

    if (Config.onoff.offline) {
        /** \li If we are running in offline mode set to HIT */
        debugs(85, 3, "clientProcessRequest2: offline HIT");
        http->logType = LOG_TCP_HIT;
        doGetMoreData();
        return;
    }

    if (http->redirect.status) {
        /** \li If redirection status is True force this to be a MISS */
        debugs(85, 3, "clientProcessRequest2: redirectStatus forced StoreEntry to NULL -  MISS");
        http->storeEntry(NULL);
        http->logType = LOG_TCP_MISS;
        doGetMoreData();
        return;
    }

    if (!e->validToSend()) {
        debugs(85, 3, "clientProcessRequest2: !storeEntryValidToSend MISS" );
        http->storeEntry(NULL);
        http->logType = LOG_TCP_MISS;
        doGetMoreData();
        return;
    }

    if (EBIT_TEST(e->flags, ENTRY_SPECIAL)) {
        /* \li Special entries are always hits, no matter what the client says */
        debugs(85, 3, "clientProcessRequest2: ENTRY_SPECIAL HIT");
        http->logType = LOG_TCP_HIT;
        doGetMoreData();
        return;
    }

    if (r->flags.nocache) {
        debugs(85, 3, "clientProcessRequest2: no-cache REFRESH MISS");
        http->storeEntry(NULL);
        http->logType = LOG_TCP_CLIENT_REFRESH_MISS;
        doGetMoreData();
        return;
    }

    debugs(85, 3, "clientProcessRequest2: default HIT");
    http->logType = LOG_TCP_HIT;
    doGetMoreData();
}

/**
 * Request more data from the store for the client Stream
 * This is *the* entry point to this module.
 *
 * Preconditions:
 *  - This is the head of the list.
 *  - There is at least one more node.
 *  - Data context is not null
 */
void
clientGetMoreData(clientStreamNode * aNode, ClientHttpRequest * http)
{
    /* Test preconditions */
    assert(aNode != NULL);
    assert(cbdataReferenceValid(aNode));
    assert(aNode->node.prev == NULL);
    assert(aNode->node.next != NULL);
    clientReplyContext *context = dynamic_cast<clientReplyContext *>(aNode->data.getRaw());
    assert (context);
    assert(context->http == http);


    clientStreamNode *next = ( clientStreamNode *)aNode->node.next->data;

    if (!context->ourNode)
        context->ourNode = aNode;

    /* no cbdatareference, this is only used once, and safely */
    if (context->flags.storelogiccomplete) {
        StoreIOBuffer tempBuffer;
        tempBuffer.offset = next->readBuffer.offset + context->headers_sz;
        tempBuffer.length = next->readBuffer.length;
        tempBuffer.data = next->readBuffer.data;

        storeClientCopy(context->sc, http->storeEntry(),
                        tempBuffer, clientReplyContext::SendMoreData, context);
        return;
    }

    if (context->http->request->method == METHOD_PURGE) {
        context->purgeRequest();
        return;
    }

    /* TODO: handle OPTIONS request on max_forwards == 0 as well */

    if (context->http->request->method == METHOD_TRACE) {
        if (context->http->request->max_forwards == 0) {
            context->traceReply(aNode);
            return;
        }

        /* continue forwarding, not finished yet. */
        http->logType = LOG_TCP_MISS;

        context->doGetMoreData();
    } else
        context->identifyStoreObject();
}

void
clientReplyContext::doGetMoreData()
{
    /* We still have to do store logic processing - vary, cache hit etc */
    if (http->storeEntry() != NULL) {
        /* someone found the object in the cache for us */
        StoreIOBuffer tempBuffer;

        http->storeEntry()->lock();

        if (http->storeEntry()->mem_obj == NULL) {
            /*
             * This if-block exists because we don't want to clobber
             * a preexiting mem_obj->method value if the mem_obj
             * already exists.  For example, when a HEAD request
             * is a cache hit for a GET response, we want to keep
             * the method as GET.
             */
            http->storeEntry()->createMemObject(http->uri, http->log_uri);
            http->storeEntry()->mem_obj->method = http->request->method;
        }

        sc = storeClientListAdd(http->storeEntry(), this);
#if DELAY_POOLS

        sc->setDelayId(DelayId::DelayClient(http));
#endif

        assert(http->logType == LOG_TCP_HIT);
        reqofs = 0;
        /* guarantee nothing has been sent yet! */
        assert(http->out.size == 0);
        assert(http->out.offset == 0);
#if USE_ZPH_QOS
        if (Config.zph.tos_local_hit) {
            debugs(33, 2, "ZPH Local hit, TOS=" << Config.zph.tos_local_hit);
            comm_set_tos(http->getConn()->fd, Config.zph.tos_local_hit);
        }
#endif /* USE_ZPH_QOS */
        tempBuffer.offset = reqofs;
        tempBuffer.length = getNextNode()->readBuffer.length;
        tempBuffer.data = getNextNode()->readBuffer.data;
        storeClientCopy(sc, http->storeEntry(), tempBuffer, CacheHit, this);
    } else {
        /* MISS CASE, http->logType is already set! */
        processMiss();
    }
}

/** The next node has removed itself from the stream. */
void
clientReplyDetach(clientStreamNode * node, ClientHttpRequest * http)
{
    /** detach from the stream */
    clientStreamDetach(node, http);
}

/**
 * Accepts chunk of a http message in buf, parses prefix, filters headers and
 * such, writes processed message to the message recipient
 */
void
clientReplyContext::SendMoreData(void *data, StoreIOBuffer result)
{
    clientReplyContext *context = static_cast<clientReplyContext *>(data);
    context->sendMoreData (result);
}

void
clientReplyContext::makeThisHead()
{
    /* At least, I think thats what this does */
    dlinkDelete(&http->active, &ClientActiveRequests);
    dlinkAdd(http, &http->active, &ClientActiveRequests);
}

bool
clientReplyContext::errorInStream(StoreIOBuffer const &result, size_t const &sizeToProcess)const
{
    return /* aborted request */
        (http->storeEntry() && EBIT_TEST(http->storeEntry()->flags, ENTRY_ABORTED)) ||
        /* Upstream read error */ (result.flags.error) ||
        /* Upstream EOF */ (sizeToProcess == 0);
}

void
clientReplyContext::sendStreamError(StoreIOBuffer const &result)
{
    /** call clientWriteComplete so the client socket gets closed
     *
     * We call into the stream, because we don't know that there is a
     * client socket!
     */
    debugs(88, 5, "clientReplyContext::sendStreamError: A stream error has occured, marking as complete and sending no data.");
    StoreIOBuffer tempBuffer;
    flags.complete = 1;
    tempBuffer.flags.error = result.flags.error;
    clientStreamCallback((clientStreamNode*)http->client_stream.head->data, http, NULL,
                         tempBuffer);
}

void
clientReplyContext::pushStreamData(StoreIOBuffer const &result, char *source)
{
    StoreIOBuffer tempBuffer;

    if (result.length == 0) {
        debugs(88, 5, "clientReplyContext::pushStreamData: marking request as complete due to 0 length store result");
        flags.complete = 1;
    }

    assert(result.offset - headers_sz == next()->readBuffer.offset);
    tempBuffer.offset = result.offset - headers_sz;
    tempBuffer.length = result.length;

    if (tempBuffer.length)
        tempBuffer.data = source;

    clientStreamCallback((clientStreamNode*)http->client_stream.head->data, http, NULL,
                         tempBuffer);
}

clientStreamNode *
clientReplyContext::next() const
{
    assert ( (clientStreamNode*)http->client_stream.head->next->data == getNextNode());
    return getNextNode();
}

void
clientReplyContext::sendBodyTooLargeError()
{
    IpAddress tmp_noaddr;
    tmp_noaddr.SetNoAddr(); // TODO: make a global const
    http->logType = LOG_TCP_DENIED_REPLY;
    ErrorState *err = clientBuildError(ERR_TOO_BIG, HTTP_FORBIDDEN, NULL,
                                       http->getConn() != NULL ? http->getConn()->peer : tmp_noaddr,
                                       http->request);
    removeClientStoreReference(&(sc), http);
    HTTPMSGUNLOCK(reply);
    startError(err);

}

void
clientReplyContext::processReplyAccess ()
{
    /* NP: this should probably soft-fail to a zero-sized-reply error ?? */
    assert(reply);

    /** Don't block our own responses or HTTP status messages */
    if (http->logType == LOG_TCP_DENIED ||
            http->logType == LOG_TCP_DENIED_REPLY ||
            alwaysAllowResponse(reply->sline.status)) {
        headers_sz = reply->hdr_sz;
        processReplyAccessResult(1);
        return;
    }

<<<<<<< HEAD
    if (http->isReplyBodyTooLarge(reply->content_length)) {
        http->logType = LOG_TCP_DENIED_REPLY;
        ErrorState *err =
            clientBuildError(ERR_TOO_BIG, HTTP_FORBIDDEN, NULL,
                             http->getConn() != NULL ? &http->getConn()->peer.sin_addr : &no_addr,
                             http->request);
        removeClientStoreReference(&sc, http);
        HTTPMSGUNLOCK(reply);
        startError(err);
=======
    /** Check for reply to big error */
    if (reply->expectedBodyTooLarge(*http->request)) {
        sendBodyTooLargeError();
>>>>>>> 57f30be6
        return;
    }

    headers_sz = reply->hdr_sz;

    /** check for absent access controls (permit by default) */
    if (!Config.accessList.reply) {
        processReplyAccessResult(1);
        return;
    }

    /** Process http_reply_access lists */
    ACLFilledChecklist *replyChecklist =
        clientAclChecklistCreate(Config.accessList.reply, http);
    replyChecklist->reply = HTTPMSGLOCK(reply);
    replyChecklist->nonBlockingCheck(ProcessReplyAccessResult, this);
}

void
clientReplyContext::ProcessReplyAccessResult (int rv, void *voidMe)
{
    clientReplyContext *me = static_cast<clientReplyContext *>(voidMe);
    me->processReplyAccessResult(rv);
}

void
clientReplyContext::processReplyAccessResult(bool accessAllowed)
{
    debugs(88, 2, "The reply for " << RequestMethodStr(http->request->method)
           << " " << http->uri << " is "
           << ( accessAllowed ? "ALLOWED" : "DENIED")
           << ", because it matched '"
           << (AclMatchedName ? AclMatchedName : "NO ACL's") << "'" );

    if (!accessAllowed) {
        ErrorState *err;
        err_type page_id;
        page_id = aclGetDenyInfoPage(&Config.denyInfoList, AclMatchedName, 1);

        http->logType = LOG_TCP_DENIED_REPLY;

        if (page_id == ERR_NONE)
            page_id = ERR_ACCESS_DENIED;

        IpAddress tmp_noaddr;
        tmp_noaddr.SetNoAddr();
        err = clientBuildError(page_id, HTTP_FORBIDDEN, NULL,
                               http->getConn() != NULL ? http->getConn()->peer : tmp_noaddr,
                               http->request);

        removeClientStoreReference(&sc, http);

        HTTPMSGUNLOCK(reply);

        startError(err);


        return;
    }

    /* Ok, the reply is allowed, */
    http->loggingEntry(http->storeEntry());

    ssize_t body_size = reqofs - reply->hdr_sz;
    if (body_size < 0) {
        reqofs = reply->hdr_sz;
        body_size = 0;
    }

    debugs(88, 3, "clientReplyContext::sendMoreData: Appending " <<
           (int) body_size << " bytes after " << reply->hdr_sz <<
           " bytes of headers");

#if USE_SQUID_ESI

    if (http->flags.accel && reply->sline.status != HTTP_FORBIDDEN &&
            !alwaysAllowResponse(reply->sline.status) &&
            esiEnableProcessing(reply)) {
        debugs(88, 2, "Enabling ESI processing for " << http->uri);
        clientStreamInsertHead(&http->client_stream, esiStreamRead,
                               esiProcessStream, esiStreamDetach, esiStreamStatus, NULL);
    }

#endif

    if (http->request->method == METHOD_HEAD) {
        /* do not forward body for HEAD replies */
        body_size = 0;
        http->flags.done_copying = 1;
        flags.complete = 1;
    }

    assert (!flags.headersSent);
    flags.headersSent = true;

    StoreIOBuffer tempBuffer;
    char *buf = next()->readBuffer.data;
    char *body_buf = buf + reply->hdr_sz;

    //Server side may disable ranges under some circumstances.

    if ((!http->request->range))
        next()->readBuffer.offset = 0;

    body_buf -= next()->readBuffer.offset;

    if (next()->readBuffer.offset != 0) {
        if (next()->readBuffer.offset > body_size) {
            /* Can't use any of the body we received. send nothing */
            tempBuffer.length = 0;
            tempBuffer.data = NULL;
        } else {
            tempBuffer.length = body_size - next()->readBuffer.offset;
            tempBuffer.data = body_buf + next()->readBuffer.offset;
        }
    } else {
        tempBuffer.length = body_size;
        tempBuffer.data = body_buf;
    }

    /* TODO??: move the data in the buffer back by the request header size */
    clientStreamCallback((clientStreamNode *)http->client_stream.head->data,
                         http, reply, tempBuffer);

    return;
}

void
clientReplyContext::sendMoreData (StoreIOBuffer result)
{
    if (deleting)
        return;

    StoreEntry *entry = http->storeEntry();

    ConnStateData * conn = http->getConn();

    int fd = conn != NULL ? conn->fd : -1;
    if (fd >= 0 && fd_table[fd].closing()) { // too late, our conn is closing
        // TODO: should we also quit when fd is negative?
        debugs(33,3, HERE << "not sending more data to a closing FD " << fd);
        return;
    }

    char *buf = next()->readBuffer.data;

    char *body_buf = buf;

    if (buf != result.data) {
        /* we've got to copy some data */
        assert(result.length <= next()->readBuffer.length);
        xmemcpy(buf, result.data, result.length);
        body_buf = buf;
    }

#if USE_ZPH_QOS
    if (reqofs==0 && !logTypeIsATcpHit(http->logType)) {
        assert(fd >= 0); // the beginning of this method implies fd may be -1
        int tos = 0;
        if (Config.zph.tos_sibling_hit && http->request->hier.code==SIBLING_HIT ) {
            tos = Config.zph.tos_sibling_hit;
            debugs(33, 2, "ZPH: Sibling Peer hit with hier.code=" << http->request->hier.code << ", TOS=" << tos);
        } else if (Config.zph.tos_parent_hit && http->request->hier.code==PARENT_HIT) {
            tos = Config.zph.tos_parent_hit;
            debugs(33, 2, "ZPH: Parent Peer hit with hier.code=" << http->request->hier.code << ", TOS=" << tos);
        } else if (Config.zph.preserve_miss_tos && Config.zph.preserve_miss_tos_mask) {
            tos = fd_table[fd].upstreamTOS & Config.zph.preserve_miss_tos_mask;
            debugs(33, 2, "ZPH: Preserving TOS on miss, TOS="<<tos);
        }
        comm_set_tos(fd,tos);
    }
#endif

    /* We've got the final data to start pushing... */
    flags.storelogiccomplete = 1;

    reqofs += result.length;

    assert(reqofs <= HTTP_REQBUF_SZ || flags.headersSent);

    assert(http->request != NULL);

    /* ESI TODO: remove this assert once everything is stable */
    assert(http->client_stream.head->data
           && cbdataReferenceValid(http->client_stream.head->data));

    makeThisHead();

    debugs(88, 5, "clientReplyContext::sendMoreData: " << http->uri << ", " <<
           reqofs << " bytes (" << result.length <<
           " new bytes)");
    debugs(88, 5, "clientReplyContext::sendMoreData:"
           " FD " << fd <<
           " '" << entry->url() << "'" <<
           " out.offset=" << http->out.offset);

    /* update size of the request */
    reqsize = reqofs;

    if (errorInStream(result, reqofs)) {
        sendStreamError(result);
        return;
    }

    if (flags.headersSent) {
        pushStreamData (result, buf);
        return;
    }

    cloneReply();

    /* handle headers */

    if (Config.onoff.log_mime_hdrs) {
        size_t k;

        if ((k = headersEnd(buf, reqofs))) {
            safe_free(http->al.headers.reply);
            http->al.headers.reply = (char *)xcalloc(k + 1, 1);
            xstrncpy(http->al.headers.reply, buf, k);
        }
    }

    holdingBuffer = result;
    processReplyAccess();
    return;
}



/* Using this breaks the client layering just a little!
 */
void
clientReplyContext::createStoreEntry(const HttpRequestMethod& m, request_flags flags)
{
    assert(http != NULL);
    /*
     * For erroneous requests, we might not have a h->request,
     * so make a fake one.
     */

    if (http->request == NULL)
        http->request = HTTPMSGLOCK(new HttpRequest(m, PROTO_NONE, null_string));

    StoreEntry *e = storeCreateEntry(http->uri, http->log_uri, flags, m);

    sc = storeClientListAdd(e, this);

#if DELAY_POOLS

    sc->setDelayId(DelayId::DelayClient(http));

#endif

    reqofs = 0;

    reqsize = 0;

    /* I don't think this is actually needed! -- adrian */
    /* http->reqbuf = http->norm_reqbuf; */
    //    assert(http->reqbuf == http->norm_reqbuf);
    /* The next line is illegal because we don't know if the client stream
     * buffers have been set up
     */
    //    storeClientCopy(http->sc, e, 0, HTTP_REQBUF_SZ, http->reqbuf,
    //        SendMoreData, this);
    /* So, we mark the store logic as complete */
    this->flags.storelogiccomplete = 1;

    /* and get the caller to request a read, from whereever they are */
    /* NOTE: after ANY data flows down the pipe, even one step,
     * this function CAN NOT be used to manage errors
     */
    http->storeEntry(e);
}

ErrorState *
clientBuildError(err_type page_id, http_status status, char const *url,
                 IpAddress &src_addr, HttpRequest * request)
{
    ErrorState *err = errorCon(page_id, status, request);
    err->src_addr = src_addr;

    if (url)
        err->url = xstrdup(url);

    return err;
}<|MERGE_RESOLUTION|>--- conflicted
+++ resolved
@@ -652,11 +652,7 @@
 
     /// Deny loops for accelerator and interceptor. TODO: deny in all modes?
     if (r->flags.loopdetect &&
-<<<<<<< HEAD
-        (http->flags.accel || http->flags.transparent)) {
-=======
         (http->flags.accel || http->flags.intercepted)) {
->>>>>>> 57f30be6
         http->al.http.code = HTTP_FORBIDDEN;
         err = clientBuildError(ERR_ACCESS_DENIED, HTTP_FORBIDDEN, NULL, http->getConn()->peer, http->request);
         createStoreEntry(r->method, request_flags());
@@ -1406,11 +1402,7 @@
     if (Config.onoff.via) {
         LOCAL_ARRAY(char, bbuf, MAX_URL + 32);
         String strVia;
-<<<<<<< HEAD
-       	hdr->getList(HDR_VIA, &strVia);
-=======
         hdr->getList(HDR_VIA, &strVia);
->>>>>>> 57f30be6
         snprintf(bbuf, MAX_URL + 32, "%d.%d %s",
                  reply->sline.version.major,
                  reply->sline.version.minor,
@@ -1801,21 +1793,9 @@
         return;
     }
 
-<<<<<<< HEAD
-    if (http->isReplyBodyTooLarge(reply->content_length)) {
-        http->logType = LOG_TCP_DENIED_REPLY;
-        ErrorState *err =
-            clientBuildError(ERR_TOO_BIG, HTTP_FORBIDDEN, NULL,
-                             http->getConn() != NULL ? &http->getConn()->peer.sin_addr : &no_addr,
-                             http->request);
-        removeClientStoreReference(&sc, http);
-        HTTPMSGUNLOCK(reply);
-        startError(err);
-=======
     /** Check for reply to big error */
     if (reply->expectedBodyTooLarge(*http->request)) {
         sendBodyTooLargeError();
->>>>>>> 57f30be6
         return;
     }
 
