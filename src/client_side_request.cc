--- conflicted
+++ resolved
@@ -1277,17 +1277,8 @@
                                " from request " << old_request << " to " << new_request);
                     }
 
-<<<<<<< HEAD
-                    // update the current working ClientHttpRequest fields
-                    xfree(http->uri);
-                    http->uri = SBufToCstring(new_request->effectiveRequestUri());
-                    HTTPMSGUNLOCK(old_request);
-                    http->request = new_request;
-                    HTTPMSGLOCK(http->request);
-=======
                     http->resetRequest(new_request);
                     old_request = nullptr;
->>>>>>> 903b0939
                 } else {
                     debugs(85, DBG_CRITICAL, "ERROR: URL-rewrite produces invalid request: " <<
                            old_request->method << " " << urlNote << " " << old_request->http_ver);
@@ -2008,21 +1999,9 @@
     if (HttpRequest *new_req = dynamic_cast<HttpRequest*>(msg)) {
 
         // update the new message to flag whether URL re-writing was done on it
-<<<<<<< HEAD
-        if (request->effectiveRequestUri().cmp(uri) != 0)
-            request->flags.redirected = 1;
-
-        /*
-         * Store the new URI for logging
-         */
-        xfree(uri);
-        uri = SBufToCstring(request->effectiveRequestUri());
-        setLogUri(this, urlCanonicalClean(request));
-=======
         if (request->effectiveRequestUri() != new_req->effectiveRequestUri())
             new_req->flags.redirected = true;
         resetRequest(new_req);
->>>>>>> 903b0939
         assert(request->method.id());
     } else if (HttpReply *new_rep = dynamic_cast<HttpReply*>(msg)) {
         debugs(85,3,HERE << "REQMOD reply is HTTP reply");
