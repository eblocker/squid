--- conflicted
+++ resolved
@@ -11,10 +11,7 @@
 
 #include "comm/Flag.h"
 #include "comm/forward.h"
-<<<<<<< HEAD
-=======
 #include "defines.h"
->>>>>>> 903b0939
 
 /* Comm layer select loops API.
  *
