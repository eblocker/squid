/*
 * Copyright (C) 1996-2018 The Squid Software Foundation and contributors
 *
 * Squid software is distributed under GPLv2+ license and includes
 * contributions from numerous individuals and organizations.
 * Please see the COPYING and CONTRIBUTORS files for details.
 */

/* DEBUG: section 78    DNS lookups; interacts with dns/rfc1035.cc */

#include "squid.h"
#include "base/InstanceId.h"
#include "base/RunnersRegistry.h"
#include "comm.h"
#include "comm/Connection.h"
#include "comm/ConnOpener.h"
#include "comm/Loops.h"
#include "comm/Read.h"
#include "comm/Write.h"
#include "dlink.h"
#include "dns/forward.h"
#include "dns/rfc3596.h"
#include "event.h"
#include "fd.h"
#include "fde.h"
#include "ip/tools.h"
#include "MemBuf.h"
#include "mgr/Registration.h"
#include "SquidConfig.h"
#include "SquidTime.h"
#include "Store.h"
#include "tools.h"
#include "util.h"
#include "wordlist.h"

#if SQUID_SNMP
#include "snmp_core.h"
#endif

#if HAVE_ARPA_NAMESER_H
#include <arpa/nameser.h>
#endif
#include <cerrno>
#include <random>
#if HAVE_RESOLV_H
#include <resolv.h>
#endif

#if _SQUID_WINDOWS_
#define REG_TCPIP_PARA_INTERFACES "SYSTEM\\CurrentControlSet\\Services\\Tcpip\\Parameters\\Interfaces"
#define REG_TCPIP_PARA "SYSTEM\\CurrentControlSet\\Services\\Tcpip\\Parameters"
#define REG_VXD_MSTCP "SYSTEM\\CurrentControlSet\\Services\\VxD\\MSTCP"
#endif
#ifndef _PATH_RESCONF
#define _PATH_RESCONF "/etc/resolv.conf"
#endif
#ifndef NS_DEFAULTPORT
#define NS_DEFAULTPORT 53
#endif

#ifndef NS_MAXDNAME
#define NS_MAXDNAME 1025
#endif

#ifndef MAXDNSRCH
#define MAXDNSRCH 6
#endif

/* The buffer size required to store the maximum allowed search path */
#ifndef RESOLV_BUFSZ
#define RESOLV_BUFSZ NS_MAXDNAME * MAXDNSRCH + sizeof("search ") + 1
#endif

#define IDNS_MAX_TRIES 20
#define MAX_RCODE 17
#define MAX_ATTEMPT 3
static int RcodeMatrix[MAX_RCODE][MAX_ATTEMPT];
// NP: see http://www.iana.org/assignments/dns-parameters
static const char *Rcodes[] = {
    /* RFC 1035 */
    "Success",
    "Packet Format Error",
    "DNS Server Failure",
    "Non-Existent Domain",
    "Not Implemented",
    "Query Refused",
    /* RFC 2136 */
    "Name Exists when it should not",
    "RR Set Exists when it should not",
    "RR Set that should exist does not",
    "Server Not Authoritative for zone",
    "Name not contained in zone",
    /* unassigned */
    "","","","","",
    /* RFC 2671 */
    "Bad OPT Version or TSIG Signature Failure"
};

<<<<<<< HEAD
typedef struct _ns ns;

=======
>>>>>>> 903b0939
typedef struct _sp sp;

class idns_query
{
    CBDATA_CLASS(idns_query);

public:
    idns_query() :
        sz(0),
        query_id(0),
        nsends(0),
        need_vc(0),
        permit_mdns(false),
        pending(0),
        callback(NULL),
        callback_data(NULL),
        attempt(0),
        rcode(0),
        queue(NULL),
        slave(NULL),
        master(NULL),
        domain(0),
        do_searchpath(0),
        message(NULL),
        ancount(0),
        error(NULL)
    {
<<<<<<< HEAD
        memset(&hash, 0, sizeof(hash));
=======
>>>>>>> 903b0939
        memset(&query, 0, sizeof(query));
        *buf = 0;
        *name = 0;
        *orig = 0;
        memset(&start_t, 0, sizeof(start_t));
        memset(&sent_t, 0, sizeof(sent_t));
        memset(&queue_t, 0, sizeof(queue_t));
    }

    ~idns_query() {
        if (message)
            rfc1035MessageDestroy(&message);
        delete queue;
        delete slave;
        // master is just a back-reference
        cbdataReferenceDone(callback_data);
    }

    hash_link hash;
    rfc1035_query query;
    char buf[RESOLV_BUFSZ];
    char name[NS_MAXDNAME + 1];
    char orig[NS_MAXDNAME + 1];
    ssize_t sz;
    unsigned short query_id; /// random query ID sent to server; changes with every query sent
    InstanceId<idns_query> xact_id; /// identifies our "transaction", stays constant when query is retried

    int nsends;
    int need_vc;
    bool permit_mdns;
    int pending;

    struct timeval start_t;
    struct timeval sent_t;
    struct timeval queue_t;
    dlink_node lru;
    IDNSCB *callback;
    void *callback_data;
    int attempt;
    int rcode;
    idns_query *queue;
    idns_query *slave;  // single linked list
    idns_query *master; // single pointer to a shared master
    unsigned short domain;
    unsigned short do_searchpath;
    rfc1035_message *message;
    int ancount;
    const char *error;
};

InstanceIdDefinitions(idns_query,  "dns");

CBDATA_CLASS_INIT(idns_query);

class nsvc
{
    CBDATA_CLASS(nsvc);

public:
<<<<<<< HEAD
    explicit nsvc(int nsv) : ns(nsv), msglen(0), read_msglen(0), msg(new MemBuf()), queue(new MemBuf()), busy(true) {}
    ~nsvc();

    int ns;
=======
    explicit nsvc(size_t nsv) : ns(nsv), msg(new MemBuf()), queue(new MemBuf()) {}
    ~nsvc();

    size_t ns = 0;
>>>>>>> 903b0939
    Comm::ConnectionPointer conn;
    unsigned short msglen = 0;
    int read_msglen = 0;
    MemBuf *msg;
    MemBuf *queue;
    bool busy = true;
};

CBDATA_CLASS_INIT(nsvc);

<<<<<<< HEAD
struct _ns {
=======
class ns
{
public:
>>>>>>> 903b0939
    Ip::Address S;
    int nqueries = 0;
    int nreplies = 0;
#if WHEN_EDNS_RESPONSES_ARE_PARSED
    int last_seen_edns = 0;
#endif
    bool mDNSResolver = false;
    nsvc *vc = nullptr;
};

namespace Dns
{

/// manage DNS internal component
class ConfigRr : public RegisteredRunner
{
public:
    /* RegisteredRunner API */
    virtual void startReconfigure() override;
    virtual void endingShutdown() override;
};

<<<<<<< HEAD
namespace Dns
{

/// manage DNS internal component
class ConfigRr : public RegisteredRunner
{
public:
    /* RegisteredRunner API */
    virtual void startReconfigure() override;
    virtual void endingShutdown() override;
};

=======
>>>>>>> 903b0939
RunnerRegistrationEntry(ConfigRr);

} // namespace Dns

struct _sp {
    char domain[NS_MAXDNAME];
    int queries;
};

<<<<<<< HEAD
static ns *nameservers = NULL;
=======
static std::vector<ns> nameservers;
>>>>>>> 903b0939
static sp *searchpath = NULL;
static int nns_mdns_count = 0;
static int npc = 0;
static int npc_alloc = 0;
static int ndots = 1;
static dlink_list lru_list;
static int event_queued = 0;
static hash_table *idns_lookup_hash = NULL;

/*
 * Notes on EDNS:
 *
 * IPv4:
 *   EDNS as specified may be sent as an additional record for any request.
 *   early testing has revealed that it works on common devices, but cannot
 *   be reliably used on any A or PTR requet done for IPv4 addresses.
 *
 * As such the IPv4 packets are still hard-coded not to contain EDNS (0)
 *
 * Squid design:
 *   Squid is optimized to generate one packet and re-send it to all NS
 *   due to this we cannot customize the EDNS size per NS.
 *
 * As such we take the configuration option value as fixed.
 *
 * FUTURE TODO:
 *   This may not be worth doing, but if/when additional-records are parsed
 *   we will be able to recover the OPT value specific to any one NS and
 *   cache it. Effectively automating the tuning of EDNS advertised to the
 *   size our active NS are capable.
 * Default would need to start with 512 bytes RFC1035 says every NS must accept.
 * Responses from the configured NS may cause this to be raised or turned off.
 */
#if WHEN_EDNS_RESPONSES_ARE_PARSED
static int max_shared_edns = RFC1035_DEFAULT_PACKET_SZ;
#endif

static OBJH idnsStats;
static void idnsAddNameserver(const char *buf);
static void idnsAddMDNSNameservers();
static void idnsAddPathComponent(const char *buf);
static void idnsFreeSearchpath(void);
static bool idnsParseNameservers(void);
static bool idnsParseResolvConf(void);
#if _SQUID_WINDOWS_
static bool idnsParseWIN32Registry(void);
static void idnsParseWIN32SearchList(const char *);
#endif
static void idnsStartQuery(idns_query * q, IDNSCB * callback, void *data);
static void idnsSendQuery(idns_query * q);
static IOCB idnsReadVCHeader;
static void idnsDoSendQueryVC(nsvc *vc);
static CNCB idnsInitVCConnected;
static IOCB idnsReadVC;
static IOCB idnsSentQueryVC;

static int idnsFromKnownNameserver(Ip::Address const &from);
static idns_query *idnsFindQuery(unsigned short id);
static void idnsGrokReply(const char *buf, size_t sz, int from_ns);
static PF idnsRead;
static EVH idnsCheckQueue;
static void idnsTickleQueue(void);
static void idnsRcodeCount(int, int);
static CLCB idnsVCClosed;
static unsigned short idnsQueryID(void);
static void idnsSendSlaveAAAAQuery(idns_query *q);

static void
idnsCheckMDNS(idns_query *q)
{
    if (!Config.onoff.dns_mdns || q->permit_mdns)
        return;

    size_t slen = strlen(q->name);
    if (slen > 6 && memcmp(q->name +(slen-6),".local", 6) == 0) {
        q->permit_mdns = true;
    }
}

static void
idnsAddMDNSNameservers()
{
    nns_mdns_count=0;

    // mDNS is disabled
    if (!Config.onoff.dns_mdns)
        return;

    // mDNS resolver addresses are explicit multicast group IPs
    if (Ip::EnableIpv6) {
        idnsAddNameserver("FF02::FB");
        nameservers.back().S.port(5353);
        nameservers.back().mDNSResolver = true;
        ++nns_mdns_count;
    }

    idnsAddNameserver("224.0.0.251");
    nameservers.back().S.port(5353);
    nameservers.back().mDNSResolver = true;

    ++nns_mdns_count;
}

static void
idnsAddNameserver(const char *buf)
{
    Ip::Address A;

    if (!(A = buf)) {
        debugs(78, DBG_CRITICAL, "WARNING: rejecting '" << buf << "' as a name server, because it is not a numeric IP address");
        return;
    }

    if (A.isAnyAddr()) {
        debugs(78, DBG_CRITICAL, "WARNING: Squid does not accept " << A << " in DNS server specifications.");
        A.setLocalhost();
        debugs(78, DBG_CRITICAL, "Will be using " << A << " instead, assuming you meant that DNS is running on the same machine");
    }

    if (!Ip::EnableIpv6 && !A.setIPv4()) {
        debugs(78, DBG_IMPORTANT, "WARNING: IPv6 is disabled. Discarding " << A << " in DNS server specifications.");
        return;
    }

    nameservers.emplace_back(ns());
    A.port(NS_DEFAULTPORT);
    nameservers.back().S = A;
#if WHEN_EDNS_RESPONSES_ARE_PARSED
    nameservers.back().last_seen_edns = RFC1035_DEFAULT_PACKET_SZ;
    // TODO generate a test packet to probe this NS from EDNS size and ability.
#endif
    debugs(78, 3, "Added nameserver #" << nameservers.size()-1 << " (" << A << ")");
}

static void
idnsAddPathComponent(const char *buf)
{
    if (npc == npc_alloc) {
        int oldalloc = npc_alloc;
        sp *oldptr = searchpath;

        if (0 == npc_alloc)
            npc_alloc = 2;
        else
            npc_alloc <<= 1;

        searchpath = (sp *)xcalloc(npc_alloc, sizeof(*searchpath));

        if (oldptr && oldalloc)
            memcpy(searchpath, oldptr, oldalloc * sizeof(*searchpath));

        if (oldptr)
            safe_free(oldptr);
    }

    assert(npc < npc_alloc);
    strncpy(searchpath[npc].domain, buf, sizeof(searchpath[npc].domain)-1);
    searchpath[npc].domain[sizeof(searchpath[npc].domain)-1] = '\0';
    Tolower(searchpath[npc].domain);
    debugs(78, 3, "idnsAddPathComponent: Added domain #" << npc << ": " << searchpath[npc].domain);
    ++npc;
}

static void
idnsFreeSearchpath(void)
{
    safe_free(searchpath);
    npc = npc_alloc = 0;
}

static bool
idnsParseNameservers(void)
{
    bool result = false;
    for (wordlist *w = Config.dns_nameservers; w; w = w->next) {
        debugs(78, DBG_IMPORTANT, "Adding nameserver " << w->key << " from squid.conf");
        idnsAddNameserver(w->key);
        result = true;
    }
    return result;
}

static bool
idnsParseResolvConf(void)
{
    bool result = false;
#if !_SQUID_WINDOWS_
    FILE *fp = fopen(_PATH_RESCONF, "r");

    if (!fp) {
        int xerrno = errno;
        debugs(78, DBG_IMPORTANT, "" << _PATH_RESCONF << ": " << xstrerr(xerrno));
        return false;
    }

    char buf[RESOLV_BUFSZ];
    const char *t = NULL;
    while (fgets(buf, RESOLV_BUFSZ, fp)) {
        t = strtok(buf, w_space);

        if (NULL == t) {
            continue;
        } else if (strcmp(t, "nameserver") == 0) {
            t = strtok(NULL, w_space);

            if (NULL == t)
                continue;

            debugs(78, DBG_IMPORTANT, "Adding nameserver " << t << " from " << _PATH_RESCONF);

            idnsAddNameserver(t);
            result = true;
        } else if (strcmp(t, "domain") == 0) {
            idnsFreeSearchpath();
            t = strtok(NULL, w_space);

            if (NULL == t)
                continue;

            debugs(78, DBG_IMPORTANT, "Adding domain " << t << " from " << _PATH_RESCONF);

            idnsAddPathComponent(t);
        } else if (strcmp(t, "search") == 0) {
            idnsFreeSearchpath();
            while (NULL != t) {
                t = strtok(NULL, w_space);

                if (NULL == t)
                    continue;

                debugs(78, DBG_IMPORTANT, "Adding domain " << t << " from " << _PATH_RESCONF);

                idnsAddPathComponent(t);
            }
        } else if (strcmp(t, "options") == 0) {
            while (NULL != t) {
                t = strtok(NULL, w_space);

                if (NULL == t)
                    continue;

                if (strncmp(t, "ndots:", 6) == 0) {
                    ndots = atoi(t + 6);

                    if (ndots < 1)
                        ndots = 1;

                    debugs(78, DBG_IMPORTANT, "Adding ndots " << ndots << " from " << _PATH_RESCONF);
                }
            }
        }
    }
    if (npc == 0 && (t = getMyHostname())) {
        t = strchr(t, '.');
        if (t)
            idnsAddPathComponent(t+1);
    }

    fclose(fp);
#endif
    return result;
}

#if _SQUID_WINDOWS_
static void
idnsParseWIN32SearchList(const char * Separator)
{
    char *t;
    char *token;
    HKEY hndKey;

    if (RegOpenKeyEx(HKEY_LOCAL_MACHINE, REG_TCPIP_PARA, 0, KEY_QUERY_VALUE, &hndKey) == ERROR_SUCCESS) {
        DWORD Type = 0;
        DWORD Size = 0;
        LONG Result;
        Result = RegQueryValueEx(hndKey, "Domain", NULL, &Type, NULL, &Size);

        if (Result == ERROR_SUCCESS && Size) {
            t = (char *) xmalloc(Size);
            RegQueryValueEx(hndKey, "Domain", NULL, &Type, (LPBYTE) t, &Size);
            debugs(78, DBG_IMPORTANT, "Adding domain " << t << " from Registry");
            idnsAddPathComponent(t);
            xfree(t);
        }
        Result = RegQueryValueEx(hndKey, "SearchList", NULL, &Type, NULL, &Size);

        if (Result == ERROR_SUCCESS && Size) {
            t = (char *) xmalloc(Size);
            RegQueryValueEx(hndKey, "SearchList", NULL, &Type, (LPBYTE) t, &Size);
            token = strtok(t, Separator);

            while (token) {
                idnsAddPathComponent(token);
                debugs(78, DBG_IMPORTANT, "Adding domain " << token << " from Registry");
                token = strtok(NULL, Separator);
            }
            xfree(t);
        }

        RegCloseKey(hndKey);
    }
    if (npc == 0 && (t = (char *) getMyHostname())) {
        t = strchr(t, '.');
        if (t)
            idnsAddPathComponent(t + 1);
    }
}

static bool
idnsParseWIN32Registry(void)
{
    char *t;
    char *token;
    HKEY hndKey, hndKey2;
    bool result = false;

    switch (WIN32_OS_version) {

    case _WIN_OS_WINNT:
        /* get nameservers from the Windows NT registry */

        if (RegOpenKeyEx(HKEY_LOCAL_MACHINE, REG_TCPIP_PARA, 0, KEY_QUERY_VALUE, &hndKey) == ERROR_SUCCESS) {
            DWORD Type = 0;
            DWORD Size = 0;
            LONG Result;
            Result = RegQueryValueEx(hndKey, "DhcpNameServer", NULL, &Type, NULL, &Size);

            if (Result == ERROR_SUCCESS && Size) {
                t = (char *) xmalloc(Size);
                RegQueryValueEx(hndKey, "DhcpNameServer", NULL, &Type, (LPBYTE) t, &Size);
                token = strtok(t, ", ");

                while (token) {
                    idnsAddNameserver(token);
                    result = true;
                    debugs(78, DBG_IMPORTANT, "Adding DHCP nameserver " << token << " from Registry");
                    token = strtok(NULL, ",");
                }
                xfree(t);
            }

            Result = RegQueryValueEx(hndKey, "NameServer", NULL, &Type, NULL, &Size);

            if (Result == ERROR_SUCCESS && Size) {
                t = (char *) xmalloc(Size);
                RegQueryValueEx(hndKey, "NameServer", NULL, &Type, (LPBYTE) t, &Size);
                token = strtok(t, ", ");

                while (token) {
                    debugs(78, DBG_IMPORTANT, "Adding nameserver " << token << " from Registry");
                    idnsAddNameserver(token);
                    result = true;
                    token = strtok(NULL, ", ");
                }
                xfree(t);
            }

            RegCloseKey(hndKey);
        }

        idnsParseWIN32SearchList(" ");

        break;

    case _WIN_OS_WIN2K:

    case _WIN_OS_WINXP:

    case _WIN_OS_WINNET:

    case _WIN_OS_WINLON:

    case _WIN_OS_WIN7:
        /* get nameservers from the Windows 2000 registry */
        /* search all interfaces for DNS server addresses */

        if (RegOpenKeyEx(HKEY_LOCAL_MACHINE, REG_TCPIP_PARA_INTERFACES, 0, KEY_READ, &hndKey) == ERROR_SUCCESS) {
            int i;
            DWORD MaxSubkeyLen, InterfacesCount;
            char *keyname;
            FILETIME ftLastWriteTime;

            if (RegQueryInfoKey(hndKey, NULL, NULL, NULL, &InterfacesCount, &MaxSubkeyLen, NULL, NULL, NULL, NULL, NULL, NULL) == ERROR_SUCCESS) {
                keyname = (char *) xmalloc(++MaxSubkeyLen);
                for (i = 0; i < (int) InterfacesCount; ++i) {
                    DWORD j;
                    j = MaxSubkeyLen;
                    if (RegEnumKeyEx(hndKey, i, keyname, &j, NULL, NULL, NULL, &ftLastWriteTime) == ERROR_SUCCESS) {
                        char *newkeyname;
                        newkeyname = (char *) xmalloc(sizeof(REG_TCPIP_PARA_INTERFACES) + j + 2);
                        strcpy(newkeyname, REG_TCPIP_PARA_INTERFACES);
                        strcat(newkeyname, "\\");
                        strcat(newkeyname, keyname);
                        if (RegOpenKeyEx(HKEY_LOCAL_MACHINE, newkeyname, 0, KEY_QUERY_VALUE, &hndKey2) == ERROR_SUCCESS) {
                            DWORD Type = 0;
                            DWORD Size = 0;
                            LONG Result;
                            Result = RegQueryValueEx(hndKey2, "DhcpNameServer", NULL, &Type, NULL, &Size);
                            if (Result == ERROR_SUCCESS && Size) {
                                t = (char *) xmalloc(Size);
                                RegQueryValueEx(hndKey2, "DhcpNameServer", NULL, &Type, (LPBYTE)t, &Size);
                                token = strtok(t, ", ");
                                while (token) {
                                    debugs(78, DBG_IMPORTANT, "Adding DHCP nameserver " << token << " from Registry");
                                    idnsAddNameserver(token);
                                    result = true;
                                    token = strtok(NULL, ", ");
                                }
                                xfree(t);
                            }

                            Result = RegQueryValueEx(hndKey2, "NameServer", NULL, &Type, NULL, &Size);
                            if (Result == ERROR_SUCCESS && Size) {
                                t = (char *) xmalloc(Size);
                                RegQueryValueEx(hndKey2, "NameServer", NULL, &Type, (LPBYTE)t, &Size);
                                token = strtok(t, ", ");
                                while (token) {
                                    debugs(78, DBG_IMPORTANT, "Adding nameserver " << token << " from Registry");
                                    idnsAddNameserver(token);
                                    result = true;
                                    token = strtok(NULL, ", ");
                                }

                                xfree(t);
                            }

                            RegCloseKey(hndKey2);
                        }

                        xfree(newkeyname);
                    }
                }

                xfree(keyname);
            }

            RegCloseKey(hndKey);
        }

        idnsParseWIN32SearchList(", ");

        break;

    case _WIN_OS_WIN95:

    case _WIN_OS_WIN98:

    case _WIN_OS_WINME:
        /* get nameservers from the Windows 9X registry */

        if (RegOpenKeyEx(HKEY_LOCAL_MACHINE, REG_VXD_MSTCP, 0, KEY_QUERY_VALUE, &hndKey) == ERROR_SUCCESS) {
            DWORD Type = 0;
            DWORD Size = 0;
            LONG Result;
            Result = RegQueryValueEx(hndKey, "NameServer", NULL, &Type, NULL, &Size);

            if (Result == ERROR_SUCCESS && Size) {
                t = (char *) xmalloc(Size);
                RegQueryValueEx(hndKey, "NameServer", NULL, &Type, (LPBYTE) t, &Size);
                token = strtok(t, ", ");

                while (token) {
                    debugs(78, DBG_IMPORTANT, "Adding nameserver " << token << " from Registry");
                    idnsAddNameserver(token);
                    result = true;
                    token = strtok(NULL, ", ");
                }
                xfree(t);
            }

            RegCloseKey(hndKey);
        }

        break;

    default:
        debugs(78, DBG_IMPORTANT, "Failed to read nameserver from Registry: Unknown System Type.");
    }

    return result;
}

#endif

static void
idnsStats(StoreEntry * sentry)
{
    dlink_node *n;
    idns_query *q;
    int i;
    int j;
    char buf[MAX_IPSTRLEN];
    storeAppendPrintf(sentry, "Internal DNS Statistics:\n");
    storeAppendPrintf(sentry, "\nThe Queue:\n");
    storeAppendPrintf(sentry, "                       DELAY SINCE\n");
    storeAppendPrintf(sentry, "  ID   SIZE SENDS FIRST SEND LAST SEND M FQDN\n");
    storeAppendPrintf(sentry, "------ ---- ----- ---------- --------- - ----\n");

    for (n = lru_list.head; n; n = n->next) {
        q = (idns_query *)n->data;
        storeAppendPrintf(sentry, "%#06x %4d %5d %10.3f %9.3f %c %s\n",
                          (int) q->query_id, (int) q->sz, q->nsends,
                          tvSubDsec(q->start_t, current_time),
                          tvSubDsec(q->sent_t, current_time),
                          (q->permit_mdns? 'M':' '),
                          q->name);
    }

    if (Config.dns.packet_max > 0)
        storeAppendPrintf(sentry, "\nDNS jumbo-grams: %zd Bytes\n", Config.dns.packet_max);
    else
        storeAppendPrintf(sentry, "\nDNS jumbo-grams: not working\n");

    storeAppendPrintf(sentry, "\nNameservers:\n");
    storeAppendPrintf(sentry, "IP ADDRESS                                     # QUERIES # REPLIES Type\n");
    storeAppendPrintf(sentry, "---------------------------------------------- --------- --------- --------\n");

    for (const auto &server : nameservers) {
        storeAppendPrintf(sentry, "%-45s %9d %9d %s\n",  /* Let's take the maximum: (15 IPv4/45 IPv6) */
                          server.S.toStr(buf,MAX_IPSTRLEN),
                          server.nqueries,
                          server.nreplies,
                          server.mDNSResolver?"multicast":"recurse");
    }

    storeAppendPrintf(sentry, "\nRcode Matrix:\n");
    storeAppendPrintf(sentry, "RCODE");

    for (i = 0; i < MAX_ATTEMPT; ++i)
        storeAppendPrintf(sentry, " ATTEMPT%d", i + 1);

    storeAppendPrintf(sentry, " PROBLEM\n");

    for (j = 0; j < MAX_RCODE; ++j) {
        if (j > 10 && j < 16)
            continue; // unassigned by IANA.

        storeAppendPrintf(sentry, "%5d", j);

        for (i = 0; i < MAX_ATTEMPT; ++i)
            storeAppendPrintf(sentry, " %8d", RcodeMatrix[j][i]);

        storeAppendPrintf(sentry, " : %s\n",Rcodes[j]);
    }

    if (npc) {
        storeAppendPrintf(sentry, "\nSearch list:\n");

        for (i=0; i < npc; ++i)
            storeAppendPrintf(sentry, "%s\n", searchpath[i].domain);

        storeAppendPrintf(sentry, "\n");
    }
}

static void
idnsTickleQueue(void)
{
    if (event_queued)
        return;

    if (NULL == lru_list.tail)
        return;

    const double when = min(Config.Timeout.idns_query, Config.Timeout.idns_retransmit)/1000.0;

    eventAdd("idnsCheckQueue", idnsCheckQueue, NULL, when, 1);

    event_queued = 1;
}

static void
idnsSentQueryVC(const Comm::ConnectionPointer &conn, char *, size_t size, Comm::Flag flag, int, void *data)
{
    nsvc * vc = (nsvc *)data;

    if (flag == Comm::ERR_CLOSING)
        return;

    // XXX: irrelevant now that we have conn pointer?
    if (!Comm::IsConnOpen(conn) || fd_table[conn->fd].closing())
        return;

    if (flag != Comm::OK || size <= 0) {
        conn->close();
        return;
    }

    vc->busy = 0;
    idnsDoSendQueryVC(vc);
}

static void
idnsDoSendQueryVC(nsvc *vc)
{
    if (vc->busy)
        return;

    if (vc->queue->contentSize() == 0)
        return;

    // if retrying after a TC UDP response, our close handler cb may be pending
    if (fd_table[vc->conn->fd].closing())
        return;

    MemBuf *mb = vc->queue;

    vc->queue = new MemBuf;

    vc->busy = 1;

    // Comm needs seconds but idnsCheckQueue() will check the exact timeout
    const int timeout = (Config.Timeout.idns_query % 1000 ?
                         Config.Timeout.idns_query + 1000 : Config.Timeout.idns_query) / 1000;
    AsyncCall::Pointer nil;

    commSetConnTimeout(vc->conn, timeout, nil);

    AsyncCall::Pointer call = commCbCall(78, 5, "idnsSentQueryVC",
                                         CommIoCbPtrFun(&idnsSentQueryVC, vc));
    Comm::Write(vc->conn, mb, call);

    delete mb;
}

static void
idnsInitVCConnected(const Comm::ConnectionPointer &conn, Comm::Flag status, int, void *data)
{
    nsvc * vc = (nsvc *)data;

    if (status != Comm::OK || !conn) {
        char buf[MAX_IPSTRLEN] = "";
        if (vc->ns < nameservers.size())
            nameservers[vc->ns].S.toStr(buf,MAX_IPSTRLEN);
        debugs(78, DBG_IMPORTANT, HERE << "Failed to connect to nameserver " << buf << " using TCP.");
        return;
    }

    vc->conn = conn;

    comm_add_close_handler(conn->fd, idnsVCClosed, vc);
    AsyncCall::Pointer call = commCbCall(5,4, "idnsReadVCHeader",
                                         CommIoCbPtrFun(idnsReadVCHeader, vc));
    comm_read(conn, (char *)&vc->msglen, 2, call);
    vc->busy = 0;
    idnsDoSendQueryVC(vc);
}

static void
idnsVCClosed(const CommCloseCbParams &params)
{
    nsvc * vc = (nsvc *)params.data;
    delete vc;
}

nsvc::~nsvc()
{
    delete queue;
    delete msg;
<<<<<<< HEAD
    if (ns < nns) // XXX: idnsShutdownAndFreeState may have freed nameservers[]
=======
    if (ns < nameservers.size()) // XXX: idnsShutdownAndFreeState may have freed nameservers[]
>>>>>>> 903b0939
        nameservers[ns].vc = NULL;
}

static void
idnsInitVC(size_t nsv)
{
<<<<<<< HEAD
    nsvc *vc = new nsvc(nsv);
    assert(nsv < nns);
=======
    assert(nsv < nameservers.size());
    nsvc *vc = new nsvc(nsv);
>>>>>>> 903b0939
    assert(vc->conn == NULL); // MUST be NULL from the construction process!
    nameservers[nsv].vc = vc;

    Comm::ConnectionPointer conn = new Comm::Connection();

    if (!Config.Addrs.udp_outgoing.isNoAddr())
        conn->setAddrs(Config.Addrs.udp_outgoing, nameservers[nsv].S);
    else
        conn->setAddrs(Config.Addrs.udp_incoming, nameservers[nsv].S);

    if (conn->remote.isIPv4())
        conn->local.setIPv4();

    AsyncCall::Pointer call = commCbCall(78,3, "idnsInitVCConnected", CommConnectCbPtrFun(idnsInitVCConnected, vc));

    Comm::ConnOpener *cs = new Comm::ConnOpener(conn, call, Config.Timeout.connect);
    cs->setHost("DNS TCP Socket");
    AsyncJob::Start(cs);
}

static void
idnsSendQueryVC(idns_query * q, size_t nsn)
{
    assert(nsn < nameservers.size());
    if (nameservers[nsn].vc == NULL)
        idnsInitVC(nsn);

    nsvc *vc = nameservers[nsn].vc;

    if (!vc) {
        char buf[MAX_IPSTRLEN];
        debugs(78, DBG_IMPORTANT, "idnsSendQuery: Failed to initiate TCP connection to nameserver " << nameservers[nsn].S.toStr(buf,MAX_IPSTRLEN) << "!");

        return;
    }

    vc->queue->reset();

    short head = htons(q->sz);

    vc->queue->append((char *)&head, 2);

    vc->queue->append(q->buf, q->sz);

    idnsDoSendQueryVC(vc);
}

static void
idnsSendQuery(idns_query * q)
{
    // XXX: DNS sockets get closed during reconfigure produces a race between
    // any already active connections (or ones received between closing DNS
    // sockets and server listening sockets) and the reconfigure completing
    // (Runner syncConfig() being run). Transactions which loose this race will
    // produce DNS timeouts (or whatever the caller set) as their queries never
    // get queued to be re-tried after the DNS socekts are re-opened.

    if (DnsSocketA < 0 && DnsSocketB < 0) {
        debugs(78, DBG_IMPORTANT, "WARNING: idnsSendQuery: Can't send query, no DNS socket!");
        return;
    }

    if (nameservers.empty()) {
        debugs(78, DBG_IMPORTANT, "WARNING: idnsSendQuery: Can't send query, no DNS nameservers known!");
        return;
    }

    assert(q->lru.next == NULL);

    assert(q->lru.prev == NULL);

    int x = -1, y = -1;
    size_t nsn;
    const auto nsCount = nameservers.size();

    do {
        // only use mDNS resolvers for mDNS compatible queries
        if (!q->permit_mdns)
            nsn = nns_mdns_count + q->nsends % (nsCount - nns_mdns_count);
        else
            nsn = q->nsends % nsCount;

        if (q->need_vc) {
            idnsSendQueryVC(q, nsn);
            x = y = 0;
        } else {
            if (DnsSocketB >= 0 && nameservers[nsn].S.isIPv6())
                y = comm_udp_sendto(DnsSocketB, nameservers[nsn].S, q->buf, q->sz);
            else if (DnsSocketA >= 0)
                x = comm_udp_sendto(DnsSocketA, nameservers[nsn].S, q->buf, q->sz);
        }
        int xerrno = errno;

        ++ q->nsends;

        q->sent_t = current_time;

        if (y < 0 && nameservers[nsn].S.isIPv6())
            debugs(50, DBG_IMPORTANT, MYNAME << "FD " << DnsSocketB << ": sendto: " << xstrerr(xerrno));
        if (x < 0 && nameservers[nsn].S.isIPv4())
            debugs(50, DBG_IMPORTANT, MYNAME << "FD " << DnsSocketA << ": sendto: " << xstrerr(xerrno));

    } while ( (x<0 && y<0) && q->nsends % nsCount != 0);

    if (y > 0) {
        fd_bytes(DnsSocketB, y, FD_WRITE);
    }
    if (x > 0) {
        fd_bytes(DnsSocketA, x, FD_WRITE);
    }

    ++ nameservers[nsn].nqueries;
    q->queue_t = current_time;
    dlinkAdd(q, &q->lru, &lru_list);
    q->pending = 1;
    idnsTickleQueue();
}

static int
idnsFromKnownNameserver(Ip::Address const &from)
{
    for (int i = 0; static_cast<size_t>(i) < nameservers.size(); ++i) {
        if (nameservers[i].S != from)
            continue;

        if (nameservers[i].S.port() != from.port())
            continue;

        return i;
    }

    return -1;
}

static idns_query *
idnsFindQuery(unsigned short id)
{
    dlink_node *n;
    idns_query *q;

    for (n = lru_list.tail; n; n = n->prev) {
        q = (idns_query*)n->data;

        if (q->query_id == id)
            return q;
    }

    return NULL;
}

static unsigned short
idnsQueryID()
{
    // NP: apparently ranlux are faster, but not quite as "proven"
    static std::mt19937 mt(static_cast<uint32_t>(getCurrentTime() & 0xFFFFFFFF));
    unsigned short id = mt() & 0xFFFF;
    unsigned short first_id = id;

    // ensure temporal uniqueness by looking for an existing use
    while (idnsFindQuery(id)) {
        ++id;

        if (id == first_id) {
            debugs(78, DBG_IMPORTANT, "idnsQueryID: Warning, too many pending DNS requests");
            break;
        }
    }

    return id;
}

static void
idnsCallback(idns_query *q, const char *error)
{
    IDNSCB *callback;
    void *cbdata;

    if (error)
        q->error = error;

    if (q->master)
        q = q->master;

    // If any of our subqueries are still pending then wait for them to complete before continuing
    for (idns_query *q2 = q; q2; q2 = q2->slave) {
        if (q2->pending) {
            return;
        }
    }

    /* Merge results */
    rfc1035_message *message = q->message;
    q->message = NULL;
    int n = q->ancount;
    error = q->error;

    while ( idns_query *q2 = q->slave ) {
        debugs(78, 6, HERE << "Merging DNS results " << q->name << " A has " << n << " RR, AAAA has " << q2->ancount << " RR");
        q->slave = q2->slave;
        q2->slave = NULL;
        if ( !q2->error ) {
            if (n > 0) {
                // two sets of RR need merging
                rfc1035_rr *result = (rfc1035_rr*) xmalloc( sizeof(rfc1035_rr)*(n + q2->ancount) );
                if (Config.dns.v4_first) {
                    memcpy(result, message->answer, (sizeof(rfc1035_rr)*n) );
                    memcpy(result+n, q2->message->answer, (sizeof(rfc1035_rr)*q2->ancount) );
                } else {
                    memcpy(result, q2->message->answer, (sizeof(rfc1035_rr)*q2->ancount) );
                    memcpy(result+q2->ancount, message->answer, (sizeof(rfc1035_rr)*n) );
                }
                n += q2->ancount;
                // HACK WARNING, the answer rr:s have been copied in-place to
                // result, do not free them here
                safe_free(message->answer);
                safe_free(q2->message->answer);
                message->answer = result;
                message->ancount += q2->message->ancount;
            } else {
                // first response empty or failed, just use the second
                rfc1035MessageDestroy(&message);
                message = q2->message;
                q2->message = NULL;
                n = q2->ancount;
                error = NULL;
            }
        }
        delete q2;
    }

    debugs(78, 6, HERE << "Sending " << n << " (" << (error ? error : "OK") << ") DNS results to caller.");

    callback = q->callback;
    q->callback = NULL;
    const rfc1035_rr *answers = message ? message->answer : NULL;

    if (cbdataReferenceValidDone(q->callback_data, &cbdata))
        callback(cbdata, answers, n, error);

    while (q->queue) {
        idns_query *q2 = q->queue;
        q->queue = q2->queue;
        q2->queue = NULL;

        callback = q2->callback;
        q2->callback = NULL;

        if (cbdataReferenceValidDone(q2->callback_data, &cbdata))
            callback(cbdata, answers, n, error);

        delete q2;
    }

    if (q->hash.key) {
        hash_remove_link(idns_lookup_hash, &q->hash);
        q->hash.key = NULL;
    }

    rfc1035MessageDestroy(&message);
    delete q;
}

static void
idnsGrokReply(const char *buf, size_t sz, int /*from_ns*/)
{
    rfc1035_message *message = NULL;

    int n = rfc1035MessageUnpack(buf, sz, &message);

    if (message == NULL) {
        debugs(78, DBG_IMPORTANT, "idnsGrokReply: Malformed DNS response");
        return;
    }

    debugs(78, 3, "idnsGrokReply: QID 0x" << std::hex <<   message->id << ", " << std::dec << n << " answers");

    idns_query *q = idnsFindQuery(message->id);

    if (q == NULL) {
        debugs(78, 3, "idnsGrokReply: Late response");
        rfc1035MessageDestroy(&message);
        return;
    }

    if (rfc1035QueryCompare(&q->query, message->query) != 0) {
        debugs(78, 3, "idnsGrokReply: Query mismatch (" << q->query.name << " != " << message->query->name << ")");
        rfc1035MessageDestroy(&message);
        return;
    }

#if WHEN_EDNS_RESPONSES_ARE_PARSED
// TODO: actually gr the message right here.
//  pull out the DNS meta data we need (A records, AAAA records and EDNS OPT) and store in q
//  this is overall better than force-feeding A response with AAAA an section later anyway.
//  AND allows us to merge AN+AR sections from both responses (one day)

    if (q->edns_seen >= 0) {
        if (max_shared_edns == nameservers[from_ns].last_seen_edns && max_shared_edns < q->edns_seen) {
            nameservers[from_ns].last_seen_edns = q->edns_seen;
            // the altered NS was limiting the whole group.
            max_shared_edns = q->edns_seen;
            // may be limited by one of the others still
            for (const auto &server : nameservers)
                max_shared_edns = min(max_shared_edns, server.last_seen_edns);
        } else {
            nameservers[from_ns].last_seen_edns = q->edns_seen;
            // maybe reduce the global limit downwards to accomodate this NS
            max_shared_edns = min(max_shared_edns, q->edns_seen);
        }
        if (max_shared_edns < RFC1035_DEFAULT_PACKET_SZ)
            max_shared_edns = -1;
    }
#endif

    dlinkDelete(&q->lru, &lru_list);
    q->pending = 0;

    if (message->tc) {
        debugs(78, 3, HERE << "Resolver requested TC (" << q->query.name << ")");
        rfc1035MessageDestroy(&message);

        if (!q->need_vc) {
            q->need_vc = 1;
            -- q->nsends;
            idnsSendQuery(q);
        } else {
            // Strange: A TCP DNS response with the truncation bit (TC) set.
            // Return an error and cleanup; no point in trying TCP again.
            debugs(78, 3, HERE << "TCP DNS response");
            idnsCallback(q, "Truncated TCP DNS response");
        }

        return;
    }

    idnsRcodeCount(n, q->attempt);

    if (n < 0) {
        q->rcode = -n;
        debugs(78, 3, "idnsGrokReply: error " << rfc1035ErrorMessage(n) << " (" << q->rcode << ")");

        if (q->rcode == 2 && (++ q->attempt) < MAX_ATTEMPT) {
            /*
             * RCODE 2 is "Server failure - The name server was
             * unable to process this query due to a problem with
             * the name server."
             */
            debugs(78, 3, "idnsGrokReply: Query result: SERV_FAIL");
            rfc1035MessageDestroy(&message);
            idnsSendQuery(q);
            return;
        }

        // Do searchpath processing on the master A query only to keep
        // things simple. NXDOMAIN is authorative for the label, not
        // the record type.
        if (q->rcode == 3 && !q->master && q->do_searchpath && q->attempt < MAX_ATTEMPT) {
            assert(NULL == message->answer);
            strcpy(q->name, q->orig);

            debugs(78, 3, "idnsGrokReply: Query result: NXDOMAIN - " << q->name );

            if (q->domain < npc) {
                strcat(q->name, ".");
                strcat(q->name, searchpath[q->domain].domain);
                debugs(78, 3, "idnsGrokReply: searchpath used for " << q->name);
                ++ q->domain;
            } else {
                ++ q->attempt;
            }

            rfc1035MessageDestroy(&message);

            // cleanup slave AAAA query
            while (idns_query *slave = q->slave) {
                dlinkDelete(&slave->lru, &lru_list);
                q->slave = slave->slave;
                slave->slave = NULL;
                delete slave;
            }

            // Build new query
            q->query_id = idnsQueryID();
            debugs(78, 3, "idnsGrokReply: Trying A Query for " << q->name);
            // see EDNS notes at top of file why this sends 0
            q->sz = rfc3596BuildAQuery(q->name, q->buf, sizeof(q->buf), q->query_id, &q->query, 0);
            if (q->sz < 0) {
                /* problem with query data -- query not sent */
                idnsCallback(q, "Internal error");
                return;
            }

            q->nsends = 0;

            idnsCheckMDNS(q);
            idnsSendQuery(q);
            if (Ip::EnableIpv6)
                idnsSendSlaveAAAAQuery(q);
            return;
        }
    }

    q->message = message;
    q->ancount = n;

    if (n >= 0)
        idnsCallback(q, NULL);
    else
        idnsCallback(q, rfc1035ErrorMessage(q->rcode));

}

static void
idnsRead(int fd, void *)
{
    int *N = &incoming_sockets_accepted;
    int len;
    int max = INCOMING_DNS_MAX;
    static char rbuf[SQUID_UDP_SO_RCVBUF];
    Ip::Address from;

    debugs(78, 3, "idnsRead: starting with FD " << fd);

    // Always keep reading. This stops (or at least makes harder) several
    // attacks on the DNS client.
    Comm::SetSelect(fd, COMM_SELECT_READ, idnsRead, NULL, 0);

    /* BUG (UNRESOLVED)
     *  two code lines after returning from comm_udprecvfrom()
     *  something overwrites the memory behind the from parameter.
     *  NO matter where in the stack declaration list above it is placed
     *  The cause of this is still unknown, however copying the data appears
     *  to allow it to be passed further without this erasure.
     */
    Ip::Address bugbypass;

    while (max) {
        --max;
        len = comm_udp_recvfrom(fd, rbuf, SQUID_UDP_SO_RCVBUF, 0, bugbypass);

        from = bugbypass; // BUG BYPASS. see notes above.

        if (len == 0)
            break;

        if (len < 0) {
            int xerrno = errno;
            if (ignoreErrno(xerrno))
                break;

#if _SQUID_LINUX_
            /* Some Linux systems seem to set the FD for reading and then
             * return ECONNREFUSED when sendto() fails and generates an ICMP
             * port unreachable message. */
            /* or maybe an EHOSTUNREACH "No route to host" message */
            if (xerrno != ECONNREFUSED && xerrno != EHOSTUNREACH)
#endif
                debugs(50, DBG_IMPORTANT, MYNAME << "FD " << fd << " recvfrom: " << xstrerr(xerrno));

            break;
        }

        fd_bytes(fd, len, FD_READ);

        assert(N);
        ++(*N);

        debugs(78, 3, "idnsRead: FD " << fd << ": received " << len << " bytes from " << from);

        /* BUG: see above. Its here that it becomes apparent that the content of bugbypass is gone. */
        int nsn = idnsFromKnownNameserver(from);

        if (nsn >= 0) {
            ++ nameservers[nsn].nreplies;
        }

        // Before unknown_nameservers check to avoid flooding cache.log on attacks,
        // but after the ++ above to keep statistics right.
        if (!lru_list.head)
            continue; // Don't process replies if there is no pending query.

        if (nsn < 0 && Config.onoff.ignore_unknown_nameservers) {
            static time_t last_warning = 0;

            if (squid_curtime - last_warning > 60) {
                debugs(78, DBG_IMPORTANT, "WARNING: Reply from unknown nameserver " << from);
                last_warning = squid_curtime;
            } else {
                debugs(78, DBG_IMPORTANT, "WARNING: Reply from unknown nameserver " << from << " (retrying..." <<  (squid_curtime-last_warning) << "<=60)" );
            }
            continue;
        }

        idnsGrokReply(rbuf, len, nsn);
    }
}

static void
idnsCheckQueue(void *)
{
    dlink_node *n;
    dlink_node *p = NULL;
    idns_query *q;
    event_queued = 0;

    if (nameservers.empty())
        /* name servers went away; reconfiguring or shutting down */
        return;

    const auto nsCount = nameservers.size();
    for (n = lru_list.tail; n; n = p) {

        p = n->prev;
        q = static_cast<idns_query*>(n->data);

        /* Anything to process in the queue? */
        if ((time_msec_t)tvSubMsec(q->queue_t, current_time) < Config.Timeout.idns_retransmit )
            break;

        /* Query timer still running? */
        if ((time_msec_t)tvSubMsec(q->sent_t, current_time) < (Config.Timeout.idns_retransmit * 1 << ((q->nsends - 1) / nsCount))) {
            dlinkDelete(&q->lru, &lru_list);
            q->queue_t = current_time;
            dlinkAdd(q, &q->lru, &lru_list);
            continue;
        }

        debugs(78, 3, "idnsCheckQueue: ID " << q->xact_id <<
               " QID 0x"  << std::hex << std::setfill('0')  <<
               std::setw(4) << q->query_id << ": timeout" );

        dlinkDelete(&q->lru, &lru_list);
        q->pending = 0;

        if ((time_msec_t)tvSubMsec(q->start_t, current_time) < Config.Timeout.idns_query) {
            idnsSendQuery(q);
        } else {
            debugs(78, 2, "idnsCheckQueue: ID " << q->xact_id <<
                   " QID 0x" << std::hex << q->query_id <<
                   " : giving up after " << std::dec << q->nsends << " tries and " <<
                   std::setw(5)<< std::setprecision(2) << tvSubDsec(q->start_t, current_time) << " seconds");

            if (q->rcode != 0)
                idnsCallback(q, rfc1035ErrorMessage(q->rcode));
            else
                idnsCallback(q, "Timeout");
        }
    }

    idnsTickleQueue();
}

static void
idnsReadVC(const Comm::ConnectionPointer &conn, char *buf, size_t len, Comm::Flag flag, int, void *data)
{
    nsvc * vc = (nsvc *)data;

    if (flag == Comm::ERR_CLOSING)
        return;

    if (flag != Comm::OK || len <= 0) {
        if (Comm::IsConnOpen(conn))
            conn->close();
        return;
    }

    vc->msg->size += len;       // XXX should not access -> size directly

    if (vc->msg->contentSize() < vc->msglen) {
        AsyncCall::Pointer call = commCbCall(5,4, "idnsReadVC",
                                             CommIoCbPtrFun(idnsReadVC, vc));
        comm_read(conn, buf+len, vc->msglen - vc->msg->contentSize(), call);
        return;
    }

    assert(vc->ns < nameservers.size());
    debugs(78, 3, HERE << conn << ": received " << vc->msg->contentSize() << " bytes via TCP from " << nameservers[vc->ns].S << ".");

    idnsGrokReply(vc->msg->buf, vc->msg->contentSize(), vc->ns);
    vc->msg->clean();
    AsyncCall::Pointer call = commCbCall(5,4, "idnsReadVCHeader",
                                         CommIoCbPtrFun(idnsReadVCHeader, vc));
    comm_read(conn, (char *)&vc->msglen, 2, call);
}

static void
idnsReadVCHeader(const Comm::ConnectionPointer &conn, char *buf, size_t len, Comm::Flag flag, int, void *data)
{
    nsvc * vc = (nsvc *)data;

    if (flag == Comm::ERR_CLOSING)
        return;

    if (flag != Comm::OK || len <= 0) {
        if (Comm::IsConnOpen(conn))
            conn->close();
        return;
    }

    vc->read_msglen += len;

    assert(vc->read_msglen <= 2);

    if (vc->read_msglen < 2) {
        AsyncCall::Pointer call = commCbCall(5,4, "idnsReadVCHeader",
                                             CommIoCbPtrFun(idnsReadVCHeader, vc));
        comm_read(conn, buf+len, 2 - vc->read_msglen, call);
        return;
    }

    vc->read_msglen = 0;

    vc->msglen = ntohs(vc->msglen);

    if (!vc->msglen) {
        if (Comm::IsConnOpen(conn))
            conn->close();
        return;
    }

    vc->msg->init(vc->msglen, vc->msglen);
    AsyncCall::Pointer call = commCbCall(5,4, "idnsReadVC",
                                         CommIoCbPtrFun(idnsReadVC, vc));
    comm_read(conn, vc->msg->buf, vc->msglen, call);
}

/*
 * rcode < 0 indicates an error, rocde >= 0 indicates success
 */
static void
idnsRcodeCount(int rcode, int attempt)
{
    if (rcode > 0)
        rcode = 0;
    else if (rcode < 0)
        rcode = -rcode;

    if (rcode < MAX_RCODE)
        if (attempt < MAX_ATTEMPT)
            ++ RcodeMatrix[rcode][attempt];
}

void
Dns::Init(void)
{
    static int init = 0;

    if (DnsSocketA < 0 && DnsSocketB < 0) {
        Ip::Address addrV6; // since we do not want to alter Config.Addrs.udp_* and do not have one of our own.

        if (!Config.Addrs.udp_outgoing.isNoAddr())
            addrV6 = Config.Addrs.udp_outgoing;
        else
            addrV6 = Config.Addrs.udp_incoming;

        Ip::Address addrV4 = addrV6;
        addrV4.setIPv4();

        if (Ip::EnableIpv6 && addrV6.isIPv6()) {
            debugs(78, 2, "idnsInit: attempt open DNS socket to: " << addrV6);
            DnsSocketB = comm_open_listener(SOCK_DGRAM,
                                            IPPROTO_UDP,
                                            addrV6,
                                            COMM_NONBLOCKING,
                                            "DNS Socket IPv6");
        }

        if (addrV4.isIPv4()) {
            debugs(78, 2, "idnsInit: attempt open DNS socket to: " << addrV4);
            DnsSocketA = comm_open_listener(SOCK_DGRAM,
                                            IPPROTO_UDP,
                                            addrV4,
                                            COMM_NONBLOCKING,
                                            "DNS Socket IPv4");
        }

        if (DnsSocketA < 0 && DnsSocketB < 0)
            fatal("Could not create a DNS socket");

        /* Ouch... we can't call functions using debug from a debug
         * statement. Doing so messes up the internal Debug::level
         */
        if (DnsSocketB >= 0) {
            comm_local_port(DnsSocketB);
            debugs(78, DBG_IMPORTANT, "DNS Socket created at " << addrV6 << ", FD " << DnsSocketB);
            Comm::SetSelect(DnsSocketB, COMM_SELECT_READ, idnsRead, NULL, 0);
        }
        if (DnsSocketA >= 0) {
            comm_local_port(DnsSocketA);
            debugs(78, DBG_IMPORTANT, "DNS Socket created at " << addrV4 << ", FD " << DnsSocketA);
            Comm::SetSelect(DnsSocketA, COMM_SELECT_READ, idnsRead, NULL, 0);
        }
    }

    assert(nameservers.empty());
    idnsAddMDNSNameservers();
    bool nsFound = idnsParseNameservers();

    if (!nsFound)
        nsFound = idnsParseResolvConf();

#if _SQUID_WINDOWS_
    if (!nsFound)
        nsFound = idnsParseWIN32Registry();
#endif

    if (!nsFound) {
        debugs(78, DBG_IMPORTANT, "Warning: Could not find any nameservers. Trying to use localhost");
#if _SQUID_WINDOWS_
        debugs(78, DBG_IMPORTANT, "Please check your TCP-IP settings or /etc/resolv.conf file");
#else
        debugs(78, DBG_IMPORTANT, "Please check your /etc/resolv.conf file");
#endif

        debugs(78, DBG_IMPORTANT, "or use the 'dns_nameservers' option in squid.conf.");
        if (Ip::EnableIpv6)
            idnsAddNameserver("::1");
        idnsAddNameserver("127.0.0.1");
    }

    if (!init) {
        memset(RcodeMatrix, '\0', sizeof(RcodeMatrix));
        idns_lookup_hash = hash_create((HASHCMP *) strcmp, 103, hash_string);
        ++init;
    }

#if WHEN_EDNS_RESPONSES_ARE_PARSED
    if (Config.onoff.ignore_unknown_nameservers && max_shared_edns > 0) {
        debugs(0, DBG_IMPORTANT, "ERROR: cannot negotiate EDNS with unknown nameservers. Disabling");
        max_shared_edns = -1; // disable if we might receive random replies.
    }
#endif

    Mgr::RegisterAction("idns", "Internal DNS Statistics", idnsStats, 0, 1);
}

static void
idnsShutdownAndFreeState(const char *reason)
{
    if (DnsSocketA < 0 && DnsSocketB < 0)
        return;

    debugs(78, 2, reason << ": Closing DNS sockets");

    if (DnsSocketA >= 0 ) {
        comm_close(DnsSocketA);
        DnsSocketA = -1;
    }

    if (DnsSocketB >= 0 ) {
        comm_close(DnsSocketB);
        DnsSocketB = -1;
    }

    for (const auto &server : nameservers) {
        if (const auto vc = server.vc) {
            if (Comm::IsConnOpen(vc->conn))
                vc->conn->close();
        }
    }

    // XXX: vcs are not closed/freed yet and may try to access nameservers[]
    nameservers.clear();
    idnsFreeSearchpath();
}

void
Dns::ConfigRr::endingShutdown()
{
    idnsShutdownAndFreeState("Shutdown");
}

void
Dns::ConfigRr::startReconfigure()
{
    idnsShutdownAndFreeState("Reconfigure");
}

static int
idnsCachedLookup(const char *key, IDNSCB * callback, void *data)
{
    idns_query *old = (idns_query *) hash_lookup(idns_lookup_hash, key);

    if (!old)
        return 0;

    idns_query *q = new idns_query;
    // no query_id on this instance.

    q->callback = callback;
    q->callback_data = cbdataReference(data);

    q->queue = old->queue;
    old->queue = q;

    return 1;
}

static void
idnsStartQuery(idns_query *q, IDNSCB * callback, void *data)
{
    q->start_t = current_time;
    q->callback = callback;
    q->callback_data = cbdataReference(data);

    q->hash.key = q->orig;
    hash_join(idns_lookup_hash, &q->hash);

    idnsSendQuery(q);
}

static void
idnsSendSlaveAAAAQuery(idns_query *master)
{
    idns_query *q = new idns_query;
    memcpy(q->name, master->name, sizeof(q->name));
    memcpy(q->orig, master->orig, sizeof(q->orig));
    q->master = master;
    q->query_id = idnsQueryID();
    q->sz = rfc3596BuildAAAAQuery(q->name, q->buf, sizeof(q->buf), q->query_id, &q->query, Config.dns.packet_max);

    debugs(78, 3, HERE << "buf is " << q->sz << " bytes for " << q->name <<
           ", id = 0x" << std::hex << q->query_id);
    if (!q->sz) {
        delete q;
        return;
    }

    q->start_t = master->start_t;
    q->slave = master->slave;

    idnsCheckMDNS(q);
    master->slave = q;
    idnsSendQuery(q);
}

void
idnsALookup(const char *name, IDNSCB * callback, void *data)
{
    size_t nameLength = strlen(name);

    // Prevent buffer overflow on q->name
    if (nameLength > NS_MAXDNAME) {
        debugs(23, DBG_IMPORTANT, "SECURITY ALERT: DNS name too long to perform lookup: '" << name << "'. see access.log for details.");
        callback(data, NULL, 0, "Internal error");
        return;
    }

    if (idnsCachedLookup(name, callback, data))
        return;

    idns_query *q = new idns_query;
    q->query_id = idnsQueryID();

    int nd = 0;
    for (size_t i = 0; i < nameLength; ++i)
        if (name[i] == '.')
            ++nd;

    if (Config.onoff.res_defnames && npc > 0 && name[nameLength-1] != '.') {
        q->do_searchpath = 1;
    } else {
        q->do_searchpath = 0;
    }

    strcpy(q->orig, name);
    strcpy(q->name, q->orig);

    if (q->do_searchpath && nd < ndots) {
        q->domain = 0;
        strcat(q->name, ".");
        strcat(q->name, searchpath[q->domain].domain);
        debugs(78, 3, "idnsALookup: searchpath used for " << q->name);
    }

    // see EDNS notes at top of file why this sends 0
    q->sz = rfc3596BuildAQuery(q->name, q->buf, sizeof(q->buf), q->query_id, &q->query, 0);

    if (q->sz < 0) {
        /* problem with query data -- query not sent */
        callback(data, NULL, 0, "Internal error");
        delete q;
        return;
    }

    debugs(78, 3, "idnsALookup: buf is " << q->sz << " bytes for " << q->name <<
           ", id = 0x" << std::hex << q->query_id);

    idnsCheckMDNS(q);
    idnsStartQuery(q, callback, data);

    if (Ip::EnableIpv6)
        idnsSendSlaveAAAAQuery(q);
}

void
idnsPTRLookup(const Ip::Address &addr, IDNSCB * callback, void *data)
{
    char ip[MAX_IPSTRLEN];

    addr.toStr(ip,MAX_IPSTRLEN);

    idns_query *q = new idns_query;
    q->query_id = idnsQueryID();

    if (addr.isIPv6()) {
        struct in6_addr addr6;
        addr.getInAddr(addr6);
        q->sz = rfc3596BuildPTRQuery6(addr6, q->buf, sizeof(q->buf), q->query_id, &q->query, Config.dns.packet_max);
    } else {
        struct in_addr addr4;
        addr.getInAddr(addr4);
        // see EDNS notes at top of file why this sends 0
        q->sz = rfc3596BuildPTRQuery4(addr4, q->buf, sizeof(q->buf), q->query_id, &q->query, 0);
    }

    if (q->sz < 0) {
        /* problem with query data -- query not sent */
        callback(data, NULL, 0, "Internal error");
        delete q;
        return;
    }

    if (idnsCachedLookup(q->query.name, callback, data)) {
        delete q;
        return;
    }

    debugs(78, 3, "idnsPTRLookup: buf is " << q->sz << " bytes for " << ip <<
           ", id = 0x" << std::hex << q->query_id);

    q->permit_mdns = Config.onoff.dns_mdns;
    idnsStartQuery(q, callback, data);
}

#if SQUID_SNMP
/*
 * The function to return the DNS via SNMP
 */
variable_list *
snmp_netDnsFn(variable_list * Var, snint * ErrP)
{
    int n = 0;
    variable_list *Answer = NULL;
    MemBuf tmp;
    debugs(49, 5, "snmp_netDnsFn: Processing request: " << snmpDebugOid(Var->name, Var->name_length, tmp));
    *ErrP = SNMP_ERR_NOERROR;

    switch (Var->name[LEN_SQ_NET + 1]) {

    case DNS_REQ:

        for (const auto &server : nameservers)
            n += server.nqueries;

        Answer = snmp_var_new_integer(Var->name, Var->name_length,
                                      n,
                                      SMI_COUNTER32);

        break;

    case DNS_REP:
        for (const auto &server : nameservers)
            n += server.nreplies;

        Answer = snmp_var_new_integer(Var->name, Var->name_length,
                                      n,
                                      SMI_COUNTER32);

        break;

    case DNS_SERVERS:
        Answer = snmp_var_new_integer(Var->name, Var->name_length,
                                      nameservers.size(),
                                      SMI_COUNTER32);

        break;

    default:
        *ErrP = SNMP_ERR_NOSUCHNAME;

        break;
    }

    return Answer;
}

#endif /*SQUID_SNMP */
<|MERGE_RESOLUTION|>--- conflicted
+++ resolved
@@ -96,11 +96,6 @@
     "Bad OPT Version or TSIG Signature Failure"
 };
 
-<<<<<<< HEAD
-typedef struct _ns ns;
-
-=======
->>>>>>> 903b0939
 typedef struct _sp sp;
 
 class idns_query
@@ -128,10 +123,6 @@
         ancount(0),
         error(NULL)
     {
-<<<<<<< HEAD
-        memset(&hash, 0, sizeof(hash));
-=======
->>>>>>> 903b0939
         memset(&query, 0, sizeof(query));
         *buf = 0;
         *name = 0;
@@ -191,17 +182,10 @@
     CBDATA_CLASS(nsvc);
 
 public:
-<<<<<<< HEAD
-    explicit nsvc(int nsv) : ns(nsv), msglen(0), read_msglen(0), msg(new MemBuf()), queue(new MemBuf()), busy(true) {}
-    ~nsvc();
-
-    int ns;
-=======
     explicit nsvc(size_t nsv) : ns(nsv), msg(new MemBuf()), queue(new MemBuf()) {}
     ~nsvc();
 
     size_t ns = 0;
->>>>>>> 903b0939
     Comm::ConnectionPointer conn;
     unsigned short msglen = 0;
     int read_msglen = 0;
@@ -212,13 +196,9 @@
 
 CBDATA_CLASS_INIT(nsvc);
 
-<<<<<<< HEAD
-struct _ns {
-=======
 class ns
 {
 public:
->>>>>>> 903b0939
     Ip::Address S;
     int nqueries = 0;
     int nreplies = 0;
@@ -241,21 +221,6 @@
     virtual void endingShutdown() override;
 };
 
-<<<<<<< HEAD
-namespace Dns
-{
-
-/// manage DNS internal component
-class ConfigRr : public RegisteredRunner
-{
-public:
-    /* RegisteredRunner API */
-    virtual void startReconfigure() override;
-    virtual void endingShutdown() override;
-};
-
-=======
->>>>>>> 903b0939
 RunnerRegistrationEntry(ConfigRr);
 
 } // namespace Dns
@@ -265,11 +230,7 @@
     int queries;
 };
 
-<<<<<<< HEAD
-static ns *nameservers = NULL;
-=======
 static std::vector<ns> nameservers;
->>>>>>> 903b0939
 static sp *searchpath = NULL;
 static int nns_mdns_count = 0;
 static int npc = 0;
@@ -929,24 +890,15 @@
 {
     delete queue;
     delete msg;
-<<<<<<< HEAD
-    if (ns < nns) // XXX: idnsShutdownAndFreeState may have freed nameservers[]
-=======
     if (ns < nameservers.size()) // XXX: idnsShutdownAndFreeState may have freed nameservers[]
->>>>>>> 903b0939
         nameservers[ns].vc = NULL;
 }
 
 static void
 idnsInitVC(size_t nsv)
 {
-<<<<<<< HEAD
-    nsvc *vc = new nsvc(nsv);
-    assert(nsv < nns);
-=======
     assert(nsv < nameservers.size());
     nsvc *vc = new nsvc(nsv);
->>>>>>> 903b0939
     assert(vc->conn == NULL); // MUST be NULL from the construction process!
     nameservers[nsv].vc = vc;
 
