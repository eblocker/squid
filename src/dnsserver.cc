--- conflicted
+++ resolved
@@ -212,13 +212,6 @@
     hints.ai_family = AF_UNSPEC;
     hints.ai_flags = AI_NUMERICHOST; // only succeed if its numeric.
     const bool isDomain = (getaddrinfo(buf,NULL,&hints,&AI) != 0);
-<<<<<<< HEAD
-
-    // reset for real lookup
-    freeaddrinfo(AI);
-    AI = NULL;
-
-=======
 
     // reset for real lookup
     if (AI != NULL) {
@@ -226,7 +219,6 @@
         AI = NULL;
     }
 
->>>>>>> 1f26c351
     // resolve the address/name
     memset(&hints, '\0', sizeof(struct addrinfo));
     hints.ai_family = AF_UNSPEC;
@@ -463,12 +455,8 @@
         fprintf(stderr, "IPv6 nameservers not supported on this resolver\n");
 #endif
     }
-<<<<<<< HEAD
-    freeaddrinfo(AI);
-=======
     if (AI != NULL)
         freeaddrinfo(AI);
->>>>>>> 1f26c351
 
 #else /* !HAVE_RES_INIT || !defined(_SQUID_RES_NSADDR_LIST) */
 
