/*
 * Copyright (C) 1996-2019 The Squid Software Foundation and contributors
 *
 * Squid software is distributed under GPLv2+ license and includes
 * contributions from numerous individuals and organizations.
 * Please see the COPYING and CONTRIBUTORS files for details.
 */

/* DEBUG: section 04    Error Generation */

#include "squid.h"
#include "base64.h"
#include "cache_cf.h"
#include "clients/forward.h"
#include "comm/Connection.h"
#include "comm/Write.h"
#include "err_detail_type.h"
#include "errorpage.h"
#include "fde.h"
#include "fs_io.h"
#include "html_quote.h"
#include "HttpHeaderTools.h"
#include "HttpReply.h"
#include "HttpRequest.h"
#include "math.h"
#include "MemBuf.h"
#include "MemObject.h"
#include "rfc1738.h"
#include "SquidConfig.h"
#include "Store.h"
#include "tools.h"
#include "wordlist.h"

#if USE_AUTH
#include "auth/UserRequest.h"
#endif
#include "SquidTime.h"
#if USE_OPENSSL
#include "ssl/ErrorDetailManager.h"
#endif

/**
 \defgroup ErrorPageInternal Error Page Internals
 \ingroup ErrorPageAPI
 *
 \section Abstract Abstract:
 *   These routines are used to generate error messages to be
 *   sent to clients.  The error type is used to select between
 *   the various message formats. (formats are stored in the
 *   Config.errorDirectory)
 */

#if !defined(DEFAULT_SQUID_ERROR_DIR)
/** Where to look for errors if config path fails.
 \note Please use ./configure --datadir=/path instead of patching
 */
#define DEFAULT_SQUID_ERROR_DIR   DEFAULT_SQUID_DATA_DIR"/errors"
#endif

/// \ingroup ErrorPageInternal
CBDATA_CLASS_INIT(ErrorState);

/* local types */

/// \ingroup ErrorPageInternal
typedef struct {
    int id;
    char *page_name;
    Http::StatusCode page_redirect;
} ErrorDynamicPageInfo;

/* local constant and vars */

/**
 \ingroup ErrorPageInternal
 *
 \note  hard coded error messages are not appended with %S
 *      automagically to give you more control on the format
 */
static const struct {
    int type;           /* and page_id */
    const char *text;
}

error_hard_text[] = {

    {
        ERR_SQUID_SIGNATURE,
        "\n<br>\n"
        "<hr>\n"
        "<div id=\"footer\">\n"
        "Generated %T by %h (%s)\n"
        "</div>\n"
        "</body></html>\n"
    },
    {
        TCP_RESET,
        "reset"
    }
};

/// \ingroup ErrorPageInternal
static std::vector<ErrorDynamicPageInfo *> ErrorDynamicPages;

/* local prototypes */

/// \ingroup ErrorPageInternal
static const int error_hard_text_count = sizeof(error_hard_text) / sizeof(*error_hard_text);

/// \ingroup ErrorPageInternal
static char **error_text = NULL;

/// \ingroup ErrorPageInternal
static int error_page_count = 0;

/// \ingroup ErrorPageInternal
static MemBuf error_stylesheet;

static const char *errorFindHardText(err_type type);
static ErrorDynamicPageInfo *errorDynamicPageInfoCreate(int id, const char *page_name);
static void errorDynamicPageInfoDestroy(ErrorDynamicPageInfo * info);
static IOCB errorSendComplete;

/// \ingroup ErrorPageInternal
/// manages an error page template
class ErrorPageFile: public TemplateFile
{
public:
    ErrorPageFile(const char *name, const err_type code) : TemplateFile(name,code) {textBuf.init();}

    /// The template text data read from disk
    const char *text() { return textBuf.content(); }

private:
    /// stores the data read from disk to a local buffer
    virtual bool parse(const char *buf, int len, bool) {
        if (len)
            textBuf.append(buf, len);
        return true;
    }

    MemBuf textBuf; ///< A buffer to store the error page
};

/// \ingroup ErrorPageInternal
err_type &operator++ (err_type &anErr)
{
    int tmp = (int)anErr;
    anErr = (err_type)(++tmp);
    return anErr;
}

/// \ingroup ErrorPageInternal
int operator - (err_type const &anErr, err_type const &anErr2)
{
    return (int)anErr - (int)anErr2;
}

void
errorInitialize(void)
{
    err_type i;
    const char *text;
    error_page_count = ERR_MAX + ErrorDynamicPages.size();
    error_text = static_cast<char **>(xcalloc(error_page_count, sizeof(char *)));

    for (i = ERR_NONE, ++i; i < error_page_count; ++i) {
        safe_free(error_text[i]);

        if ((text = errorFindHardText(i))) {
            /**\par
             * Index any hard-coded error text into defaults.
             */
            error_text[i] = xstrdup(text);

        } else if (i < ERR_MAX) {
            /**\par
             * Index precompiled fixed template files from one of two sources:
             *  (a) default language translation directory (error_default_language)
             *  (b) admin specified custom directory (error_directory)
             */
            ErrorPageFile errTmpl(err_type_str[i], i);
            error_text[i] = errTmpl.loadDefault() ? xstrdup(errTmpl.text()) : NULL;
        } else {
            /** \par
             * Index any unknown file names used by deny_info.
             */
            ErrorDynamicPageInfo *info = ErrorDynamicPages.at(i - ERR_MAX);
            assert(info && info->id == i && info->page_name);

            const char *pg = info->page_name;
            if (info->page_redirect != Http::scNone)
                pg = info->page_name +4;

            if (strchr(pg, ':') == NULL) {
                /** But only if they are not redirection URL. */
                ErrorPageFile errTmpl(pg, ERR_MAX);
                error_text[i] = errTmpl.loadDefault() ? xstrdup(errTmpl.text()) : NULL;
            }
        }
    }

    error_stylesheet.reset();

    // look for and load stylesheet into global MemBuf for it.
    if (Config.errorStylesheet) {
        ErrorPageFile tmpl("StylesSheet", ERR_MAX);
        tmpl.loadFromFile(Config.errorStylesheet);
        error_stylesheet.appendf("%s",tmpl.text());
    }

#if USE_OPENSSL
    Ssl::errorDetailInitialize();
#endif
}

void
errorClean(void)
{
    if (error_text) {
        int i;

        for (i = ERR_NONE + 1; i < error_page_count; ++i)
            safe_free(error_text[i]);

        safe_free(error_text);
    }

    while (!ErrorDynamicPages.empty()) {
        errorDynamicPageInfoDestroy(ErrorDynamicPages.back());
        ErrorDynamicPages.pop_back();
    }

    error_page_count = 0;

#if USE_OPENSSL
    Ssl::errorDetailClean();
#endif
}

/// \ingroup ErrorPageInternal
static const char *
errorFindHardText(err_type type)
{
    int i;

    for (i = 0; i < error_hard_text_count; ++i)
        if (error_hard_text[i].type == type)
            return error_hard_text[i].text;

    return NULL;
}

TemplateFile::TemplateFile(const char *name, const err_type code): silent(false), wasLoaded(false), templateName(name), templateCode(code)
{
    assert(name);
}

bool
TemplateFile::loadDefault()
{
    if (loaded()) // already loaded?
        return true;

    /** test error_directory configured location */
    if (Config.errorDirectory) {
        char path[MAXPATHLEN];
        snprintf(path, sizeof(path), "%s/%s", Config.errorDirectory, templateName.termedBuf());
        loadFromFile(path);
    }

#if USE_ERR_LOCALES
    /** test error_default_language location */
    if (!loaded() && Config.errorDefaultLanguage) {
        if (!tryLoadTemplate(Config.errorDefaultLanguage)) {
            debugs(1, (templateCode < TCP_RESET ? DBG_CRITICAL : 3), "Unable to load default error language files. Reset to backups.");
        }
    }
#endif

    /* test default location if failed (templates == English translation base templates) */
    if (!loaded()) {
        tryLoadTemplate("templates");
    }

    /* giving up if failed */
    if (!loaded()) {
        debugs(1, (templateCode < TCP_RESET ? DBG_CRITICAL : 3), "WARNING: failed to find or read error text file " << templateName);
        parse("Internal Error: Missing Template ", 33, '\0');
        parse(templateName.termedBuf(), templateName.size(), '\0');
    }

    return true;
}

bool
TemplateFile::tryLoadTemplate(const char *lang)
{
    assert(lang);

    char path[MAXPATHLEN];
    /* TODO: prep the directory path string to prevent snprintf ... */
    snprintf(path, sizeof(path), "%s/%s/%s",
             DEFAULT_SQUID_ERROR_DIR, lang, templateName.termedBuf());
    path[MAXPATHLEN-1] = '\0';

    if (loadFromFile(path))
        return true;

#if HAVE_GLOB
    if ( strlen(lang) == 2) {
        /* TODO glob the error directory for sub-dirs matching: <tag> '-*'   */
        /* use first result. */
        debugs(4,2, HERE << "wildcard fallback errors not coded yet.");
    }
#endif

    return false;
}

bool
TemplateFile::loadFromFile(const char *path)
{
    int fd;
    char buf[4096];
    ssize_t len;

    if (loaded()) // already loaded?
        return true;

    fd = file_open(path, O_RDONLY | O_TEXT);

    if (fd < 0) {
        /* with dynamic locale negotiation we may see some failures before a success. */
        if (!silent && templateCode < TCP_RESET) {
            int xerrno = errno;
            debugs(4, DBG_CRITICAL, "ERROR: loading file '" << path << "': " << xstrerr(xerrno));
        }
        wasLoaded = false;
        return wasLoaded;
    }

    while ((len = FD_READ_METHOD(fd, buf, sizeof(buf))) > 0) {
        if (!parse(buf, len, false)) {
            debugs(4, DBG_CRITICAL, "ERROR: parsing error in template file: " << path);
            wasLoaded = false;
            return wasLoaded;
        }
    }
    parse(buf, 0, true);

    if (len < 0) {
        int xerrno = errno;
        debugs(4, DBG_CRITICAL, MYNAME << "ERROR: failed to fully read: '" << path << "': " << xstrerr(xerrno));
    }

    file_close(fd);

    wasLoaded = true;
    return wasLoaded;
}

bool strHdrAcptLangGetItem(const String &hdr, char *lang, int langLen, size_t &pos)
{
    while (pos < hdr.size()) {

        /* skip any initial whitespace. */
        while (pos < hdr.size() && xisspace(hdr[pos]))
            ++pos;

        /*
         * Header value format:
         *  - sequence of whitespace delimited tags
         *  - each tag may suffix with ';'.* which we can ignore.
         *  - IFF a tag contains only two characters we can wildcard ANY translations matching: <it> '-'? .*
         *    with preference given to an exact match.
         */
        bool invalid_byte = false;
        char *dt = lang;
        while (pos < hdr.size() && hdr[pos] != ';' && hdr[pos] != ',' && !xisspace(hdr[pos]) && dt < (lang + (langLen -1)) ) {
            if (!invalid_byte) {
#if USE_HTTP_VIOLATIONS
                // if accepting violations we may as well accept some broken browsers
                //  which may send us the right code, wrong ISO formatting.
                if (hdr[pos] == '_')
                    *dt = '-';
                else
#endif
                    *dt = xtolower(hdr[pos]);
                // valid codes only contain A-Z, hyphen (-) and *
                if (*dt != '-' && *dt != '*' && (*dt < 'a' || *dt > 'z') )
                    invalid_byte = true;
                else
                    ++dt; // move to next destination byte.
            }
            ++pos;
        }
        *dt = '\0'; // nul-terminated the filename content string before system use.

        // if we terminated the tag on garbage or ';' we need to skip to the next ',' or end of header.
        while (pos < hdr.size() && hdr[pos] != ',')
            ++pos;

        if (pos < hdr.size() && hdr[pos] == ',')
            ++pos;

        debugs(4, 9, "STATE: lang=" << lang << ", pos=" << pos << ", buf='" << ((pos < hdr.size()) ? hdr.substr(pos,hdr.size()) : "") << "'");

        /* if we found anything we might use, try it. */
        if (*lang != '\0' && !invalid_byte)
            return true;
    }
    return false;
}

bool
TemplateFile::loadFor(const HttpRequest *request)
{
    String hdr;

#if USE_ERR_LOCALES
    if (loaded()) // already loaded?
        return true;

    if (!request || !request->header.getList(Http::HdrType::ACCEPT_LANGUAGE, &hdr) )
        return false;

    char lang[256];
    size_t pos = 0; // current parsing position in header string

    debugs(4, 6, HERE << "Testing Header: '" << hdr << "'");

    while ( strHdrAcptLangGetItem(hdr, lang, 256, pos) ) {

        /* wildcard uses the configured default language */
        if (lang[0] == '*' && lang[1] == '\0') {
            debugs(4, 6, HERE << "Found language '" << lang << "'. Using configured default.");
            return false;
        }

        debugs(4, 6, HERE << "Found language '" << lang << "', testing for available template");

        if (tryLoadTemplate(lang)) {
            /* store the language we found for the Content-Language reply header */
            errLanguage = lang;
            break;
        } else if (Config.errorLogMissingLanguages) {
            debugs(4, DBG_IMPORTANT, "WARNING: Error Pages Missing Language: " << lang);
        }
    }
#endif

    return loaded();
}

/// \ingroup ErrorPageInternal
static ErrorDynamicPageInfo *
errorDynamicPageInfoCreate(int id, const char *page_name)
{
    ErrorDynamicPageInfo *info = new ErrorDynamicPageInfo;
    info->id = id;
    info->page_name = xstrdup(page_name);
    info->page_redirect = static_cast<Http::StatusCode>(atoi(page_name));

    /* WARNING on redirection status:
     * 2xx are permitted, but not documented officially.
     * - might be useful for serving static files (PAC etc) in special cases
     * 3xx require a URL suitable for Location: header.
     * - the current design does not allow for a Location: URI as well as a local file template
     *   although this possibility is explicitly permitted in the specs.
     * 4xx-5xx require a local file template.
     * - sending Location: on these codes with no body is invalid by the specs.
     * - current result is Squid crashing or XSS problems as dynamic deny_info load random disk files.
     * - a future redesign of the file loading may result in loading remote objects sent inline as local body.
     */
    if (info->page_redirect == Http::scNone)
        ; // special case okay.
    else if (info->page_redirect < 200 || info->page_redirect > 599) {
        // out of range
        debugs(0, DBG_CRITICAL, "FATAL: status " << info->page_redirect << " is not valid on '" << page_name << "'");
        self_destruct();
    } else if ( /* >= 200 && */ info->page_redirect < 300 && strchr(&(page_name[4]), ':')) {
        // 2xx require a local template file
        debugs(0, DBG_CRITICAL, "FATAL: status " << info->page_redirect << " requires a template on '" << page_name << "'");
        self_destruct();
    } else if (info->page_redirect >= 300 && info->page_redirect <= 399 && !strchr(&(page_name[4]), ':')) {
        // 3xx require an absolute URL
        debugs(0, DBG_CRITICAL, "FATAL: status " << info->page_redirect << " requires a URL on '" << page_name << "'");
        self_destruct();
    } else if (info->page_redirect >= 400 /* && <= 599 */ && strchr(&(page_name[4]), ':')) {
        // 4xx/5xx require a local template file
        debugs(0, DBG_CRITICAL, "FATAL: status " << info->page_redirect << " requires a template on '" << page_name << "'");
        self_destruct();
    }
    // else okay.

    return info;
}

/// \ingroup ErrorPageInternal
static void
errorDynamicPageInfoDestroy(ErrorDynamicPageInfo * info)
{
    assert(info);
    safe_free(info->page_name);
    delete info;
}

/// \ingroup ErrorPageInternal
static int
errorPageId(const char *page_name)
{
    for (int i = 0; i < ERR_MAX; ++i) {
        if (strcmp(err_type_str[i], page_name) == 0)
            return i;
    }

    for (size_t j = 0; j < ErrorDynamicPages.size(); ++j) {
        if (strcmp(ErrorDynamicPages[j]->page_name, page_name) == 0)
            return j + ERR_MAX;
    }

    return ERR_NONE;
}

err_type
errorReservePageId(const char *page_name)
{
    ErrorDynamicPageInfo *info;
    int id = errorPageId(page_name);

    if (id == ERR_NONE) {
        info = errorDynamicPageInfoCreate(ERR_MAX + ErrorDynamicPages.size(), page_name);
        ErrorDynamicPages.push_back(info);
        id = info->id;
    }

    return (err_type)id;
}

/// \ingroup ErrorPageInternal
const char *
errorPageName(int pageId)
{
    if (pageId >= ERR_NONE && pageId < ERR_MAX)     /* common case */
        return err_type_str[pageId];

    if (pageId >= ERR_MAX && pageId - ERR_MAX < (ssize_t)ErrorDynamicPages.size())
        return ErrorDynamicPages[pageId - ERR_MAX]->page_name;

    return "ERR_UNKNOWN";   /* should not happen */
}

ErrorState *
ErrorState::NewForwarding(err_type type, HttpRequest *request)
{
    assert(request);
    const Http::StatusCode status = request->flags.needValidation ?
                                    Http::scGatewayTimeout : Http::scServiceUnavailable;
    return new ErrorState(type, status, request);
}

ErrorState::ErrorState(err_type t, Http::StatusCode status, HttpRequest * req) :
    type(t),
    page_id(t),
    err_language(NULL),
    httpStatus(status),
#if USE_AUTH
    auth_user_request (NULL),
#endif
    request(NULL),
    url(NULL),
    xerrno(0),
    port(0),
    dnsError(),
    ttl(0),
    src_addr(),
    redirect_url(NULL),
    callback(NULL),
    callback_data(NULL),
    request_hdrs(NULL),
    err_msg(NULL),
#if USE_OPENSSL
    detail(NULL),
#endif
    detailCode(ERR_DETAIL_NONE)
{
    memset(&ftp, 0, sizeof(ftp));

    if (page_id >= ERR_MAX && ErrorDynamicPages[page_id - ERR_MAX]->page_redirect != Http::scNone)
        httpStatus = ErrorDynamicPages[page_id - ERR_MAX]->page_redirect;

    if (req != NULL) {
        request = req;
        HTTPMSGLOCK(request);
        src_addr = req->client_addr;
    }
}

void
errorAppendEntry(StoreEntry * entry, ErrorState * err)
{
    assert(entry->mem_obj != NULL);
    assert (entry->isEmpty());
    debugs(4, 4, "Creating an error page for entry " << entry <<
           " with errorstate " << err <<
           " page id " << err->page_id);

    if (entry->store_status != STORE_PENDING) {
        debugs(4, 2, "Skipping error page due to store_status: " << entry->store_status);
        /*
         * If the entry is not STORE_PENDING, then no clients
         * care about it, and we don't need to generate an
         * error message
         */
        assert(EBIT_TEST(entry->flags, ENTRY_ABORTED));
        assert(entry->mem_obj->nclients == 0);
        delete err;
        return;
    }

    if (err->page_id == TCP_RESET) {
        if (err->request) {
            debugs(4, 2, "RSTing this reply");
            err->request->flags.resetTcp = true;
        }
    }

    entry->storeErrorResponse(err->BuildHttpReply());
    delete err;
}

void
errorSend(const Comm::ConnectionPointer &conn, ErrorState * err)
{
    HttpReply *rep;
    debugs(4, 3, HERE << conn << ", err=" << err);
    assert(Comm::IsConnOpen(conn));

    rep = err->BuildHttpReply();

    MemBuf *mb = rep->pack();
    AsyncCall::Pointer call = commCbCall(78, 5, "errorSendComplete",
                                         CommIoCbPtrFun(&errorSendComplete, err));
    Comm::Write(conn, mb, call);
    delete mb;

    delete rep;
}

/**
 \ingroup ErrorPageAPI
 *
 * Called by commHandleWrite() after data has been written
 * to the client socket.
 *
 \note If there is a callback, the callback is responsible for
 *     closing the FD, otherwise we do it ourselves.
 */
static void
errorSendComplete(const Comm::ConnectionPointer &conn, char *, size_t size, Comm::Flag errflag, int, void *data)
{
    ErrorState *err = static_cast<ErrorState *>(data);
    debugs(4, 3, HERE << conn << ", size=" << size);

    if (errflag != Comm::ERR_CLOSING) {
        if (err->callback) {
            debugs(4, 3, "errorSendComplete: callback");
            err->callback(conn->fd, err->callback_data, size);
        } else {
            debugs(4, 3, "errorSendComplete: comm_close");
            conn->close();
        }
    }

    delete err;
}

ErrorState::~ErrorState()
{
    HTTPMSGUNLOCK(request);
    safe_free(redirect_url);
    safe_free(url);
    safe_free(request_hdrs);
    wordlistDestroy(&ftp.server_msg);
    safe_free(ftp.request);
    safe_free(ftp.reply);
#if USE_AUTH
    auth_user_request = NULL;
#endif
    safe_free(err_msg);
#if USE_ERR_LOCALES
    if (err_language != Config.errorDefaultLanguage)
#endif
        safe_free(err_language);
#if USE_OPENSSL
    delete detail;
#endif
}

int
ErrorState::Dump(MemBuf * mb)
{
    MemBuf str;
    char ntoabuf[MAX_IPSTRLEN];

    str.reset();
    /* email subject line */
    str.appendf("CacheErrorInfo - %s", errorPageName(type));
    mb->appendf("?subject=%s", rfc1738_escape_part(str.buf));
    str.reset();
    /* email body */
    str.appendf("CacheHost: %s\r\n", getMyHostname());
    /* - Err Msgs */
    str.appendf("ErrPage: %s\r\n", errorPageName(type));

    if (xerrno) {
        str.appendf("Err: (%d) %s\r\n", xerrno, strerror(xerrno));
    } else {
        str.append("Err: [none]\r\n", 13);
    }
#if USE_AUTH
    if (auth_user_request.getRaw() && auth_user_request->denyMessage())
        str.appendf("Auth ErrMsg: %s\r\n", auth_user_request->denyMessage());
#endif
    if (dnsError.size() > 0)
        str.appendf("DNS ErrMsg: %s\r\n", dnsError.termedBuf());

    /* - TimeStamp */
    str.appendf("TimeStamp: %s\r\n\r\n", mkrfc1123(squid_curtime));

    /* - IP stuff */
    str.appendf("ClientIP: %s\r\n", src_addr.toStr(ntoabuf,MAX_IPSTRLEN));

    if (request && request->hier.host[0] != '\0') {
        str.appendf("ServerIP: %s\r\n", request->hier.host);
    }

    str.append("\r\n", 2);
    /* - HTTP stuff */
    str.append("HTTP Request:\r\n", 15);
    if (request) {
        str.appendf(SQUIDSBUFPH " " SQUIDSBUFPH " %s/%d.%d\n",
                    SQUIDSBUFPRINT(request->method.image()),
                    SQUIDSBUFPRINT(request->url.path()),
                    AnyP::ProtocolType_str[request->http_ver.protocol],
                    request->http_ver.major, request->http_ver.minor);
        request->header.packInto(&str);
    }

    str.append("\r\n", 2);
    /* - FTP stuff */

    if (ftp.request) {
        str.appendf("FTP Request: %s\r\n", ftp.request);
        str.appendf("FTP Reply: %s\r\n", (ftp.reply? ftp.reply:"[none]"));
        str.append("FTP Msg: ", 9);
        wordlistCat(ftp.server_msg, &str);
        str.append("\r\n", 2);
    }

    str.append("\r\n", 2);
    mb->appendf("&body=%s", rfc1738_escape_part(str.buf));
    str.clean();
    return 0;
}

/// \ingroup ErrorPageInternal
#define CVT_BUF_SZ 512

// Encodes a (null-terminated) string in base64 and returns a newly allocated one (also null-terminated).
static char* base64encode(const char* value) {
    int len = strlen(value);
    int maxSize = 4 * ceil(strlen(value) / 3.0f) + 1;
    char* value64 = (char*) malloc(maxSize);
    base64_encode_str(value64, maxSize, value, len);
    return value64;
}

const char *
ErrorState::Convert(char token, bool building_deny_info_url, bool allowRecursion)
{
    static MemBuf mb;
    const char *p = NULL;   /* takes priority over mb if set */
    int do_quote = 1;
    int no_urlescape = 0;       /* if true then item is NOT to be further URL-encoded */
    char ntoabuf[MAX_IPSTRLEN];

    mb.reset();

    switch (token) {

    case 'a':
#if USE_AUTH
        if (request && request->auth_user_request != NULL)
            p = request->auth_user_request->username();
        if (!p)
#endif
            p = "-";
        break;

    case 'b':
        mb.appendf("%u", getMyPort());
        break;

    case 'B':
        if (building_deny_info_url) break;
        if (request) {
            const SBuf &tmp = Ftp::UrlWith2f(request);
            mb.append(tmp.rawContent(), tmp.length());
        } else
            p = "[no URL]";
        break;

    case 'c':
        if (building_deny_info_url) break;
        p = errorPageName(type);
        break;

    case 'D':
        if (!allowRecursion)
            p = "%D";  // if recursion is not allowed, do not convert
#if USE_OPENSSL
        // currently only SSL error details implemented
        else if (detail) {
            detail->useRequest(request);
            const String &errDetail = detail->toString();
            if (errDetail.size() > 0) {
                char* errDetail64 = base64encode(errDetail.termedBuf());

                MemBuf *detail_mb  = ConvertText(errDetail64, false);
                mb.append(detail_mb->content(), detail_mb->contentSize());
                delete detail_mb;
                do_quote = 0;

		free(errDetail64);
            }
        }
#endif
<<<<<<< HEAD
        if (!mb.contentSize()) {
            char* noErrorDetail = base64encode("[No Error Detail]");
	    mb.append(noErrorDetail, strlen(noErrorDetail));
	    free(noErrorDetail);
	}
=======
        if (!mb.contentSize())
            mb.append("[No Error Detail]", 17);
>>>>>>> 673979d9
        break;

    case 'e':
        mb.appendf("%d", xerrno);
        break;

    case 'E':
        if (xerrno)
            mb.appendf("(%d) %s", xerrno, strerror(xerrno));
        else
            mb.append("[No Error]", 10);
        break;

    case 'f':
        if (building_deny_info_url) break;
        /* FTP REQUEST LINE */
        if (ftp.request)
            p = ftp.request;
        else
            p = "nothing";
        break;

    case 'F':
        if (building_deny_info_url) break;
        /* FTP REPLY LINE */
        if (ftp.reply)
            p = ftp.reply;
        else
            p = "nothing";
        break;

    case 'g':
        if (building_deny_info_url) break;
        /* FTP SERVER RESPONSE */
        if (ftp.listing) {
            mb.append(ftp.listing->content(), ftp.listing->contentSize());
            do_quote = 0;
        } else if (ftp.server_msg) {
            wordlistCat(ftp.server_msg, &mb);
        }
        break;

    case 'h':
        mb.appendf("%s", getMyHostname());
        break;

    case 'H':
        if (request) {
            if (request->hier.host[0] != '\0') // if non-empty string.
                p = request->hier.host;
            else
                p = request->url.host();
        } else if (!building_deny_info_url)
            p = "[unknown host]";
        break;

    case 'i':
        mb.appendf("%s", src_addr.toStr(ntoabuf,MAX_IPSTRLEN));
        break;

    case 'I':
        if (request && request->hier.tcpServer != NULL)
            p = request->hier.tcpServer->remote.toStr(ntoabuf,MAX_IPSTRLEN);
        else if (!building_deny_info_url)
            p = "[unknown]";
        break;

    case 'l':
        if (building_deny_info_url) break;
        mb.append(error_stylesheet.content(), error_stylesheet.contentSize());
        do_quote = 0;
        break;

    case 'L':
        if (building_deny_info_url) break;
        if (Config.errHtmlText) {
            mb.appendf("%s", Config.errHtmlText);
            do_quote = 0;
        } else
            p = "[not available]";
        break;

    case 'm':
        if (building_deny_info_url) break;
#if USE_AUTH
        if (auth_user_request.getRaw())
            p = auth_user_request->denyMessage("[not available]");
        else
            p = "[not available]";
#else
        p = "-";
#endif
        break;

    case 'M':
        if (request) {
            const SBuf &m = request->method.image();
            mb.append(m.rawContent(), m.length());
        } else if (!building_deny_info_url)
            p = "[unknown method]";
        break;

    case 'O':
        if (!building_deny_info_url)
            do_quote = 0;
    case 'o':
        p = request ? request->extacl_message.termedBuf() : external_acl_message;
        if (!p && !building_deny_info_url)
            p = "[not available]";
        break;

    case 'p':
        if (request) {
            mb.appendf("%u", request->url.port());
        } else if (!building_deny_info_url) {
            p = "[unknown port]";
        }
        break;

    case 'P':
        if (request) {
            const SBuf &m = request->url.getScheme().image();
            mb.append(m.rawContent(), m.length());
        } else if (!building_deny_info_url) {
            p = "[unknown protocol]";
        }
        break;

    case 'R':
        if (building_deny_info_url) {
            if (request != NULL) {
                const SBuf &tmp = request->url.path();
                mb.append(tmp.rawContent(), tmp.length());
                no_urlescape = 1;
            } else
                p = "[no request]";
            break;
        }
        if (request != NULL) {
            mb.appendf(SQUIDSBUFPH " " SQUIDSBUFPH " %s/%d.%d\n",
                       SQUIDSBUFPRINT(request->method.image()),
                       SQUIDSBUFPRINT(request->url.path()),
                       AnyP::ProtocolType_str[request->http_ver.protocol],
                       request->http_ver.major, request->http_ver.minor);
            request->header.packInto(&mb, true); //hide authorization data
        } else if (request_hdrs) {
            p = request_hdrs;
        } else {
            p = "[no request]";
        }
        break;

    case 's':
        /* for backward compat we make %s show the full URL. Drop this in some future release. */
        if (building_deny_info_url) {
            if (request) {
                const SBuf &tmp = request->effectiveRequestUri();
                mb.append(tmp.rawContent(), tmp.length());
            } else
                p = url;
            debugs(0, DBG_CRITICAL, "WARNING: deny_info now accepts coded tags. Use %u to get the full URL instead of %s");
        } else
            p = visible_appname_string;
        break;

    case 'S':
        if (building_deny_info_url) {
            p = visible_appname_string;
            break;
        }
        /* signature may contain %-escapes, recursion */
        if (page_id != ERR_SQUID_SIGNATURE) {
            const int saved_id = page_id;
            page_id = ERR_SQUID_SIGNATURE;
            MemBuf *sign_mb = BuildContent();
            mb.append(sign_mb->content(), sign_mb->contentSize());
            sign_mb->clean();
            delete sign_mb;
            page_id = saved_id;
            do_quote = 0;
        } else {
            /* wow, somebody put %S into ERR_SIGNATURE, stop recursion */
            p = "[%S]";
        }
        break;

    case 't':
        mb.appendf("%s", Time::FormatHttpd(squid_curtime));
        break;

    case 'T':
        mb.appendf("%s", mkrfc1123(squid_curtime));
        break;

    case 'U':
        /* Using the fake-https version of absolute-URI so error pages see https:// */
        /* even when the url-path cannot be shown as more than '*' */
        if (request)
            p = urlCanonicalFakeHttps(request);
        else if (url)
            p = url;
        else if (!building_deny_info_url)
            p = "[no URL]";
        break;

    case 'u':
        if (request) {
            const SBuf &tmp = request->effectiveRequestUri();
            mb.append(tmp.rawContent(), tmp.length());
        } else if (url)
            p = url;
        else if (!building_deny_info_url)
            p = "[no URL]";
        break;

    case 'w':
        if (Config.adminEmail)
            mb.appendf("%s", Config.adminEmail);
        else if (!building_deny_info_url)
            p = "[unknown]";
        break;

    case 'W':
        if (building_deny_info_url) break;
        if (Config.adminEmail && Config.onoff.emailErrData)
            Dump(&mb);
        no_urlescape = 1;
        break;

    case 'x':
#if USE_OPENSSL
        if (detail)
            mb.appendf("%s", detail->errorName());
        else
#endif
            if (!building_deny_info_url)
                p = "[Unknown Error Code]";
        break;

    case 'z':
        if (building_deny_info_url) break;
        if (dnsError.size() > 0)
            p = dnsError.termedBuf();
        else if (ftp.cwd_msg)
            p = ftp.cwd_msg;
        else
            p = "[unknown]";
        break;

    case 'Z':
        if (building_deny_info_url) break;
        if (err_msg)
            p = err_msg;
        else
            p = "[unknown]";
        break;

    case '%':
        p = "%";
        break;

    default:
        mb.appendf("%%%c", token);
        do_quote = 0;
        break;
    }

    if (!p)
        p = mb.buf;     /* do not use mb after this assignment! */

    assert(p);

    debugs(4, 3, "errorConvert: %%" << token << " --> '" << p << "'" );

    if (do_quote)
        p = html_quote(p);

    if (building_deny_info_url && !no_urlescape)
        p = rfc1738_escape_part(p);

    return p;
}

void
ErrorState::DenyInfoLocation(const char *name, HttpRequest *, MemBuf &result)
{
    char const *m = name;
    char const *p = m;
    char const *t;

    if (m[0] == '3')
        m += 4; // skip "3xx:"

    while ((p = strchr(m, '%'))) {
        result.append(m, p - m);       /* copy */
        t = Convert(*++p, true, true);       /* convert */
        result.appendf("%s", t);        /* copy */
        m = p + 1;                     /* advance */
    }

    if (*m)
        result.appendf("%s", m);        /* copy tail */

    assert((size_t)result.contentSize() == strlen(result.content()));
}

HttpReply *
ErrorState::BuildHttpReply()
{
    HttpReply *rep = new HttpReply;
    const char *name = errorPageName(page_id);
    /* no LMT for error pages; error pages expire immediately */

    if (name[0] == '3' || (name[0] != '2' && name[0] != '4' && name[0] != '5' && strchr(name, ':'))) {
        /* Redirection */
        Http::StatusCode status = Http::scFound;
        // Use configured 3xx reply status if set.
        if (name[0] == '3')
            status = httpStatus;
        else {
            // Use 307 for HTTP/1.1 non-GET/HEAD requests.
            if (request != NULL && request->method != Http::METHOD_GET && request->method != Http::METHOD_HEAD && request->http_ver >= Http::ProtocolVersion(1,1))
                status = Http::scTemporaryRedirect;
        }

        rep->setHeaders(status, NULL, "text/html;charset=utf-8", 0, 0, -1);

        if (request) {
            MemBuf redirect_location;
            redirect_location.init();
            DenyInfoLocation(name, request, redirect_location);
            httpHeaderPutStrf(&rep->header, Http::HdrType::LOCATION, "%s", redirect_location.content() );
        }

        httpHeaderPutStrf(&rep->header, Http::HdrType::X_SQUID_ERROR, "%d %s", httpStatus, "Access Denied");
    } else {
        MemBuf *content = BuildContent();
        rep->setHeaders(httpStatus, NULL, "text/html;charset=utf-8", content->contentSize(), 0, -1);
        /*
         * include some information for downstream caches. Implicit
         * replaceable content. This isn't quite sufficient. xerrno is not
         * necessarily meaningful to another system, so we really should
         * expand it. Additionally, we should identify ourselves. Someone
         * might want to know. Someone _will_ want to know OTOH, the first
         * X-CACHE-MISS entry should tell us who.
         */
        httpHeaderPutStrf(&rep->header, Http::HdrType::X_SQUID_ERROR, "%s %d", name, xerrno);

#if USE_ERR_LOCALES
        /*
         * If error page auto-negotiate is enabled in any way, send the Vary.
         * RFC 2616 section 13.6 and 14.44 says MAY and SHOULD do this.
         * We have even better reasons though:
         * see http://wiki.squid-cache.org/KnowledgeBase/VaryNotCaching
         */
        if (!Config.errorDirectory) {
            /* We 'negotiated' this ONLY from the Accept-Language. */
            rep->header.delById(Http::HdrType::VARY);
            rep->header.putStr(Http::HdrType::VARY, "Accept-Language");
        }

        /* add the Content-Language header according to RFC section 14.12 */
        if (err_language) {
            rep->header.putStr(Http::HdrType::CONTENT_LANGUAGE, err_language);
        } else
#endif /* USE_ERROR_LOCALES */
        {
            /* default templates are in English */
            /* language is known unless error_directory override used */
            if (!Config.errorDirectory)
                rep->header.putStr(Http::HdrType::CONTENT_LANGUAGE, "en");
        }

        rep->body.setMb(content);
        /* do not memBufClean() or delete the content, it was absorbed by httpBody */
    }

    // Make sure error codes get back to the client side for logging and
    // error tracking.
    if (request) {
        int edc = ERR_DETAIL_NONE; // error detail code
#if USE_OPENSSL
        if (detail)
            edc = detail->errorNo();
        else
#endif
            if (detailCode)
                edc = detailCode;
            else
                edc = xerrno;
        request->detailError(type, edc);
    }

    return rep;
}

MemBuf *
ErrorState::BuildContent()
{
    const char *m = NULL;

    assert(page_id > ERR_NONE && page_id < error_page_count);

#if USE_ERR_LOCALES
    ErrorPageFile *localeTmpl = NULL;

    /** error_directory option in squid.conf overrides translations.
     * Custom errors are always found either in error_directory or the templates directory.
     * Otherwise locate the Accept-Language header
     */
    if (!Config.errorDirectory && page_id < ERR_MAX) {
        if (err_language && err_language != Config.errorDefaultLanguage)
            safe_free(err_language);

        localeTmpl = new ErrorPageFile(err_type_str[page_id], static_cast<err_type>(page_id));
        if (localeTmpl->loadFor(request)) {
            m = localeTmpl->text();
            assert(localeTmpl->language());
            err_language = xstrdup(localeTmpl->language());
        }
    }
#endif /* USE_ERR_LOCALES */

    /** \par
     * If client-specific error templates are not enabled or available.
     * fall back to the old style squid.conf settings.
     */
    if (!m) {
        m = error_text[page_id];
#if USE_ERR_LOCALES
        if (!Config.errorDirectory)
            err_language = Config.errorDefaultLanguage;
#endif
        debugs(4, 2, HERE << "No existing error page language negotiated for " << errorPageName(page_id) << ". Using default error file.");
    }

    MemBuf *result = ConvertText(m, true);
#if USE_ERR_LOCALES
    if (localeTmpl)
        delete localeTmpl;
#endif
    return result;
}

MemBuf *ErrorState::ConvertText(const char *text, bool allowRecursion)
{
    MemBuf *content = new MemBuf;
    const char *p;
    const char *m = text;
    assert(m);
    content->init();

    while ((p = strchr(m, '%'))) {
        content->append(m, p - m);  /* copy */
        const char *t = Convert(*++p, false, allowRecursion);   /* convert */
        content->appendf("%s", t);   /* copy */
        m = p + 1;          /* advance */
    }

    if (*m)
        content->appendf("%s", m);   /* copy tail */

    content->terminate();

    assert((size_t)content->contentSize() == strlen(content->content()));

    return content;
}
<|MERGE_RESOLUTION|>--- conflicted
+++ resolved
@@ -837,16 +837,11 @@
             }
         }
 #endif
-<<<<<<< HEAD
         if (!mb.contentSize()) {
             char* noErrorDetail = base64encode("[No Error Detail]");
 	    mb.append(noErrorDetail, strlen(noErrorDetail));
 	    free(noErrorDetail);
 	}
-=======
-        if (!mb.contentSize())
-            mb.append("[No Error Detail]", 17);
->>>>>>> 673979d9
         break;
 
     case 'e':
