/*
 * Copyright (C) 1996-2023 The Squid Software Foundation and contributors
 *
 * Squid software is distributed under GPLv2+ license and includes
 * contributions from numerous individuals and organizations.
 * Please see the COPYING and CONTRIBUTORS files for details.
 */

/* DEBUG: section 04    Error Generation */

#include "squid.h"
#include "AccessLogEntry.h"
#include "cache_cf.h"
#include "clients/forward.h"
#include "comm/Connection.h"
#include "comm/Write.h"
#include "error/Detail.h"
#include "error/SysErrorDetail.h"
#include "errorpage.h"
#include "fde.h"
#include "format/Format.h"
#include "fs_io.h"
#include "html_quote.h"
#include "HttpHeaderTools.h"
#include "HttpReply.h"
#include "HttpRequest.h"
#include "MemBuf.h"
#include "MemObject.h"
#include "rfc1738.h"
#include "sbuf/Stream.h"
#include "SquidConfig.h"
#include "Store.h"
#include "tools.h"
#include "wordlist.h"
#if USE_AUTH
#include "auth/UserRequest.h"
#endif
#if USE_OPENSSL
#include "ssl/ErrorDetailManager.h"
#endif

#include <array>

/**
 \defgroup ErrorPageInternal Error Page Internals
 \ingroup ErrorPageAPI
 *
 \section ErrorPagesAbstract Abstract:
 *   These routines are used to generate error messages to be
 *   sent to clients.  The error type is used to select between
 *   the various message formats. (formats are stored in the
 *   Config.errorDirectory)
 */

#if !defined(DEFAULT_SQUID_ERROR_DIR)
/** Where to look for errors if config path fails.
 \note Please use ./configure --datadir=/path instead of patching
 */
#define DEFAULT_SQUID_ERROR_DIR   DEFAULT_SQUID_DATA_DIR"/errors"
#endif

/// \ingroup ErrorPageInternal
CBDATA_CLASS_INIT(ErrorState);

const SBuf ErrorState::LogformatMagic("@Squid{");

/* local types */

/// an error page created from admin-configurable metadata (e.g. deny_info)
class ErrorDynamicPageInfo {
public:
    ErrorDynamicPageInfo(const int anId, const char *aName, const SBuf &aCfgLocation);
    ~ErrorDynamicPageInfo() { xfree(page_name); }

    /// error_text[] index for response body (unused in redirection responses)
    int id;

    /// Primary deny_info parameter:
    /// * May start with an HTTP status code.
    /// * Either a well-known error page name, a filename, or a redirect URL.
    char *page_name;

    /// admin-configured HTTP Location header value for redirection responses
    const char *uri;

    /// admin-configured name for the error page template (custom or standard)
    const char *filename;

    /// deny_info directive position in squid.conf (for reporting)
    SBuf cfgLocation;

    // XXX: Misnamed. Not just for redirects.
    /// admin-configured HTTP status code
    Http::StatusCode page_redirect;

private:
    // no copying of any kind
    ErrorDynamicPageInfo(ErrorDynamicPageInfo &&) = delete;
};

namespace ErrorPage {

/// state and parameters shared by several ErrorState::compile*() methods
class Build
{
public:
    SBuf output; ///< compilation result
    const char *input = nullptr; ///< template bytes that need to be compiled
    bool building_deny_info_url = false; ///< whether we compile deny_info URI
    bool allowRecursion = false; ///< whether top-level compile() calls are OK
};

/// pretty-prints error page/deny_info building error
class BuildErrorPrinter
{
public:
    BuildErrorPrinter(const SBuf &anInputLocation, int aPage, const char *aMsg, const char *aNear): inputLocation(anInputLocation), page_id(aPage), msg(aMsg), near(aNear) {}

    /// reports error details (for admin-visible exceptions and debugging)
    std::ostream &print(std::ostream &) const;

    /// print() helper to report where the error was found
    std::ostream &printLocation(std::ostream &os) const;

    /* saved constructor parameters */
    const SBuf &inputLocation;
    const int page_id;
    const char *msg;
    const char *near;
};

static inline std::ostream &
operator <<(std::ostream &os, const BuildErrorPrinter &context)
{
    return context.print(os);
}

static const char *IsDenyInfoUri(const int page_id);

static void ImportStaticErrorText(const int page_id, const char *text, const SBuf &inputLocation);
static void ValidateStaticError(const int page_id, const SBuf &inputLocation);

} // namespace ErrorPage

/* local constant and vars */

<<<<<<< HEAD
/**
 \ingroup ErrorPageInternal
 *
 \note  hard coded error messages are not appended with %S
 *      automagically to give you more control on the format
 */
static const struct {
    int type;           /* and page_id */
    const char *text;
}

/// error messages that cannot be configured/customized externally
error_hard_text[] = {
=======
/// an error page (or a part of an error page) with hard-coded template text
class HardCodedError {
public:
    err_type type; ///< identifies the error (or a special error template part)
    const char *text; ///< a string literal containing the error template
};
>>>>>>> 96f7d8c3

/// error messages that cannot be configured/customized externally
static const std::array<HardCodedError, 7> HardCodedErrors = {
    {
<<<<<<< HEAD
        ERR_SQUID_SIGNATURE,
        "\n<br>\n"
        "<hr>\n"
        "<div id=\"footer\">\n"
        "Generated %T by %h (%s)\n"
        "</div>\n"
        "</body></html>\n"
    },
    {
        TCP_RESET,
        "reset"
    },
    {
        ERR_CLIENT_GONE,
        "unexpected client disconnect"
    },
    {
        ERR_SECURE_ACCEPT_FAIL,
        "secure accept fail"
    },
    {
        ERR_REQUEST_START_TIMEOUT,
        "request start timedout"
=======
        {
            ERR_SQUID_SIGNATURE,
            "\n<br>\n"
            "<hr>\n"
            "<div id=\"footer\">\n"
            "Generated %T by %h (%s)\n"
            "</div>\n"
            "</body></html>\n"
        },
        {
            TCP_RESET,
            "reset"
        },
        {
            ERR_CLIENT_GONE,
            "unexpected client disconnect"
        },
        {
            ERR_SECURE_ACCEPT_FAIL,
            "secure accept fail"
        },
        {
            ERR_REQUEST_START_TIMEOUT,
            "request start timedout"
        },
        {
            ERR_REQUEST_PARSE_TIMEOUT,
            "request parse timedout"
        },
        {
            ERR_RELAY_REMOTE,
            "relay server response"
        }
>>>>>>> 96f7d8c3
    }
};

/// \ingroup ErrorPageInternal
static std::vector<ErrorDynamicPageInfo *> ErrorDynamicPages;

/* local prototypes */

/// \ingroup ErrorPageInternal
static char **error_text = nullptr;

/// \ingroup ErrorPageInternal
static int error_page_count = 0;

/// \ingroup ErrorPageInternal
static MemBuf error_stylesheet;

static const char *errorFindHardText(err_type type);
static IOCB errorSendComplete;

/// \ingroup ErrorPageInternal
/// manages an error page template
class ErrorPageFile: public TemplateFile
{
public:
    ErrorPageFile(const char *name, const err_type code) : TemplateFile(name, code) {}

    /// The template text data read from disk
    const char *text() { return template_.c_str(); }

protected:
    void setDefault() override {
        template_ = "Internal Error: Missing Template ";
        template_.append(templateName.termedBuf());
    }
};

/// \ingroup ErrorPageInternal
static err_type &
operator++ (err_type &anErr)
{
    int tmp = (int)anErr;
    anErr = (err_type)(++tmp);
    return anErr;
}

/// \ingroup ErrorPageInternal
static int
operator -(err_type const &anErr, err_type const &anErr2)
{
    return (int)anErr - (int)anErr2;
}

/// \return deny_info URL if the given page is a deny_info page with a URL
/// \return nullptr otherwise
static const char *
ErrorPage::IsDenyInfoUri(const int page_id)
{
    if (ERR_MAX <= page_id && page_id < error_page_count)
        return ErrorDynamicPages.at(page_id - ERR_MAX)->uri; // may be nil
    return nullptr;
}

void
errorInitialize(void)
{
    using ErrorPage::ImportStaticErrorText;

    err_type i;
    const char *text;
    error_page_count = ERR_MAX + ErrorDynamicPages.size();
    error_text = static_cast<char **>(xcalloc(error_page_count, sizeof(char *)));

    for (i = ERR_NONE, ++i; i < error_page_count; ++i) {
        safe_free(error_text[i]);

        if ((text = errorFindHardText(i))) {
            /**\par
             * Index any hard-coded error text into defaults.
             */
            static const SBuf builtIn("built-in");
            ImportStaticErrorText(i, text, builtIn);

        } else if (i < ERR_MAX) {
            /**\par
             * Index precompiled fixed template files from one of two sources:
             *  (a) default language translation directory (error_default_language)
             *  (b) admin specified custom directory (error_directory)
             */
            ErrorPageFile errTmpl(err_type_str[i], i);
            errTmpl.loadDefault();
            ImportStaticErrorText(i, errTmpl.text(), errTmpl.filename);
        } else {
            /** \par
             * Index any unknown file names used by deny_info.
             */
            ErrorDynamicPageInfo *info = ErrorDynamicPages.at(i - ERR_MAX);
            assert(info && info->id == i && info->page_name);

            if (info->filename) {
                /** But only if they are not redirection URL. */
                ErrorPageFile errTmpl(info->filename, ERR_MAX);
                errTmpl.loadDefault();
                ImportStaticErrorText(i, errTmpl.text(), errTmpl.filename);
            } else {
                assert(info->uri);
                ErrorPage::ValidateStaticError(i, info->cfgLocation);
            }
        }
    }

    error_stylesheet.reset();

    // look for and load stylesheet into global MemBuf for it.
    if (Config.errorStylesheet) {
        ErrorPageFile tmpl("StylesSheet", ERR_MAX);
        tmpl.loadFromFile(Config.errorStylesheet);
        error_stylesheet.appendf("%s",tmpl.text());
    }

#if USE_OPENSSL
    Ssl::errorDetailInitialize();
#endif
}

void
errorClean(void)
{
    if (error_text) {
        int i;

        for (i = ERR_NONE + 1; i < error_page_count; ++i)
            safe_free(error_text[i]);

        safe_free(error_text);
    }

    while (!ErrorDynamicPages.empty()) {
        delete ErrorDynamicPages.back();
        ErrorDynamicPages.pop_back();
    }

    error_page_count = 0;

#if USE_OPENSSL
    Ssl::errorDetailClean();
#endif
}

/// \ingroup ErrorPageInternal
static const char *
errorFindHardText(err_type type)
{
    for (const auto &m: HardCodedErrors) {
        if (m.type == type)
            return m.text;
    }
    return nullptr;
}

TemplateFile::TemplateFile(const char *name, const err_type code): silent(false), wasLoaded(false), templateName(name), templateCode(code)
{
    assert(name);
}

void
TemplateFile::loadDefault()
{
    if (loaded()) // already loaded?
        return;

    /** test error_directory configured location */
    if (Config.errorDirectory) {
        char path[MAXPATHLEN];
        snprintf(path, sizeof(path), "%s/%s", Config.errorDirectory, templateName.termedBuf());
        loadFromFile(path);
    }

#if USE_ERR_LOCALES
    /** test error_default_language location */
    if (!loaded() && Config.errorDefaultLanguage) {
        if (!tryLoadTemplate(Config.errorDefaultLanguage)) {
            debugs(1, (templateCode < TCP_RESET ? DBG_CRITICAL : 3), "ERROR: Unable to load default error language files. Reset to backups.");
        }
    }
#endif

    /* test default location if failed (templates == English translation base templates) */
    if (!loaded()) {
        tryLoadTemplate("templates");
    }

    /* giving up if failed */
    if (!loaded()) {
        debugs(1, (templateCode < TCP_RESET ? DBG_CRITICAL : 3), "WARNING: failed to find or read error text file " << templateName);
        template_.clear();
        setDefault();
        wasLoaded = true;
    }
}

bool
TemplateFile::tryLoadTemplate(const char *lang)
{
    assert(lang);

    char path[MAXPATHLEN];
    /* TODO: prep the directory path string to prevent snprintf ... */
    snprintf(path, sizeof(path), "%s/%s/%s",
             DEFAULT_SQUID_ERROR_DIR, lang, templateName.termedBuf());
    path[MAXPATHLEN-1] = '\0';

    if (loadFromFile(path))
        return true;

#if HAVE_GLOB
    if ( strlen(lang) == 2) {
        /* TODO glob the error directory for sub-dirs matching: <tag> '-*'   */
        /* use first result. */
        debugs(4,2, "wildcard fallback errors not coded yet.");
    }
#endif

    return false;
}

bool
TemplateFile::loadFromFile(const char *path)
{
    int fd;
    char buf[4096];
    ssize_t len;

    if (loaded()) // already loaded?
        return true;

    fd = file_open(path, O_RDONLY | O_TEXT);

    if (fd < 0) {
        /* with dynamic locale negotiation we may see some failures before a success. */
        if (!silent && templateCode < TCP_RESET) {
            int xerrno = errno;
            debugs(4, DBG_CRITICAL, "ERROR: loading file '" << path << "': " << xstrerr(xerrno));
        }
        wasLoaded = false;
        return wasLoaded;
    }

    template_.clear();
    while ((len = FD_READ_METHOD(fd, buf, sizeof(buf))) > 0) {
        template_.append(buf, len);
    }

    if (len < 0) {
        int xerrno = errno;
        file_close(fd);
        debugs(4, DBG_CRITICAL, MYNAME << "ERROR: failed to fully read: '" << path << "': " << xstrerr(xerrno));
        wasLoaded = false;
        return false;
    }

    file_close(fd);

    filename = SBuf(path);

    if (!parse()) {
        debugs(4, DBG_CRITICAL, "ERROR: parsing error in template file: " << path);
        wasLoaded = false;
        return false;
    }

    wasLoaded = true;
    return wasLoaded;
}

bool strHdrAcptLangGetItem(const String &hdr, char *lang, int langLen, size_t &pos)
{
    while (pos < hdr.size()) {

        /* skip any initial whitespace. */
        while (pos < hdr.size() && xisspace(hdr[pos]))
            ++pos;

        /*
         * Header value format:
         *  - sequence of whitespace delimited tags
         *  - each tag may suffix with ';'.* which we can ignore.
         *  - IFF a tag contains only two characters we can wildcard ANY translations matching: <it> '-'? .*
         *    with preference given to an exact match.
         */
        bool invalid_byte = false;
        char *dt = lang;
        while (pos < hdr.size() && hdr[pos] != ';' && hdr[pos] != ',' && !xisspace(hdr[pos]) && dt < (lang + (langLen -1)) ) {
            if (!invalid_byte) {
#if USE_HTTP_VIOLATIONS
                // if accepting violations we may as well accept some broken browsers
                //  which may send us the right code, wrong ISO formatting.
                if (hdr[pos] == '_')
                    *dt = '-';
                else
#endif
                    *dt = xtolower(hdr[pos]);
                // valid codes only contain A-Z, hyphen (-) and *
                if (*dt != '-' && *dt != '*' && (*dt < 'a' || *dt > 'z') )
                    invalid_byte = true;
                else
                    ++dt; // move to next destination byte.
            }
            ++pos;
        }
        *dt = '\0'; // nul-terminated the filename content string before system use.

        // if we terminated the tag on garbage or ';' we need to skip to the next ',' or end of header.
        while (pos < hdr.size() && hdr[pos] != ',')
            ++pos;

        if (pos < hdr.size() && hdr[pos] == ',')
            ++pos;

        debugs(4, 9, "STATE: lang=" << lang << ", pos=" << pos << ", buf='" << ((pos < hdr.size()) ? hdr.substr(pos,hdr.size()) : "") << "'");

        /* if we found anything we might use, try it. */
        if (*lang != '\0' && !invalid_byte)
            return true;
    }
    return false;
}

bool
TemplateFile::loadFor(const HttpRequest *request)
{
    String hdr;

#if USE_ERR_LOCALES
    if (loaded()) // already loaded?
        return true;

    if (!request || !request->header.getList(Http::HdrType::ACCEPT_LANGUAGE, &hdr))
        return false;

    char lang[256];
    size_t pos = 0; // current parsing position in header string

    debugs(4, 6, "Testing Header: '" << hdr << "'");

    while ( strHdrAcptLangGetItem(hdr, lang, 256, pos) ) {

        /* wildcard uses the configured default language */
        if (lang[0] == '*' && lang[1] == '\0') {
            debugs(4, 6, "Found language '" << lang << "'. Using configured default.");
            return false;
        }

        debugs(4, 6, "Found language '" << lang << "', testing for available template");

        if (tryLoadTemplate(lang)) {
            /* store the language we found for the Content-Language reply header */
            errLanguage = lang;
            break;
        } else if (Config.errorLogMissingLanguages) {
            debugs(4, DBG_IMPORTANT, "WARNING: Error Pages Missing Language: " << lang);
        }
    }
#else
    (void)request;
#endif

    return loaded();
}

ErrorDynamicPageInfo::ErrorDynamicPageInfo(const int anId, const char *aName, const SBuf &aCfgLocation):
    id(anId),
    page_name(xstrdup(aName)),
    uri(nullptr),
    filename(nullptr),
    cfgLocation(aCfgLocation),
    page_redirect(static_cast<Http::StatusCode>(atoi(page_name)))
{
    const char *filenameOrUri = nullptr;
    if (xisdigit(*page_name)) {
        if (const char *statusCodeEnd = strchr(page_name, ':'))
            filenameOrUri = statusCodeEnd + 1;
    } else {
        assert(!page_redirect);
        filenameOrUri = page_name;
    }

    // Guessed uri, filename, or both values may be nil or malformed.
    // They are validated later.
    if (!page_redirect) {
        if (filenameOrUri && strchr(filenameOrUri, ':')) // looks like a URL
            uri = filenameOrUri;
        else
            filename = filenameOrUri;
    }
    else if (page_redirect/100 == 3) {
        // redirects imply a URL
        uri = filenameOrUri;
    } else {
        // non-redirects imply an error page name
        filename = filenameOrUri;
    }

    const auto info = this; // source code change reduction hack
    // TODO: Move and refactor to avoid self_destruct()s in reconfigure.

    /* WARNING on redirection status:
     * 2xx are permitted, but not documented officially.
     * - might be useful for serving static files (PAC etc) in special cases
     * 3xx require a URL suitable for Location: header.
     * - the current design does not allow for a Location: URI as well as a local file template
     *   although this possibility is explicitly permitted in the specs.
     * 4xx-5xx require a local file template.
     * - sending Location: on these codes with no body is invalid by the specs.
     * - current result is Squid crashing or XSS problems as dynamic deny_info load random disk files.
     * - a future redesign of the file loading may result in loading remote objects sent inline as local body.
     */
    if (info->page_redirect == Http::scNone)
        ; // special case okay.
    else if (info->page_redirect < 200 || info->page_redirect > 599) {
        // out of range
        debugs(0, DBG_CRITICAL, "FATAL: status " << info->page_redirect << " is not valid on '" << page_name << "'");
        self_destruct();
    } else if ( /* >= 200 && */ info->page_redirect < 300 && strchr(&(page_name[4]), ':')) {
        // 2xx require a local template file
        debugs(0, DBG_CRITICAL, "FATAL: status " << info->page_redirect << " requires a template on '" << page_name << "'");
        self_destruct();
    } else if (info->page_redirect >= 300 && info->page_redirect <= 399 && !strchr(&(page_name[4]), ':')) {
        // 3xx require an absolute URL
        debugs(0, DBG_CRITICAL, "FATAL: status " << info->page_redirect << " requires a URL on '" << page_name << "'");
        self_destruct();
    } else if (info->page_redirect >= 400 /* && <= 599 */ && strchr(&(page_name[4]), ':')) {
        // 4xx/5xx require a local template file
        debugs(0, DBG_CRITICAL, "FATAL: status " << info->page_redirect << " requires a template on '" << page_name << "'");
        self_destruct();
    }
    // else okay.
}

/// \ingroup ErrorPageInternal
static int
errorPageId(const char *page_name)
{
    for (int i = 0; i < ERR_MAX; ++i) {
        if (strcmp(err_type_str[i], page_name) == 0)
            return i;
    }

    for (size_t j = 0; j < ErrorDynamicPages.size(); ++j) {
        if (strcmp(ErrorDynamicPages[j]->page_name, page_name) == 0)
            return j + ERR_MAX;
    }

    return ERR_NONE;
}

err_type
errorReservePageId(const char *page_name, const SBuf &cfgLocation)
{
    int id = errorPageId(page_name);

    if (id == ERR_NONE) {
        id = ERR_MAX + ErrorDynamicPages.size();
        const auto info = new ErrorDynamicPageInfo(id, page_name, cfgLocation);
        ErrorDynamicPages.push_back(info);
    }

    return (err_type)id;
}

/// \ingroup ErrorPageInternal
const char *
errorPageName(int pageId)
{
    if (pageId >= ERR_NONE && pageId < ERR_MAX)     /* common case */
        return err_type_str[pageId];

    if (pageId >= ERR_MAX && pageId - ERR_MAX < (ssize_t)ErrorDynamicPages.size())
        return ErrorDynamicPages[pageId - ERR_MAX]->page_name;

    return "ERR_UNKNOWN";   /* should not happen */
}

ErrorState *
ErrorState::NewForwarding(err_type type, HttpRequestPointer &request, const AccessLogEntry::Pointer &ale)
{
    const Http::StatusCode status = (request && request->flags.needValidation) ?
                                    Http::scGatewayTimeout : Http::scServiceUnavailable;
    return new ErrorState(type, status, request.getRaw(), ale);
}

ErrorState::ErrorState(err_type t) :
    type(t),
    page_id(t),
    callback(nullptr)
{
}

ErrorState::ErrorState(err_type t, Http::StatusCode status, HttpRequest * req, const AccessLogEntry::Pointer &anAle) :
    ErrorState(t)
{
    if (page_id >= ERR_MAX && ErrorDynamicPages[page_id - ERR_MAX]->page_redirect != Http::scNone)
        httpStatus = ErrorDynamicPages[page_id - ERR_MAX]->page_redirect;
    else
        httpStatus = status;

    if (req) {
        request = req;
        src_addr = req->client_addr;
    }

    ale = anAle;
}

ErrorState::ErrorState(HttpRequest * req, HttpReply *errorReply) :
    ErrorState(ERR_RELAY_REMOTE)
{
    Must(errorReply);
    response_ = errorReply;
    httpStatus = errorReply->sline.status();

    if (req) {
        request = req;
        src_addr = req->client_addr;
    }
}

void
errorAppendEntry(StoreEntry * entry, ErrorState * err)
{
    assert(entry->mem_obj != nullptr);
    assert (entry->isEmpty());
    debugs(4, 4, "storing " << err << " in " << *entry);

    if (entry->store_status != STORE_PENDING) {
        debugs(4, 2, "Skipping error page due to store_status: " << entry->store_status);
        /*
         * If the entry is not STORE_PENDING, then no clients
         * care about it, and we don't need to generate an
         * error message
         */
        assert(EBIT_TEST(entry->flags, ENTRY_ABORTED));
        assert(entry->mem_obj->nclients == 0);
        delete err;
        return;
    }

    if (err->page_id == TCP_RESET) {
        if (err->request) {
            debugs(4, 2, "RSTing this reply");
            err->request->flags.resetTcp = true;
        }
    }

    entry->storeErrorResponse(err->BuildHttpReply());
    delete err;
}

void
errorSend(const Comm::ConnectionPointer &conn, ErrorState * err)
{
    debugs(4, 3, conn << ", err=" << err);
    assert(Comm::IsConnOpen(conn));

    HttpReplyPointer rep(err->BuildHttpReply());

    MemBuf *mb = rep->pack();
    AsyncCall::Pointer call = commCbCall(78, 5, "errorSendComplete",
                                         CommIoCbPtrFun(&errorSendComplete, err));
    Comm::Write(conn, mb, call);
    delete mb;
}

/**
 \ingroup ErrorPageAPI
 *
 * Called by commHandleWrite() after data has been written
 * to the client socket.
 *
 \note If there is a callback, the callback is responsible for
 *     closing the FD, otherwise we do it ourselves.
 */
static void
errorSendComplete(const Comm::ConnectionPointer &conn, char *, size_t size, Comm::Flag errflag, int, void *data)
{
    ErrorState *err = static_cast<ErrorState *>(data);
    debugs(4, 3, conn << ", size=" << size);

    if (errflag != Comm::ERR_CLOSING) {
        if (err->callback) {
            debugs(4, 3, "errorSendComplete: callback");
            err->callback(conn->fd, err->callback_data, size);
        } else {
            debugs(4, 3, "errorSendComplete: comm_close");
            conn->close();
        }
    }

    delete err;
}

ErrorState::~ErrorState()
{
    safe_free(redirect_url);
    safe_free(url);
    safe_free(request_hdrs);
    wordlistDestroy(&ftp.server_msg);
    safe_free(ftp.request);
    safe_free(ftp.reply);
    safe_free(err_msg);
#if USE_ERR_LOCALES
    if (err_language != Config.errorDefaultLanguage)
#endif
        safe_free(err_language);
}

int
ErrorState::Dump(MemBuf * mb)
{
    MemBuf str;
    char ntoabuf[MAX_IPSTRLEN];

    str.reset();
    /* email subject line */
    str.appendf("CacheErrorInfo - %s", errorPageName(type));
    mb->appendf("?subject=%s", rfc1738_escape_part(str.buf));
    str.reset();
    /* email body */
    str.appendf("CacheHost: %s\r\n", getMyHostname());
    /* - Err Msgs */
    str.appendf("ErrPage: %s\r\n", errorPageName(type));

    if (xerrno) {
        str.appendf("Err: (%d) %s\r\n", xerrno, strerror(xerrno));
    } else {
        str.append("Err: [none]\r\n", 13);
    }
#if USE_AUTH
    if (auth_user_request.getRaw() && auth_user_request->denyMessage())
        str.appendf("Auth ErrMsg: %s\r\n", auth_user_request->denyMessage());
#endif
    if (dnsError)
        str.appendf("DNS ErrMsg: " SQUIDSBUFPH "\r\n", SQUIDSBUFPRINT(*dnsError));

    /* - TimeStamp */
    str.appendf("TimeStamp: %s\r\n\r\n", Time::FormatRfc1123(squid_curtime));

    /* - IP stuff */
    str.appendf("ClientIP: %s\r\n", src_addr.toStr(ntoabuf,MAX_IPSTRLEN));

    if (request && request->hier.host[0] != '\0') {
        str.appendf("ServerIP: %s\r\n", request->hier.host);
    }

    str.append("\r\n", 2);
    /* - HTTP stuff */
    str.append("HTTP Request:\r\n", 15);
    if (request) {
        str.appendf(SQUIDSBUFPH " " SQUIDSBUFPH " %s/%d.%d\n",
                    SQUIDSBUFPRINT(request->method.image()),
                    SQUIDSBUFPRINT(request->url.path()),
                    AnyP::ProtocolType_str[request->http_ver.protocol],
                    request->http_ver.major, request->http_ver.minor);
        request->header.packInto(&str);
    }

    str.append("\r\n", 2);
    /* - FTP stuff */

    if (ftp.request) {
        str.appendf("FTP Request: %s\r\n", ftp.request);
        str.appendf("FTP Reply: %s\r\n", (ftp.reply? ftp.reply:"[none]"));
        str.append("FTP Msg: ", 9);
        wordlistCat(ftp.server_msg, &str);
        str.append("\r\n", 2);
    }

    str.append("\r\n", 2);
    mb->appendf("&body=%s", rfc1738_escape_part(str.buf));
    str.clean();
    return 0;
}

/// \ingroup ErrorPageInternal
#define CVT_BUF_SZ 512

void
ErrorState::compileLogformatCode(Build &build)
{
    assert(LogformatMagic.cmp(build.input, LogformatMagic.length()) == 0);

    try {
        const auto logformat = build.input + LogformatMagic.length();

        // Logformat supports undocumented "external" encoding specifications
        // like [%>h] or "%<a". To preserve the possibility of extending
        // @Squid{} syntax to non-logformat sequences, we require logformat
        // sequences to start with '%'. This restriction does not limit
        // logformat quoting abilities. TODO: Deprecate "external" encoding?
        if (*logformat != '%')
            throw TexcHere("logformat expressions that do not start with % are not supported");

        static MemBuf result;
        result.reset();
        const auto logformatLen = Format::AssembleOne(logformat, result, ale);
        assert(logformatLen > 0);
        const auto closure = logformat + logformatLen;
        if (*closure != '}')
            throw TexcHere("Missing closing brace (})");
        build.output.append(result.content(), result.contentSize());
        build.input = closure + 1;
        return;
    } catch (...) {
        noteBuildError("Bad @Squid{logformat} sequence", build.input);
    }

    // we cannot recover reliably so stop interpreting the rest of input
    const auto remainingSize = strlen(build.input);
    build.output.append(build.input, remainingSize);
    build.input += remainingSize;
}

void
ErrorState::compileLegacyCode(Build &build)
{
    static MemBuf mb;
    const char *p = nullptr;   /* takes priority over mb if set */
    int do_quote = 1;
    int no_urlescape = 0;       /* if true then item is NOT to be further URL-encoded */
    char ntoabuf[MAX_IPSTRLEN];

    mb.reset();

    const auto &building_deny_info_url = build.building_deny_info_url; // a change reduction hack

    const auto letter = build.input[1];

    switch (letter) {

    case 'a':
#if USE_AUTH
        if (request && request->auth_user_request)
            p = request->auth_user_request->username();
        if (!p)
#endif
            p = "-";
        break;

    case 'A':
        // TODO: When/if we get ALE here, pass it as well
        if (const auto addr = FindListeningPortAddress(request.getRaw(), nullptr))
            mb.appendf("%s", addr->toStr(ntoabuf, MAX_IPSTRLEN));
        else
            p = "-";
        break;

    case 'b':
        mb.appendf("%u", getMyPort());
        break;

    case 'B':
        if (building_deny_info_url) break;
        if (request) {
            const SBuf &tmp = Ftp::UrlWith2f(request.getRaw());
            mb.append(tmp.rawContent(), tmp.length());
        } else
            p = "[no URL]";
        break;

    case 'c':
        if (building_deny_info_url) break;
        p = errorPageName(type);
        break;

    case 'D':
        if (!build.allowRecursion)
            p = "%D";  // if recursion is not allowed, do not convert
        else if (detail) {
            auto rawDetail = detail->verbose(request);
            // XXX: Performance regression. c_str() reallocates
            const auto compiledDetail = compileBody(rawDetail.c_str(), false);
            mb.append(compiledDetail.rawContent(), compiledDetail.length());
            do_quote = 0;
        }
        if (!mb.contentSize())
            mb.append("[No Error Detail]", 17);
        break;

    case 'e':
        mb.appendf("%d", xerrno);
        break;

    case 'E':
        if (xerrno)
            mb.appendf("(%d) %s", xerrno, strerror(xerrno));
        else
            mb.append("[No Error]", 10);
        break;

    case 'f':
        if (building_deny_info_url) break;
        /* FTP REQUEST LINE */
        if (ftp.request)
            p = ftp.request;
        else
            p = "nothing";
        break;

    case 'F':
        if (building_deny_info_url) break;
        /* FTP REPLY LINE */
        if (ftp.reply)
            p = ftp.reply;
        else
            p = "nothing";
        break;

    case 'g':
        if (building_deny_info_url) break;
        /* FTP SERVER RESPONSE */
        if (ftp.listing) {
            mb.append(ftp.listing->content(), ftp.listing->contentSize());
            do_quote = 0;
        } else if (ftp.server_msg) {
            wordlistCat(ftp.server_msg, &mb);
        }
        break;

    case 'h':
        mb.appendf("%s", getMyHostname());
        break;

    case 'H':
        if (request) {
            if (request->hier.host[0] != '\0') // if non-empty string.
                p = request->hier.host;
            else
                p = request->url.host();
        } else if (!building_deny_info_url)
            p = "[unknown host]";
        break;

    case 'i':
        mb.appendf("%s", src_addr.toStr(ntoabuf,MAX_IPSTRLEN));
        break;

    case 'I':
        if (request && request->hier.tcpServer)
            p = request->hier.tcpServer->remote.toStr(ntoabuf,MAX_IPSTRLEN);
        else if (!building_deny_info_url)
            p = "[unknown]";
        break;

    case 'l':
        if (building_deny_info_url) break;
        mb.append(error_stylesheet.content(), error_stylesheet.contentSize());
        do_quote = 0;
        break;

    case 'L':
        if (building_deny_info_url) break;
        if (Config.errHtmlText) {
            mb.appendf("%s", Config.errHtmlText);
            do_quote = 0;
        } else
            p = "[not available]";
        break;

    case 'm':
        if (building_deny_info_url) break;
#if USE_AUTH
        if (auth_user_request.getRaw())
            p = auth_user_request->denyMessage("[not available]");
        else
            p = "[not available]";
#else
        p = "-";
#endif
        break;

    case 'M':
        if (request) {
            const SBuf &m = request->method.image();
            mb.append(m.rawContent(), m.length());
        } else if (!building_deny_info_url)
            p = "[unknown method]";
        break;

    case 'O':
        if (!building_deny_info_url)
            do_quote = 0;
        [[fallthrough]];
    case 'o':
        p = request ? request->extacl_message.termedBuf() : external_acl_message;
        if (!p && !building_deny_info_url)
            p = "[not available]";
        break;

    case 'p':
        if (request) {
            mb.appendf("%u", request->url.port());
        } else if (!building_deny_info_url) {
            p = "[unknown port]";
        }
        break;

    case 'P':
        if (request) {
            const SBuf &m = request->url.getScheme().image();
            mb.append(m.rawContent(), m.length());
        } else if (!building_deny_info_url) {
            p = "[unknown protocol]";
        }
        break;

    case 'R':
        if (building_deny_info_url) {
            if (request != nullptr) {
                const SBuf &tmp = request->url.path();
                mb.append(tmp.rawContent(), tmp.length());
                no_urlescape = 1;
            } else
                p = "[no request]";
            break;
        }
        if (request) {
            mb.appendf(SQUIDSBUFPH " " SQUIDSBUFPH " %s/%d.%d\n",
                       SQUIDSBUFPRINT(request->method.image()),
                       SQUIDSBUFPRINT(request->url.path()),
                       AnyP::ProtocolType_str[request->http_ver.protocol],
                       request->http_ver.major, request->http_ver.minor);
            request->header.packInto(&mb, true); //hide authorization data
        } else if (request_hdrs) {
            p = request_hdrs;
        } else {
            p = "[no request]";
        }
        break;

    case 's':
        /* for backward compat we make %s show the full URL. Drop this in some future release. */
        if (building_deny_info_url) {
            if (request) {
                const SBuf &tmp = request->effectiveRequestUri();
                mb.append(tmp.rawContent(), tmp.length());
            } else
                p = url;
            debugs(0, DBG_CRITICAL, "WARNING: deny_info now accepts coded tags. Use %u to get the full URL instead of %s");
        } else
            p = visible_appname_string;
        break;

    case 'S':
        if (building_deny_info_url) {
            p = visible_appname_string;
            break;
        }
        /* signature may contain %-escapes, recursion */
        if (page_id != ERR_SQUID_SIGNATURE) {
            const int saved_id = page_id;
            page_id = ERR_SQUID_SIGNATURE;
            const auto signature = buildBody();
            mb.append(signature.rawContent(), signature.length());
            page_id = saved_id;
            do_quote = 0;
        } else {
            /* wow, somebody put %S into ERR_SIGNATURE, stop recursion */
            p = "[%S]";
        }
        break;

    case 't':
        mb.appendf("%s", Time::FormatHttpd(squid_curtime));
        break;

    case 'T':
        mb.appendf("%s", Time::FormatRfc1123(squid_curtime));
        break;

    case 'U':
        /* Using the fake-https version of absolute-URI so error pages see https:// */
        /* even when the url-path cannot be shown as more than '*' */
        if (request)
            p = urlCanonicalFakeHttps(request.getRaw());
        else if (url)
            p = url;
        else if (!building_deny_info_url)
            p = "[no URL]";
        break;

    case 'u':
        if (request) {
            const SBuf &tmp = request->effectiveRequestUri();
            mb.append(tmp.rawContent(), tmp.length());
        } else if (url)
            p = url;
        else if (!building_deny_info_url)
            p = "[no URL]";
        break;

    case 'w':
        if (Config.adminEmail)
            mb.appendf("%s", Config.adminEmail);
        else if (!building_deny_info_url)
            p = "[unknown]";
        break;

    case 'W':
        if (building_deny_info_url) break;
        if (Config.adminEmail && Config.onoff.emailErrData)
            Dump(&mb);
        no_urlescape = 1;
        break;

    case 'x':
        if (detail) {
            const auto brief = detail->brief();
            mb.append(brief.rawContent(), brief.length());
        } else if (!building_deny_info_url) {
            p = "[Unknown Error Code]";
        }
        break;

    case 'z':
        if (building_deny_info_url) break;
        if (dnsError)
            p = dnsError->c_str();
        else if (ftp.cwd_msg)
            p = ftp.cwd_msg;
        else
            p = "[unknown]";
        break;

    case 'Z':
        if (building_deny_info_url) break;
        if (err_msg)
            p = err_msg;
        else
            p = "[unknown]";
        break;

    case '%':
        p = "%";
        break;

    default:
        if (building_deny_info_url)
            bypassBuildErrorXXX("Unsupported deny_info %code", build.input);
        else if (letter != ';')
            bypassBuildErrorXXX("Unsupported error page %code", build.input);
        // else too many "font-size: 100%;" template errors to report

        mb.append(build.input, 2);
        do_quote = 0;
        break;
    }

    if (!p)
        p = mb.buf;     /* do not use mb after this assignment! */

    assert(p);

    debugs(4, 3, "%" << letter << " --> '" << p << "'" );

    if (do_quote)
        p = html_quote(p);

    if (building_deny_info_url && !no_urlescape)
        p = rfc1738_escape_part(p);

    // TODO: Optimize by replacing mb with direct build.output usage.
    build.output.append(p, strlen(p));
    build.input += 2;
}

void
ErrorState::validate()
{
    if (const auto urlTemplate = ErrorPage::IsDenyInfoUri(page_id)) {
        (void)compile(urlTemplate, true, true);
    } else {
        assert(page_id > ERR_NONE);
        assert(page_id < error_page_count);
        (void)compileBody(error_text[page_id], true);
    }
}

HttpReply *
ErrorState::BuildHttpReply()
{
    if (response_)
        return response_.getRaw();

    HttpReply *rep = new HttpReply;
    const char *name = errorPageName(page_id);
    /* no LMT for error pages; error pages expire immediately */

    if (const auto urlTemplate = ErrorPage::IsDenyInfoUri(page_id)) {
        /* Redirection */
        Http::StatusCode status = Http::scFound;
        // Use configured 3xx reply status if set.
        if (name[0] == '3')
            status = httpStatus;
        else {
            // Use 307 for HTTP/1.1 non-GET/HEAD requests.
            if (request && request->method != Http::METHOD_GET && request->method != Http::METHOD_HEAD && request->http_ver >= Http::ProtocolVersion(1,1))
                status = Http::scTemporaryRedirect;
        }

        rep->setHeaders(status, nullptr, "text/html;charset=utf-8", 0, 0, -1);

        if (request) {
            auto location = compile(urlTemplate, true, true);
            rep->header.putStr(Http::HdrType::LOCATION, location.c_str());
        }

        httpHeaderPutStrf(&rep->header, Http::HdrType::X_SQUID_ERROR, "%d %s", httpStatus, "Access Denied");
    } else {
        const auto body = buildBody();
        rep->setHeaders(httpStatus, nullptr, "text/html;charset=utf-8", body.length(), 0, -1);
        /*
         * include some information for downstream caches. Implicit
         * replaceable content. This isn't quite sufficient. xerrno is not
         * necessarily meaningful to another system, so we really should
         * expand it. Additionally, we should identify ourselves. Someone
         * might want to know. Someone _will_ want to know OTOH, the first
         * X-CACHE-MISS entry should tell us who.
         */
        httpHeaderPutStrf(&rep->header, Http::HdrType::X_SQUID_ERROR, "%s %d", name, xerrno);

#if USE_ERR_LOCALES
        /*
         * If error page auto-negotiate is enabled in any way, send the Vary.
         * RFC 2616 section 13.6 and 14.44 says MAY and SHOULD do this.
         * We have even better reasons though:
         * see http://wiki.squid-cache.org/KnowledgeBase/VaryNotCaching
         */
        if (!Config.errorDirectory) {
            /* We 'negotiated' this ONLY from the Accept-Language. */
            static const SBuf acceptLanguage("Accept-Language");
            rep->header.updateOrAddStr(Http::HdrType::VARY, acceptLanguage);
        }

        /* add the Content-Language header according to RFC section 14.12 */
        if (err_language) {
            rep->header.putStr(Http::HdrType::CONTENT_LANGUAGE, err_language);
        } else
#endif /* USE_ERROR_LOCALES */
        {
            /* default templates are in English */
            /* language is known unless error_directory override used */
            if (!Config.errorDirectory)
                rep->header.putStr(Http::HdrType::CONTENT_LANGUAGE, "en");
        }

        rep->body.set(body);
    }

    // Make sure error codes get back to the client side for logging and
    // error tracking.
    if (request) {
        if (detail)
            request->detailError(type, detail);
        else
            request->detailError(type, SysErrorDetail::NewIfAny(xerrno));
    } else if (ale) {
        if (detail)
            ale->updateError(Error(type, detail));
        else
            ale->updateError(Error(type, SysErrorDetail::NewIfAny(xerrno)));
    }

    return rep;
}

SBuf
ErrorState::buildBody()
{
    assert(page_id > ERR_NONE && page_id < error_page_count);

#if USE_ERR_LOCALES
    /** error_directory option in squid.conf overrides translations.
     * Custom errors are always found either in error_directory or the templates directory.
     * Otherwise locate the Accept-Language header
     */
    if (!Config.errorDirectory && page_id < ERR_MAX) {
        if (err_language && err_language != Config.errorDefaultLanguage)
            safe_free(err_language);

        ErrorPageFile localeTmpl(err_type_str[page_id], static_cast<err_type>(page_id));
        if (localeTmpl.loadFor(request.getRaw())) {
            inputLocation = localeTmpl.filename;
            assert(localeTmpl.language());
            err_language = xstrdup(localeTmpl.language());
            return compileBody(localeTmpl.text(), true);
        }
    }
#endif /* USE_ERR_LOCALES */

    /** \par
     * If client-specific error templates are not enabled or available.
     * fall back to the old style squid.conf settings.
     */
#if USE_ERR_LOCALES
    if (!Config.errorDirectory)
        err_language = Config.errorDefaultLanguage;
#endif
    debugs(4, 2, "No existing error page language negotiated for " << this << ". Using default error file.");
    return compileBody(error_text[page_id], true);
}

SBuf
ErrorState::compileBody(const char *input, bool allowRecursion)
{
    return compile(input, false, allowRecursion);
}

SBuf
ErrorState::compile(const char *input, bool building_deny_info_url, bool allowRecursion)
{
    assert(input);

    Build build;
    build.building_deny_info_url = building_deny_info_url;
    build.allowRecursion = allowRecursion;
    build.input = input;

    auto blockStart = build.input;
    while (const auto letter = *build.input) {
        if (letter == '%') {
            build.output.append(blockStart, build.input - blockStart);
            compileLegacyCode(build);
            blockStart = build.input;
        }
        else if (letter == '@' && LogformatMagic.cmp(build.input, LogformatMagic.length()) == 0) {
            build.output.append(blockStart, build.input - blockStart);
            compileLogformatCode(build);
            blockStart = build.input;
        } else {
            ++build.input;
        }
    }
    build.output.append(blockStart, build.input - blockStart);
    return build.output;
}

/// react to a compile() error
/// \param msg  description of what went wrong
/// \param near  approximate start of the problematic input
/// \param  forceBypass whether detection of this error was introduced late,
/// after old configurations containing this error could have been
/// successfully validated and deployed (i.e. the admin may not be
/// able to fix this newly detected but old problem quickly)
void
ErrorState::noteBuildError_(const char *msg, const char *near, const bool forceBypass)
{
    using ErrorPage::BuildErrorPrinter;
    const auto runtime = !starting_up;
    if (runtime || forceBypass) {
        // swallow this problem because the admin may not be (and/or the page
        // building code is not) ready to handle throwing consequences

        static unsigned int seenErrors = 0;
        ++seenErrors;

        const auto debugLevel =
            (seenErrors > 100) ? DBG_DATA:
            (starting_up || reconfiguring) ? DBG_CRITICAL:
            3; // most other errors have been reported as configuration errors

        // Error fatality depends on the error context: Reconfiguration errors
        // are, like startup ones, DBG_CRITICAL but will never become FATAL.
        if (starting_up && seenErrors <= 10)
            debugs(4, debugLevel, "WARNING: The following configuration error will be fatal in future Squid versions");

        debugs(4, debugLevel, "ERROR: " << BuildErrorPrinter(inputLocation, page_id, msg, near));
    } else {
        throw TexcHere(ToSBuf(BuildErrorPrinter(inputLocation, page_id, msg, near)));
    }
}

/* ErrorPage::BuildErrorPrinter */

std::ostream &
ErrorPage::BuildErrorPrinter::printLocation(std::ostream &os) const {
    if (!inputLocation.isEmpty())
        return os << inputLocation;

    if (page_id < ERR_NONE || page_id >= error_page_count)
        return os << "[error page " << page_id << "]"; // should not happen

    if (page_id < ERR_MAX)
        return os << err_type_str[page_id];

    return os << "deny_info " << ErrorDynamicPages.at(page_id - ERR_MAX)->page_name;
}

std::ostream &
ErrorPage::BuildErrorPrinter::print(std::ostream &os) const {
    printLocation(os) << ": " << msg << " near ";

    // TODO: Add support for prefix printing to Raw
    const size_t maxContextLength = 15; // plus "..."
    if (strlen(near) > maxContextLength) {
        os.write(near, maxContextLength);
        os << "...";
    } else {
        os << near;
    }

    // XXX: We should not be converting (inner) exception to text if we are
    // going to throw again. See "add arbitrary (re)thrower-supplied details"
    // TODO in TextException.h for a long-term in-catcher solution.
    if (std::current_exception())
        os << "\n    additional info: " << CurrentException;

    return os;
}

/// add error page template to the global index
static void
ErrorPage::ImportStaticErrorText(const int page_id, const char *text, const SBuf &inputLocation)
{
    assert(!error_text[page_id]);
    error_text[page_id] = xstrdup(text);
    ValidateStaticError(page_id, inputLocation);
}

/// validate static error page
static void
ErrorPage::ValidateStaticError(const int page_id, const SBuf &inputLocation)
{
    // Supplying nil ALE pointer limits validation to logformat %code
    // recognition by Format::Token::parse(). This is probably desirable
    // because actual %code assembly is slow and should not affect validation
    // when our ALE cannot have any real data (this code is not associated
    // with any real transaction).
    ErrorState anErr(err_type(page_id), Http::scNone, nullptr, nullptr);
    anErr.inputLocation = inputLocation;
    anErr.validate();
}

std::ostream &
operator <<(std::ostream &os, const ErrorState *err)
{
    if (err)
        os << errorPageName(err->page_id);
    else
        os << "[none]";
    return os;
}
<|MERGE_RESOLUTION|>--- conflicted
+++ resolved
@@ -144,57 +144,16 @@
 
 /* local constant and vars */
 
-<<<<<<< HEAD
-/**
- \ingroup ErrorPageInternal
- *
- \note  hard coded error messages are not appended with %S
- *      automagically to give you more control on the format
- */
-static const struct {
-    int type;           /* and page_id */
-    const char *text;
-}
-
-/// error messages that cannot be configured/customized externally
-error_hard_text[] = {
-=======
 /// an error page (or a part of an error page) with hard-coded template text
 class HardCodedError {
 public:
     err_type type; ///< identifies the error (or a special error template part)
     const char *text; ///< a string literal containing the error template
 };
->>>>>>> 96f7d8c3
 
 /// error messages that cannot be configured/customized externally
 static const std::array<HardCodedError, 7> HardCodedErrors = {
     {
-<<<<<<< HEAD
-        ERR_SQUID_SIGNATURE,
-        "\n<br>\n"
-        "<hr>\n"
-        "<div id=\"footer\">\n"
-        "Generated %T by %h (%s)\n"
-        "</div>\n"
-        "</body></html>\n"
-    },
-    {
-        TCP_RESET,
-        "reset"
-    },
-    {
-        ERR_CLIENT_GONE,
-        "unexpected client disconnect"
-    },
-    {
-        ERR_SECURE_ACCEPT_FAIL,
-        "secure accept fail"
-    },
-    {
-        ERR_REQUEST_START_TIMEOUT,
-        "request start timedout"
-=======
         {
             ERR_SQUID_SIGNATURE,
             "\n<br>\n"
@@ -228,7 +187,6 @@
             ERR_RELAY_REMOTE,
             "relay server response"
         }
->>>>>>> 96f7d8c3
     }
 };
 
