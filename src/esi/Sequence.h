/*
 * Copyright (C) 1996-2018 The Squid Software Foundation and contributors
 *
 * Squid software is distributed under GPLv2+ license and includes
 * contributions from numerous individuals and organizations.
 * Please see the COPYING and CONTRIBUTORS files for details.
 */

/* DEBUG: section 86    ESI processing */

#ifndef SQUID_ESISEQUENCE_H
#define SQUID_ESISEQUENCE_H

#include "esi/Element.h"
<<<<<<< HEAD
#include "esi/ElementList.h"
=======
>>>>>>> 903b0939
#include "mem/forward.h"

/* esiSequence */

class esiSequence : public ESIElement
{
    MEMPROXY_CLASS(esiSequence);

public:
    esiSequence(esiTreeParentPtr, bool = false);
    ~esiSequence();

    void render(ESISegment::Pointer);
    bool addElement (ESIElement::Pointer);
    esiProcessResult_t process (int dovars);
    void provideData (ESISegment::Pointer, ESIElement*);
    bool mayFail () const;
    void wontFail();
    void fail(ESIElement *, char const *anError = NULL);
    void makeCachableElements(esiSequence const &old);
    Pointer makeCacheable() const;
    void makeUsableElements(esiSequence const &old, ESIVarState &);
    Pointer makeUsable(esiTreeParentPtr, ESIVarState &) const;

    Esi::Elements elements; /* unprocessed or rendered nodes */
    size_t processedcount;

    struct {
        int dovars:1; /* for esiVar */
    } flags;
    void finish();

protected:
    esiSequence(esiSequence const &);
    esiTreeParentPtr parent;

private:
    int elementIndex (ESIElement::Pointer anElement) const;
    bool mayFail_;
    bool failed;
    esiProcessResult_t processOne(int, size_t);
    bool const provideIncrementalData;
    bool processing;
    esiProcessResult_t processingResult;
    size_t nextElementToProcess_;
    size_t nextElementToProcess() const;
    void nextElementToProcess(size_t const &);
    bool finishedProcessing() const;
    void processStep(int dovars);
};

#endif /* SQUID_ESISEQUENCE_H */
<|MERGE_RESOLUTION|>--- conflicted
+++ resolved
@@ -12,10 +12,6 @@
 #define SQUID_ESISEQUENCE_H
 
 #include "esi/Element.h"
-<<<<<<< HEAD
-#include "esi/ElementList.h"
-=======
->>>>>>> 903b0939
 #include "mem/forward.h"
 
 /* esiSequence */
