/*
 * Copyright (C) 1996-2019 The Squid Software Foundation and contributors
 *
 * Squid software is distributed under GPLv2+ license and includes
 * contributions from numerous individuals and organizations.
 * Please see the COPYING and CONTRIBUTORS files for details.
 */

/* DEBUG: section 84    Helper process maintenance */

#include "squid.h"
#include "base/AsyncCbdataCalls.h"
#include "base/Packable.h"
#include "comm.h"
#include "comm/Connection.h"
#include "comm/Read.h"
#include "comm/Write.h"
#include "fd.h"
#include "fde.h"
#include "format/Quoting.h"
#include "helper.h"
#include "helper/Reply.h"
#include "helper/Request.h"
#include "MemBuf.h"
#include "SquidConfig.h"
#include "SquidIpc.h"
#include "SquidMath.h"
#include "SquidTime.h"
#include "Store.h"
#include "wordlist.h"

// helper_stateful_server::data uses explicit alloc()/freeOne() */
#include "mem/Pool.h"

#define HELPER_MAX_ARGS 64

/// The maximum allowed request retries.
#define MAX_RETRIES 2

<<<<<<< HEAD
/** Maximum safe size of a helper-to-Squid response message plus one.
 * Squid will warn and close the stream if a helper sends a too-big response.
 * ssl_crtd helper is known to produce responses of at least 10KB in size.
 * Some undocumented helpers are known to produce responses exceeding 8KB.
 */
const size_t ReadBufMaxSize(64*1024);
=======
/// Helpers input buffer size.
const size_t ReadBufSize(32*1024);
>>>>>>> 673979d9

static IOCB helperHandleRead;
static IOCB helperStatefulHandleRead;
static void helperServerFree(helper_server *srv);
static void helperStatefulServerFree(helper_stateful_server *srv);
static void Enqueue(helper * hlp, Helper::Xaction *);
static helper_server *GetFirstAvailable(const helper * hlp);
static helper_stateful_server *StatefulGetFirstAvailable(const statefulhelper * hlp);
static void helperDispatch(helper_server * srv, Helper::Xaction * r);
static void helperStatefulDispatch(helper_stateful_server * srv, Helper::Xaction * r);
static void helperKickQueue(helper * hlp);
static void helperStatefulKickQueue(statefulhelper * hlp);
static void helperStatefulServerDone(helper_stateful_server * srv);
static void StatefulEnqueue(statefulhelper * hlp, Helper::Xaction * r);

CBDATA_CLASS_INIT(helper);
CBDATA_CLASS_INIT(helper_server);
CBDATA_CLASS_INIT(statefulhelper);
CBDATA_CLASS_INIT(helper_stateful_server);

InstanceIdDefinitions(HelperServerBase, "Hlpr");

void
HelperServerBase::initStats()
{
    stats.uses=0;
    stats.replies=0;
    stats.pending=0;
    stats.releases=0;
    stats.timedout = 0;
}

void
HelperServerBase::closePipesSafely(const char *id_name)
{
#if _SQUID_WINDOWS_
    shutdown(writePipe->fd, SD_BOTH);
#endif

    flags.closing = true;
    if (readPipe->fd == writePipe->fd)
        readPipe->fd = -1;
    else
        readPipe->close();
    writePipe->close();

#if _SQUID_WINDOWS_
    if (hIpc) {
        if (WaitForSingleObject(hIpc, 5000) != WAIT_OBJECT_0) {
            getCurrentTime();
            debugs(84, DBG_IMPORTANT, "WARNING: " << id_name <<
                   " #" << index << " (PID " << (long int)pid << ") didn't exit in 5 seconds");
        }
        CloseHandle(hIpc);
    }
#endif
}

void
HelperServerBase::closeWritePipeSafely(const char *id_name)
{
#if _SQUID_WINDOWS_
    shutdown(writePipe->fd, (readPipe->fd == writePipe->fd ? SD_BOTH : SD_SEND));
#endif

    flags.closing = true;
    if (readPipe->fd == writePipe->fd)
        readPipe->fd = -1;
    writePipe->close();

#if _SQUID_WINDOWS_
    if (hIpc) {
        if (WaitForSingleObject(hIpc, 5000) != WAIT_OBJECT_0) {
            getCurrentTime();
            debugs(84, DBG_IMPORTANT, "WARNING: " << id_name <<
                   " #" << index << " (PID " << (long int)pid << ") didn't exit in 5 seconds");
        }
        CloseHandle(hIpc);
    }
#endif
}

void
helperOpenServers(helper * hlp)
{
    char *s;
    char *progname;
    char *shortname;
    char *procname;
    const char *args[HELPER_MAX_ARGS+1]; // save space for a NULL terminator
    char fd_note_buf[FD_DESC_SZ];
    helper_server *srv;
    int nargs = 0;
    int k;
    pid_t pid;
    int rfd;
    int wfd;
    void * hIpc;
    wordlist *w;

    if (hlp->cmdline == NULL)
        return;

    progname = hlp->cmdline->key;

    if ((s = strrchr(progname, '/')))
        shortname = xstrdup(s + 1);
    else
        shortname = xstrdup(progname);

    /* figure out how many new child are actually needed. */
    int need_new = hlp->childs.needNew();

    debugs(84, DBG_IMPORTANT, "helperOpenServers: Starting " << need_new << "/" << hlp->childs.n_max << " '" << shortname << "' processes");

    if (need_new < 1) {
        debugs(84, DBG_IMPORTANT, "helperOpenServers: No '" << shortname << "' processes needed.");
    }

    procname = (char *)xmalloc(strlen(shortname) + 3);

    snprintf(procname, strlen(shortname) + 3, "(%s)", shortname);

    args[nargs] = procname;
    ++nargs;

    for (w = hlp->cmdline->next; w && nargs < HELPER_MAX_ARGS; w = w->next) {
        args[nargs] = w->key;
        ++nargs;
    }

    args[nargs] = NULL;
    ++nargs;

    assert(nargs <= HELPER_MAX_ARGS);

    for (k = 0; k < need_new; ++k) {
        getCurrentTime();
        rfd = wfd = -1;
        pid = ipcCreate(hlp->ipc_type,
                        progname,
                        args,
                        shortname,
                        hlp->addr,
                        &rfd,
                        &wfd,
                        &hIpc);

        if (pid < 0) {
            debugs(84, DBG_IMPORTANT, "WARNING: Cannot run '" << progname << "' process.");
            continue;
        }

        ++ hlp->childs.n_running;
        ++ hlp->childs.n_active;
        srv = new helper_server;
        srv->hIpc = hIpc;
        srv->pid = pid;
        srv->initStats();
        srv->addr = hlp->addr;
        srv->readPipe = new Comm::Connection;
        srv->readPipe->fd = rfd;
        srv->writePipe = new Comm::Connection;
        srv->writePipe->fd = wfd;
        srv->rbuf = (char *)memAllocBuf(ReadBufSize, &srv->rbuf_sz);
        srv->wqueue = new MemBuf;
        srv->roffset = 0;
        srv->nextRequestId = 0;
        srv->replyXaction = NULL;
        srv->ignoreToEom = false;
        srv->parent = cbdataReference(hlp);
        dlinkAddTail(srv, &srv->link, &hlp->servers);

        if (rfd == wfd) {
            snprintf(fd_note_buf, FD_DESC_SZ, "%s #%d", shortname, k + 1);
            fd_note(rfd, fd_note_buf);
        } else {
            snprintf(fd_note_buf, FD_DESC_SZ, "reading %s #%d", shortname, k + 1);
            fd_note(rfd, fd_note_buf);
            snprintf(fd_note_buf, FD_DESC_SZ, "writing %s #%d", shortname, k + 1);
            fd_note(wfd, fd_note_buf);
        }

        commSetNonBlocking(rfd);

        if (wfd != rfd)
            commSetNonBlocking(wfd);

        AsyncCall::Pointer closeCall = asyncCall(5,4, "helperServerFree", cbdataDialer(helperServerFree, srv));
        comm_add_close_handler(rfd, closeCall);

        if (hlp->timeout && hlp->childs.concurrency) {
            AsyncCall::Pointer timeoutCall = commCbCall(84, 4, "helper_server::requestTimeout",
                                             CommTimeoutCbPtrFun(helper_server::requestTimeout, srv));
            commSetConnTimeout(srv->readPipe, hlp->timeout, timeoutCall);
        }

        AsyncCall::Pointer call = commCbCall(5,4, "helperHandleRead",
                                             CommIoCbPtrFun(helperHandleRead, srv));
        comm_read(srv->readPipe, srv->rbuf, srv->rbuf_sz - 1, call);
    }

    hlp->last_restart = squid_curtime;
    safe_free(shortname);
    safe_free(procname);
    helperKickQueue(hlp);
}

/**
 * DPW 2007-05-08
 *
 * helperStatefulOpenServers: create the stateful child helper processes
 */
void
helperStatefulOpenServers(statefulhelper * hlp)
{
    char *shortname;
    const char *args[HELPER_MAX_ARGS+1]; // save space for a NULL terminator
    char fd_note_buf[FD_DESC_SZ];
    int nargs = 0;

    if (hlp->cmdline == NULL)
        return;

    if (hlp->childs.concurrency)
        debugs(84, DBG_CRITICAL, "ERROR: concurrency= is not yet supported for stateful helpers ('" << hlp->cmdline << "')");

    char *progname = hlp->cmdline->key;

    char *s;
    if ((s = strrchr(progname, '/')))
        shortname = xstrdup(s + 1);
    else
        shortname = xstrdup(progname);

    /* figure out haw mant new helpers are needed. */
    int need_new = hlp->childs.needNew();

    debugs(84, DBG_IMPORTANT, "helperOpenServers: Starting " << need_new << "/" << hlp->childs.n_max << " '" << shortname << "' processes");

    if (need_new < 1) {
        debugs(84, DBG_IMPORTANT, "helperStatefulOpenServers: No '" << shortname << "' processes needed.");
    }

    char *procname = (char *)xmalloc(strlen(shortname) + 3);

    snprintf(procname, strlen(shortname) + 3, "(%s)", shortname);

    args[nargs] = procname;
    ++nargs;

    for (wordlist *w = hlp->cmdline->next; w && nargs < HELPER_MAX_ARGS; w = w->next) {
        args[nargs] = w->key;
        ++nargs;
    }

    args[nargs] = NULL;
    ++nargs;

    assert(nargs <= HELPER_MAX_ARGS);

    for (int k = 0; k < need_new; ++k) {
        getCurrentTime();
        int rfd = -1;
        int wfd = -1;
        void * hIpc;
        pid_t pid = ipcCreate(hlp->ipc_type,
                              progname,
                              args,
                              shortname,
                              hlp->addr,
                              &rfd,
                              &wfd,
                              &hIpc);

        if (pid < 0) {
            debugs(84, DBG_IMPORTANT, "WARNING: Cannot run '" << progname << "' process.");
            continue;
        }

        ++ hlp->childs.n_running;
        ++ hlp->childs.n_active;
        helper_stateful_server *srv = new helper_stateful_server;
        srv->hIpc = hIpc;
        srv->pid = pid;
        srv->flags.reserved = false;
        srv->initStats();
        srv->addr = hlp->addr;
        srv->readPipe = new Comm::Connection;
        srv->readPipe->fd = rfd;
        srv->writePipe = new Comm::Connection;
        srv->writePipe->fd = wfd;
        srv->rbuf = (char *)memAllocBuf(ReadBufSize, &srv->rbuf_sz);
        srv->roffset = 0;
        srv->parent = cbdataReference(hlp);

        if (hlp->datapool != NULL)
            srv->data = hlp->datapool->alloc();

        dlinkAddTail(srv, &srv->link, &hlp->servers);

        if (rfd == wfd) {
            snprintf(fd_note_buf, FD_DESC_SZ, "%s #%d", shortname, k + 1);
            fd_note(rfd, fd_note_buf);
        } else {
            snprintf(fd_note_buf, FD_DESC_SZ, "reading %s #%d", shortname, k + 1);
            fd_note(rfd, fd_note_buf);
            snprintf(fd_note_buf, FD_DESC_SZ, "writing %s #%d", shortname, k + 1);
            fd_note(wfd, fd_note_buf);
        }

        commSetNonBlocking(rfd);

        if (wfd != rfd)
            commSetNonBlocking(wfd);

        AsyncCall::Pointer closeCall = asyncCall(5,4, "helperStatefulServerFree", cbdataDialer(helperStatefulServerFree, srv));
        comm_add_close_handler(rfd, closeCall);

        AsyncCall::Pointer call = commCbCall(5,4, "helperStatefulHandleRead",
                                             CommIoCbPtrFun(helperStatefulHandleRead, srv));
        comm_read(srv->readPipe, srv->rbuf, srv->rbuf_sz - 1, call);
    }

    hlp->last_restart = squid_curtime;
    safe_free(shortname);
    safe_free(procname);
    helperStatefulKickQueue(hlp);
}

void
helper::submitRequest(Helper::Xaction *r)
{
    helper_server *srv;

    if ((srv = GetFirstAvailable(this)))
        helperDispatch(srv, r);
    else
        Enqueue(this, r);

    syncQueueStats();
}

/// handles helperSubmit() and helperStatefulSubmit() failures
static void
SubmissionFailure(helper *hlp, HLPCB *callback, void *data)
{
    auto result = Helper::Error;
    if (!hlp) {
        debugs(84, 3, "no helper");
        result = Helper::Unknown;
    }
    // else pretend the helper has responded with ERR

    callback(data, Helper::Reply(result));
}

void
helperSubmit(helper * hlp, const char *buf, HLPCB * callback, void *data)
{
    if (!hlp || !hlp->trySubmit(buf, callback, data))
        SubmissionFailure(hlp, callback, data);
}

/// whether queuing an additional request would overload the helper
bool
helper::queueFull() const {
    return stats.queue_size >= static_cast<int>(childs.queue_size);
}

bool
helper::overloaded() const {
    return stats.queue_size > static_cast<int>(childs.queue_size);
}

/// synchronizes queue-dependent measurements with the current queue state
void
helper::syncQueueStats()
{
    if (overloaded()) {
        if (overloadStart) {
            debugs(84, 5, id_name << " still overloaded; dropped " << droppedRequests);
        } else {
            overloadStart = squid_curtime;
            debugs(84, 3, id_name << " became overloaded");
        }
    } else {
        if (overloadStart) {
            debugs(84, 5, id_name << " is no longer overloaded");
            if (droppedRequests) {
                debugs(84, DBG_IMPORTANT, "helper " << id_name <<
                       " is no longer overloaded after dropping " << droppedRequests <<
                       " requests in " << (squid_curtime - overloadStart) << " seconds");
                droppedRequests = 0;
            }
            overloadStart = 0;
        }
    }
}

/// prepares the helper for request submission
/// returns true if and only if the submission should proceed
/// may kill Squid if the helper remains overloaded for too long
bool
helper::prepSubmit()
{
    // re-sync for the configuration may have changed since the last submission
    syncQueueStats();

    // Nothing special to do if the new request does not overload (i.e., the
    // queue is not even full yet) or only _starts_ overloading this helper
    // (i.e., the queue is currently at its limit).
    if (!overloaded())
        return true;

    if (squid_curtime - overloadStart <= 180)
        return true; // also OK: overload has not persisted long enough to panic

    if (childs.onPersistentOverload == Helper::ChildConfig::actDie)
        fatalf("Too many queued %s requests; see on-persistent-overload.", id_name);

    if (!droppedRequests) {
        debugs(84, DBG_IMPORTANT, "WARNING: dropping requests to overloaded " <<
               id_name << " helper configured with on-persistent-overload=err");
    }
    ++droppedRequests;
    debugs(84, 3, "failed to send " << droppedRequests << " helper requests to " << id_name);
    return false;
}

bool
helper::trySubmit(const char *buf, HLPCB * callback, void *data)
{
    if (!prepSubmit())
        return false; // request was dropped

    submit(buf, callback, data); // will send or queue
    return true; // request submitted or queued
}

/// dispatches or enqueues a helper requests; does not enforce queue limits
void
helper::submit(const char *buf, HLPCB * callback, void *data)
{
    Helper::Xaction *r = new Helper::Xaction(callback, data, buf);
    submitRequest(r);
    debugs(84, DBG_DATA, Raw("buf", buf, strlen(buf)));
}

/// lastserver = "server last used as part of a reserved request sequence"
void
helperStatefulSubmit(statefulhelper * hlp, const char *buf, HLPCB * callback, void *data, helper_stateful_server * lastserver)
{
    if (!hlp || !hlp->trySubmit(buf, callback, data, lastserver))
        SubmissionFailure(hlp, callback, data);
}

/// If possible, submit request. Otherwise, either kill Squid or return false.
bool
statefulhelper::trySubmit(const char *buf, HLPCB * callback, void *data, helper_stateful_server *lastserver)
{
    if (!prepSubmit())
        return false; // request was dropped

    submit(buf, callback, data, lastserver); // will send or queue
    return true; // request submitted or queued
}

void statefulhelper::submit(const char *buf, HLPCB * callback, void *data, helper_stateful_server * lastserver)
{
    Helper::Xaction *r = new Helper::Xaction(callback, data, buf);

    if ((buf != NULL) && lastserver) {
        debugs(84, 5, "StatefulSubmit with lastserver " << lastserver);
        assert(lastserver->flags.reserved);
        assert(!lastserver->requests.size());

        debugs(84, 5, "StatefulSubmit dispatching");
        helperStatefulDispatch(lastserver, r);
    } else {
        helper_stateful_server *srv;
        if ((srv = StatefulGetFirstAvailable(this))) {
            helperStatefulDispatch(srv, r);
        } else
            StatefulEnqueue(this, r);
    }

    debugs(84, DBG_DATA, "placeholder: '" << r->request.placeholder <<
           "', " << Raw("buf", buf, (!buf?0:strlen(buf))));

    syncQueueStats();
}

/**
 * DPW 2007-05-08
 *
 * helperStatefulReleaseServer tells the helper that whoever was
 * using it no longer needs its services.
 */
void
helperStatefulReleaseServer(helper_stateful_server * srv)
{
    debugs(84, 3, HERE << "srv-" << srv->index << " flags.reserved = " << srv->flags.reserved);
    if (!srv->flags.reserved)
        return;

    ++ srv->stats.releases;

    srv->flags.reserved = false;

    helperStatefulServerDone(srv);
}

/** return a pointer to the stateful routines data area */
void *
helperStatefulServerGetData(helper_stateful_server * srv)
{
    return srv->data;
}

void
helper::packStatsInto(Packable *p, const char *label) const
{
    if (label)
        p->appendf("%s:\n", label);

    p->appendf("  program: %s\n", cmdline->key);
    p->appendf("  number active: %d of %d (%d shutting down)\n", childs.n_active, childs.n_max, (childs.n_running - childs.n_active));
    p->appendf("  requests sent: %d\n", stats.requests);
    p->appendf("  replies received: %d\n", stats.replies);
    p->appendf("  requests timedout: %d\n", stats.timedout);
    p->appendf("  queue length: %d\n", stats.queue_size);
    p->appendf("  avg service time: %d msec\n", stats.avg_svc_time);
    p->append("\n",1);
    p->appendf("%7s\t%7s\t%7s\t%11s\t%11s\t%11s\t%6s\t%7s\t%7s\t%7s\n",
               "ID #",
               "FD",
               "PID",
               "# Requests",
               "# Replies",
               "# Timed-out",
               "Flags",
               "Time",
               "Offset",
               "Request");

    for (dlink_node *link = servers.head; link; link = link->next) {
        HelperServerBase *srv = static_cast<HelperServerBase *>(link->data);
        assert(srv);
        Helper::Xaction *xaction = srv->requests.empty() ? NULL : srv->requests.front();
        double tt = 0.001 * (xaction ? tvSubMsec(xaction->request.dispatch_time, current_time) : tvSubMsec(srv->dispatch_time, srv->answer_time));
        p->appendf("%7u\t%7d\t%7d\t%11" PRIu64 "\t%11" PRIu64 "\t%11" PRIu64 "\t%c%c%c%c%c%c\t%7.3f\t%7d\t%s\n",
                   srv->index.value,
                   srv->readPipe->fd,
                   srv->pid,
                   srv->stats.uses,
                   srv->stats.replies,
                   srv->stats.timedout,
                   srv->stats.pending ? 'B' : ' ',
                   srv->flags.writing ? 'W' : ' ',
                   srv->flags.closing ? 'C' : ' ',
                   srv->flags.reserved ? 'R' : ' ',
                   srv->flags.shutdown ? 'S' : ' ',
                   xaction && xaction->request.placeholder ? 'P' : ' ',
                   tt < 0.0 ? 0.0 : tt,
                   (int) srv->roffset,
                   xaction ? Format::QuoteMimeBlob(xaction->request.buf) : "(none)");
    }

    p->append("\nFlags key:\n"
              "   B\tBUSY\n"
              "   W\tWRITING\n"
              "   C\tCLOSING\n"
              "   R\tRESERVED\n"
              "   S\tSHUTDOWN PENDING\n"
              "   P\tPLACEHOLDER\n", 101);
}

bool
helper::willOverload() const {
    return queueFull() && !(childs.needNew() || GetFirstAvailable(this));
}

void
helperShutdown(helper * hlp)
{
    dlink_node *link = hlp->servers.head;

    while (link) {
        helper_server *srv;
        srv = (helper_server *)link->data;
        link = link->next;

        if (srv->flags.shutdown) {
            debugs(84, 3, "helperShutdown: " << hlp->id_name << " #" << srv->index << " has already SHUT DOWN.");
            continue;
        }

        assert(hlp->childs.n_active > 0);
        -- hlp->childs.n_active;
        srv->flags.shutdown = true; /* request it to shut itself down */

        if (srv->flags.closing) {
            debugs(84, 3, "helperShutdown: " << hlp->id_name << " #" << srv->index << " is CLOSING.");
            continue;
        }

        if (srv->stats.pending) {
            debugs(84, 3, "helperShutdown: " << hlp->id_name << " #" << srv->index << " is BUSY.");
            continue;
        }

        debugs(84, 3, "helperShutdown: " << hlp->id_name << " #" << srv->index << " shutting down.");
        /* the rest of the details is dealt with in the helperServerFree
         * close handler
         */
        srv->closePipesSafely(hlp->id_name);
    }
}

void
helperStatefulShutdown(statefulhelper * hlp)
{
    dlink_node *link = hlp->servers.head;
    helper_stateful_server *srv;

    while (link) {
        srv = (helper_stateful_server *)link->data;
        link = link->next;

        if (srv->flags.shutdown) {
            debugs(84, 3, "helperStatefulShutdown: " << hlp->id_name << " #" << srv->index << " has already SHUT DOWN.");
            continue;
        }

        assert(hlp->childs.n_active > 0);
        -- hlp->childs.n_active;
        srv->flags.shutdown = true; /* request it to shut itself down */

        if (srv->stats.pending) {
            debugs(84, 3, "helperStatefulShutdown: " << hlp->id_name << " #" << srv->index << " is BUSY.");
            continue;
        }

        if (srv->flags.closing) {
            debugs(84, 3, "helperStatefulShutdown: " << hlp->id_name << " #" << srv->index << " is CLOSING.");
            continue;
        }

        if (srv->flags.reserved) {
            if (shutting_down) {
                debugs(84, 3, "helperStatefulShutdown: " << hlp->id_name << " #" << srv->index << " is RESERVED. Closing anyway.");
            } else {
                debugs(84, 3, "helperStatefulShutdown: " << hlp->id_name << " #" << srv->index << " is RESERVED. Not Shutting Down Yet.");
                continue;
            }
        }

        debugs(84, 3, "helperStatefulShutdown: " << hlp->id_name << " #" << srv->index << " shutting down.");

        /* the rest of the details is dealt with in the helperStatefulServerFree
         * close handler
         */
        srv->closePipesSafely(hlp->id_name);
    }
}

helper::~helper()
{
    /* note, don't free id_name, it probably points to static memory */

    // TODO: if the queue is not empty it will leak Helper::Request's
    if (!queue.empty())
        debugs(84, DBG_CRITICAL, "WARNING: freeing " << id_name << " helper with " << stats.queue_size << " requests queued");
}

/* ====================================================================== */
/* LOCAL FUNCTIONS */
/* ====================================================================== */

static void
helperServerFree(helper_server *srv)
{
    helper *hlp = srv->parent;
    int concurrency = hlp->childs.concurrency;

    if (!concurrency)
        concurrency = 1;

    if (srv->rbuf) {
        memFreeBuf(srv->rbuf_sz, srv->rbuf);
        srv->rbuf = NULL;
    }

    srv->wqueue->clean();
    delete srv->wqueue;

    if (srv->writebuf) {
        srv->writebuf->clean();
        delete srv->writebuf;
        srv->writebuf = NULL;
    }

    if (Comm::IsConnOpen(srv->writePipe))
        srv->closeWritePipeSafely(hlp->id_name);

    dlinkDelete(&srv->link, &hlp->servers);

    assert(hlp->childs.n_running > 0);
    -- hlp->childs.n_running;

    if (!srv->flags.shutdown) {
        assert(hlp->childs.n_active > 0);
        -- hlp->childs.n_active;
        debugs(84, DBG_CRITICAL, "WARNING: " << hlp->id_name << " #" << srv->index << " exited");

        if (hlp->childs.needNew() > 0) {
            debugs(80, DBG_IMPORTANT, "Too few " << hlp->id_name << " processes are running (need " << hlp->childs.needNew() << "/" << hlp->childs.n_max << ")");

            if (hlp->childs.n_active < hlp->childs.n_startup && hlp->last_restart > squid_curtime - 30) {
                if (srv->stats.replies < 1)
                    fatalf("The %s helpers are crashing too rapidly, need help!\n", hlp->id_name);
                else
                    debugs(80, DBG_CRITICAL, "ERROR: The " << hlp->id_name << " helpers are crashing too rapidly, need help!");
            }

            debugs(80, DBG_IMPORTANT, "Starting new helpers");
            helperOpenServers(hlp);
        }
    }

    while (!srv->requests.empty()) {
        // XXX: re-schedule these on another helper?
        Helper::Xaction *r = srv->requests.front();
        srv->requests.pop_front();
        void *cbdata;

        if (cbdataReferenceValidDone(r->request.data, &cbdata)) {
            r->reply.result = Helper::Unknown;
            r->request.callback(cbdata, r->reply);
        }

        delete r;
    }
    srv->requestsIndex.clear();

    cbdataReferenceDone(srv->parent);
    delete srv;
}

static void
helperStatefulServerFree(helper_stateful_server *srv)
{
    statefulhelper *hlp = srv->parent;

    if (srv->rbuf) {
        memFreeBuf(srv->rbuf_sz, srv->rbuf);
        srv->rbuf = NULL;
    }

#if 0
    srv->wqueue->clean();

    delete srv->wqueue;

#endif

    /* TODO: walk the local queue of requests and carry them all out */
    if (Comm::IsConnOpen(srv->writePipe))
        srv->closeWritePipeSafely(hlp->id_name);

    dlinkDelete(&srv->link, &hlp->servers);

    assert(hlp->childs.n_running > 0);
    -- hlp->childs.n_running;

    if (!srv->flags.shutdown) {
        assert( hlp->childs.n_active > 0);
        -- hlp->childs.n_active;
        debugs(84, DBG_CRITICAL, "WARNING: " << hlp->id_name << " #" << srv->index << " exited");

        if (hlp->childs.needNew() > 0) {
            debugs(80, DBG_IMPORTANT, "Too few " << hlp->id_name << " processes are running (need " << hlp->childs.needNew() << "/" << hlp->childs.n_max << ")");

            if (hlp->childs.n_active < hlp->childs.n_startup && hlp->last_restart > squid_curtime - 30) {
                if (srv->stats.replies < 1)
                    fatalf("The %s helpers are crashing too rapidly, need help!\n", hlp->id_name);
                else
                    debugs(80, DBG_CRITICAL, "ERROR: The " << hlp->id_name << " helpers are crashing too rapidly, need help!");
            }

            debugs(80, DBG_IMPORTANT, "Starting new helpers");
            helperStatefulOpenServers(hlp);
        }
    }

    while (!srv->requests.empty()) {
        // XXX: re-schedule these on another helper?
        Helper::Xaction *r = srv->requests.front();
        srv->requests.pop_front();
        void *cbdata;

        if (cbdataReferenceValidDone(r->request.data, &cbdata)) {
            r->reply.result = Helper::Unknown;
            r->request.callback(cbdata, r->reply);
        }

        delete r;
    }

    if (srv->data != NULL)
        hlp->datapool->freeOne(srv->data);

    cbdataReferenceDone(srv->parent);

    delete srv;
}

Helper::Xaction *
helper_server::popRequest(int request_number)
{
    Helper::Xaction *r = nullptr;
    helper_server::RequestIndex::iterator it;
    if (parent->childs.concurrency) {
        // If concurency supported retrieve request from ID
        it = requestsIndex.find(request_number);
        if (it != requestsIndex.end()) {
            r = *(it->second);
            requests.erase(it->second);
            requestsIndex.erase(it);
        }
    } else if(!requests.empty()) {
        // Else get the first request from queue, if any
        r = requests.front();
        requests.pop_front();
    }

    return r;
}

/// Calls back with a pointer to the buffer with the helper output
static void
helperReturnBuffer(helper_server * srv, helper * hlp, char * msg, size_t msgSize, char * msgEnd)
{
    if (Helper::Xaction *r = srv->replyXaction) {
        const bool hasSpace = r->reply.accumulate(msg, msgSize);
        if (!hasSpace) {
            debugs(84, DBG_IMPORTANT, "ERROR: Disconnecting from a " <<
                   "helper that overflowed " << srv->rbuf_sz << "-byte " <<
                   "Squid input buffer: " << hlp->id_name << " #" << srv->index);
            srv->closePipesSafely(hlp->id_name);
            return;
        }

        if (!msgEnd)
            return; // We are waiting for more data.

        bool retry = false;
        if (cbdataReferenceValid(r->request.data)) {
            r->reply.finalize();
            if (r->reply.result == Helper::BrokenHelper && r->request.retries < MAX_RETRIES) {
                debugs(84, DBG_IMPORTANT, "ERROR: helper: " << r->reply << ", attempt #" << (r->request.retries + 1) << " of 2");
                retry = true;
            } else {
                HLPCB *callback = r->request.callback;
                r->request.callback = nullptr;
                void *cbdata = nullptr;
                if (cbdataReferenceValidDone(r->request.data, &cbdata))
                    callback(cbdata, r->reply);
            }
        }

        -- srv->stats.pending;
        ++ srv->stats.replies;

        ++ hlp->stats.replies;

        srv->answer_time = current_time;

        srv->dispatch_time = r->request.dispatch_time;

        hlp->stats.avg_svc_time =
            Math::intAverage(hlp->stats.avg_svc_time,
                             tvSubMsec(r->request.dispatch_time, current_time),
                             hlp->stats.replies, REDIRECT_AV_FACTOR);

        // release or re-submit parsedRequestXaction object
        srv->replyXaction = nullptr;
        if (retry) {
            ++r->request.retries;
            hlp->submitRequest(r);
        } else
            delete r;
    }

    if (hlp->timeout && hlp->childs.concurrency)
        srv->checkForTimedOutRequests(hlp->retryTimedOut);

    if (!srv->flags.shutdown) {
        helperKickQueue(hlp);
    } else if (!srv->flags.closing && !srv->stats.pending) {
        srv->flags.closing=true;
        srv->writePipe->close();
    }
}

static void
helperHandleRead(const Comm::ConnectionPointer &conn, char *, size_t len, Comm::Flag flag, int, void *data)
{
    helper_server *srv = (helper_server *)data;
    helper *hlp = srv->parent;
    assert(cbdataReferenceValid(data));

    /* Bail out early on Comm::ERR_CLOSING - close handlers will tidy up for us */

    if (flag == Comm::ERR_CLOSING) {
        return;
    }

    assert(conn->fd == srv->readPipe->fd);

    debugs(84, 5, "helperHandleRead: " << len << " bytes from " << hlp->id_name << " #" << srv->index);

    if (flag != Comm::OK || len == 0) {
        srv->closePipesSafely(hlp->id_name);
        return;
    }

    srv->roffset += len;
    srv->rbuf[srv->roffset] = '\0';
    debugs(84, DBG_DATA, Raw("accumulated", srv->rbuf, srv->roffset));

    if (!srv->stats.pending && !srv->stats.timedout) {
        /* someone spoke without being spoken to */
        debugs(84, DBG_IMPORTANT, "helperHandleRead: unexpected read from " <<
               hlp->id_name << " #" << srv->index << ", " << (int)len <<
               " bytes '" << srv->rbuf << "'");

        srv->roffset = 0;
        srv->rbuf[0] = '\0';
    }

    bool needsMore = false;
    char *msg = srv->rbuf;
    while (*msg && !needsMore) {
        int skip = 0;
        char *eom = strchr(msg, hlp->eom);
        if (eom) {
            skip = 1;
            debugs(84, 3, "helperHandleRead: end of reply found");
            if (eom > msg && eom[-1] == '\r' && hlp->eom == '\n') {
                *eom = '\0';
                // rewind to the \r octet which is the real terminal now
                // and remember that we have to skip forward 2 places now.
                skip = 2;
                --eom;
            }
            *eom = '\0';
        }

        if (!srv->ignoreToEom && !srv->replyXaction) {
            int i = 0;
            if (hlp->childs.concurrency) {
                char *e = NULL;
                i = strtol(msg, &e, 10);
                // Do we need to check for e == msg? Means wrong response from helper.
                // Will be droped as "unexpected reply on channel 0"
                needsMore = !(xisspace(*e) || (eom && e == eom));
                if (!needsMore) {
                    msg = e;
                    while (*msg && xisspace(*msg))
                        ++msg;
                } // else not enough data to compute request number
            }
            if (!(srv->replyXaction = srv->popRequest(i))) {
                if (srv->stats.timedout) {
                    debugs(84, 3, "Timedout reply received for request-ID: " << i << " , ignore");
                } else {
                    debugs(84, DBG_IMPORTANT, "helperHandleRead: unexpected reply on channel " <<
                           i << " from " << hlp->id_name << " #" << srv->index <<
                           " '" << srv->rbuf << "'");
                }
                srv->ignoreToEom = true;
            }
        } // else we need to just append reply data to the current Xaction

        if (!needsMore) {
            size_t msgSize  = eom ? eom - msg : (srv->roffset - (msg - srv->rbuf));
            assert(msgSize <= srv->rbuf_sz);
            helperReturnBuffer(srv, hlp, msg, msgSize, eom);
            msg += msgSize + skip;
            assert(static_cast<size_t>(msg - srv->rbuf) <= srv->rbuf_sz);

            // The next message should not ignored.
            if (eom && srv->ignoreToEom)
                srv->ignoreToEom = false;
        } else
            assert(skip == 0 && eom == NULL);
    }

    if (needsMore) {
        size_t msgSize = (srv->roffset - (msg - srv->rbuf));
        assert(msgSize <= srv->rbuf_sz);
        memmove(srv->rbuf, msg, msgSize);
        srv->roffset = msgSize;
        srv->rbuf[srv->roffset] = '\0';
    } else {
        // All of the responses parsed and msg points at the end of read data
        assert(static_cast<size_t>(msg - srv->rbuf) == srv->roffset);
        srv->roffset = 0;
    }

    if (Comm::IsConnOpen(srv->readPipe) && !fd_table[srv->readPipe->fd].closing()) {
        int spaceSize = srv->rbuf_sz - srv->roffset - 1;
        assert(spaceSize >= 0);

        AsyncCall::Pointer call = commCbCall(5,4, "helperHandleRead",
                                             CommIoCbPtrFun(helperHandleRead, srv));
        comm_read(srv->readPipe, srv->rbuf + srv->roffset, spaceSize, call);
    }
}

static void
helperStatefulHandleRead(const Comm::ConnectionPointer &conn, char *, size_t len, Comm::Flag flag, int, void *data)
{
    char *t = NULL;
    helper_stateful_server *srv = (helper_stateful_server *)data;
    statefulhelper *hlp = srv->parent;
    assert(cbdataReferenceValid(data));

    /* Bail out early on Comm::ERR_CLOSING - close handlers will tidy up for us */

    if (flag == Comm::ERR_CLOSING) {
        return;
    }

    assert(conn->fd == srv->readPipe->fd);

    debugs(84, 5, "helperStatefulHandleRead: " << len << " bytes from " <<
           hlp->id_name << " #" << srv->index);

    if (flag != Comm::OK || len == 0) {
        srv->closePipesSafely(hlp->id_name);
        return;
    }

    srv->roffset += len;
    srv->rbuf[srv->roffset] = '\0';
    Helper::Xaction *r = srv->requests.front();
    debugs(84, DBG_DATA, Raw("accumulated", srv->rbuf, srv->roffset));

    if (r == NULL) {
        /* someone spoke without being spoken to */
        debugs(84, DBG_IMPORTANT, "helperStatefulHandleRead: unexpected read from " <<
               hlp->id_name << " #" << srv->index << ", " << (int)len <<
               " bytes '" << srv->rbuf << "'");

        srv->roffset = 0;
    }

    if ((t = strchr(srv->rbuf, hlp->eom))) {
        debugs(84, 3, "helperStatefulHandleRead: end of reply found");

        if (t > srv->rbuf && t[-1] == '\r' && hlp->eom == '\n') {
            *t = '\0';
            // rewind to the \r octet which is the real terminal now
            --t;
        }

        *t = '\0';
    }

    if (r && !r->reply.accumulate(srv->rbuf, t ? (t - srv->rbuf) : srv->roffset)) {
        debugs(84, DBG_IMPORTANT, "ERROR: Disconnecting from a " <<
               "helper that overflowed " << srv->rbuf_sz << "-byte " <<
               "Squid input buffer: " << hlp->id_name << " #" << srv->index);
        srv->closePipesSafely(hlp->id_name);
        return;
    }
    /**
     * BUG: the below assumes that only one response per read() was received and discards any octets remaining.
     *      Doing this prohibits concurrency support with multiple replies per read().
     * TODO: check that read() setup on these buffers pays attention to roffest!=0
     * TODO: check that replies bigger than the buffer are discarded and do not to affect future replies
     */
    srv->roffset = 0;

    if (t) {
        /* end of reply found */
        srv->requests.pop_front(); // we already have it in 'r'
        int called = 1;

        if (r && cbdataReferenceValid(r->request.data)) {
            r->reply.finalize();
            r->reply.whichServer = srv;
            r->request.callback(r->request.data, r->reply);
        } else {
            debugs(84, DBG_IMPORTANT, "StatefulHandleRead: no callback data registered");
            called = 0;
        }

        delete r;

        -- srv->stats.pending;
        ++ srv->stats.replies;

        ++ hlp->stats.replies;
        srv->answer_time = current_time;
        hlp->stats.avg_svc_time =
            Math::intAverage(hlp->stats.avg_svc_time,
                             tvSubMsec(srv->dispatch_time, current_time),
                             hlp->stats.replies, REDIRECT_AV_FACTOR);

        if (called)
            helperStatefulServerDone(srv);
        else
            helperStatefulReleaseServer(srv);
    }

    if (Comm::IsConnOpen(srv->readPipe) && !fd_table[srv->readPipe->fd].closing()) {
        int spaceSize = srv->rbuf_sz - 1;

        AsyncCall::Pointer call = commCbCall(5,4, "helperStatefulHandleRead",
                                             CommIoCbPtrFun(helperStatefulHandleRead, srv));
        comm_read(srv->readPipe, srv->rbuf, spaceSize, call);
    }
}

/// Handles a request when all running helpers, if any, are busy.
static void
Enqueue(helper * hlp, Helper::Xaction * r)
{
    hlp->queue.push(r);
    ++ hlp->stats.queue_size;

    /* do this first so idle=N has a chance to grow the child pool before it hits critical. */
    if (hlp->childs.needNew() > 0) {
        debugs(84, DBG_CRITICAL, "Starting new " << hlp->id_name << " helpers...");
        helperOpenServers(hlp);
        return;
    }

    if (hlp->stats.queue_size < (int)hlp->childs.queue_size)
        return;

    if (squid_curtime - hlp->last_queue_warn < 600)
        return;

    if (shutting_down || reconfiguring)
        return;

    hlp->last_queue_warn = squid_curtime;

    debugs(84, DBG_CRITICAL, "WARNING: All " << hlp->childs.n_active << "/" << hlp->childs.n_max << " " << hlp->id_name << " processes are busy.");
    debugs(84, DBG_CRITICAL, "WARNING: " << hlp->stats.queue_size << " pending requests queued");
    debugs(84, DBG_CRITICAL, "WARNING: Consider increasing the number of " << hlp->id_name << " processes in your config file.");
}

static void
StatefulEnqueue(statefulhelper * hlp, Helper::Xaction * r)
{
    hlp->queue.push(r);
    ++ hlp->stats.queue_size;

    /* do this first so idle=N has a chance to grow the child pool before it hits critical. */
    if (hlp->childs.needNew() > 0) {
        debugs(84, DBG_CRITICAL, "Starting new " << hlp->id_name << " helpers...");
        helperStatefulOpenServers(hlp);
        return;
    }

    if (hlp->stats.queue_size < (int)hlp->childs.queue_size)
        return;

    if (squid_curtime - hlp->last_queue_warn < 600)
        return;

    if (shutting_down || reconfiguring)
        return;

    hlp->last_queue_warn = squid_curtime;

    debugs(84, DBG_CRITICAL, "WARNING: All " << hlp->childs.n_active << "/" << hlp->childs.n_max << " " << hlp->id_name << " processes are busy.");
    debugs(84, DBG_CRITICAL, "WARNING: " << hlp->stats.queue_size << " pending requests queued");
    debugs(84, DBG_CRITICAL, "WARNING: Consider increasing the number of " << hlp->id_name << " processes in your config file.");
}

Helper::Xaction *
helper::nextRequest()
{
    if (queue.empty())
        return nullptr;

    auto *r = queue.front();
    queue.pop();
    --stats.queue_size;
    return r;
}

static helper_server *
GetFirstAvailable(const helper * hlp)
{
    dlink_node *n;
    helper_server *srv;
    helper_server *selected = NULL;
    debugs(84, 5, "GetFirstAvailable: Running servers " << hlp->childs.n_running);

    if (hlp->childs.n_running == 0)
        return NULL;

    /* Find "least" loaded helper (approx) */
    for (n = hlp->servers.head; n != NULL; n = n->next) {
        srv = (helper_server *)n->data;

        if (selected && selected->stats.pending <= srv->stats.pending)
            continue;

        if (srv->flags.shutdown)
            continue;

        if (!srv->stats.pending)
            return srv;

        if (selected) {
            selected = srv;
            break;
        }

        selected = srv;
    }

    if (!selected) {
        debugs(84, 5, "GetFirstAvailable: None available.");
        return NULL;
    }

    if (selected->stats.pending >= (hlp->childs.concurrency ? hlp->childs.concurrency : 1)) {
        debugs(84, 3, "GetFirstAvailable: Least-loaded helper is fully loaded!");
        return NULL;
    }

    debugs(84, 5, "GetFirstAvailable: returning srv-" << selected->index);
    return selected;
}

static helper_stateful_server *
StatefulGetFirstAvailable(const statefulhelper * hlp)
{
    dlink_node *n;
    helper_stateful_server *srv = NULL;
    debugs(84, 5, "StatefulGetFirstAvailable: Running servers " << hlp->childs.n_running);

    if (hlp->childs.n_running == 0)
        return NULL;

    for (n = hlp->servers.head; n != NULL; n = n->next) {
        srv = (helper_stateful_server *)n->data;

        if (srv->stats.pending)
            continue;

        if (srv->flags.reserved)
            continue;

        if (srv->flags.shutdown)
            continue;

        debugs(84, 5, "StatefulGetFirstAvailable: returning srv-" << srv->index);
        return srv;
    }

    debugs(84, 5, "StatefulGetFirstAvailable: None available.");
    return NULL;
}

static void
helperDispatchWriteDone(const Comm::ConnectionPointer &, char *, size_t, Comm::Flag flag, int, void *data)
{
    helper_server *srv = (helper_server *)data;

    srv->writebuf->clean();
    delete srv->writebuf;
    srv->writebuf = NULL;
    srv->flags.writing = false;

    if (flag != Comm::OK) {
        /* Helper server has crashed */
        debugs(84, DBG_CRITICAL, "helperDispatch: Helper " << srv->parent->id_name << " #" << srv->index << " has crashed");
        return;
    }

    if (!srv->wqueue->isNull()) {
        srv->writebuf = srv->wqueue;
        srv->wqueue = new MemBuf;
        srv->flags.writing = true;
        AsyncCall::Pointer call = commCbCall(5,5, "helperDispatchWriteDone",
                                             CommIoCbPtrFun(helperDispatchWriteDone, srv));
        Comm::Write(srv->writePipe, srv->writebuf->content(), srv->writebuf->contentSize(), call, NULL);
    }
}

static void
helperDispatch(helper_server * srv, Helper::Xaction * r)
{
    helper *hlp = srv->parent;
    const uint64_t reqId = ++srv->nextRequestId;

    if (!cbdataReferenceValid(r->request.data)) {
        debugs(84, DBG_IMPORTANT, "helperDispatch: invalid callback data");
        delete r;
        return;
    }

    r->request.Id = reqId;
    helper_server::Requests::iterator it = srv->requests.insert(srv->requests.end(), r);
    r->request.dispatch_time = current_time;

    if (srv->wqueue->isNull())
        srv->wqueue->init();

    if (hlp->childs.concurrency) {
        srv->requestsIndex.insert(helper_server::RequestIndex::value_type(reqId, it));
        assert(srv->requestsIndex.size() == srv->requests.size());
        srv->wqueue->appendf("%" PRIu64 " %s", reqId, r->request.buf);
    } else
        srv->wqueue->append(r->request.buf, strlen(r->request.buf));

    if (!srv->flags.writing) {
        assert(NULL == srv->writebuf);
        srv->writebuf = srv->wqueue;
        srv->wqueue = new MemBuf;
        srv->flags.writing = true;
        AsyncCall::Pointer call = commCbCall(5,5, "helperDispatchWriteDone",
                                             CommIoCbPtrFun(helperDispatchWriteDone, srv));
        Comm::Write(srv->writePipe, srv->writebuf->content(), srv->writebuf->contentSize(), call, NULL);
    }

    debugs(84, 5, "helperDispatch: Request sent to " << hlp->id_name << " #" << srv->index << ", " << strlen(r->request.buf) << " bytes");

    ++ srv->stats.uses;
    ++ srv->stats.pending;
    ++ hlp->stats.requests;
}

static void
helperStatefulDispatchWriteDone(const Comm::ConnectionPointer &, char *, size_t, Comm::Flag, int, void *)
{}

static void
helperStatefulDispatch(helper_stateful_server * srv, Helper::Xaction * r)
{
    statefulhelper *hlp = srv->parent;

    if (!cbdataReferenceValid(r->request.data)) {
        debugs(84, DBG_IMPORTANT, "helperStatefulDispatch: invalid callback data");
        delete r;
        helperStatefulReleaseServer(srv);
        return;
    }

    debugs(84, 9, "helperStatefulDispatch busying helper " << hlp->id_name << " #" << srv->index);

    if (r->request.placeholder == 1) {
        /* a callback is needed before this request can _use_ a helper. */
        /* we don't care about releasing this helper. The request NEVER
         * gets to the helper. So we throw away the return code */
        r->reply.result = Helper::Unknown;
        r->reply.whichServer = srv;
        r->request.callback(r->request.data, r->reply);
        /* throw away the placeholder */
        delete r;
        /* and push the queue. Note that the callback may have submitted a new
         * request to the helper which is why we test for the request */

        if (!srv->requests.size())
            helperStatefulServerDone(srv);

        return;
    }

    srv->flags.reserved = true;
    srv->requests.push_back(r);
    srv->dispatch_time = current_time;
    AsyncCall::Pointer call = commCbCall(5,5, "helperStatefulDispatchWriteDone",
                                         CommIoCbPtrFun(helperStatefulDispatchWriteDone, hlp));
    Comm::Write(srv->writePipe, r->request.buf, strlen(r->request.buf), call, NULL);
    debugs(84, 5, "helperStatefulDispatch: Request sent to " <<
           hlp->id_name << " #" << srv->index << ", " <<
           (int) strlen(r->request.buf) << " bytes");

    ++ srv->stats.uses;
    ++ srv->stats.pending;
    ++ hlp->stats.requests;
}

static void
helperKickQueue(helper * hlp)
{
    Helper::Xaction *r;
    helper_server *srv;

    while ((srv = GetFirstAvailable(hlp)) && (r = hlp->nextRequest()))
        helperDispatch(srv, r);
}

static void
helperStatefulKickQueue(statefulhelper * hlp)
{
    Helper::Xaction *r;
    helper_stateful_server *srv;

    while ((srv = StatefulGetFirstAvailable(hlp)) && (r = hlp->nextRequest()))
        helperStatefulDispatch(srv, r);
}

static void
helperStatefulServerDone(helper_stateful_server * srv)
{
    if (!srv->flags.shutdown) {
        helperStatefulKickQueue(srv->parent);
    } else if (!srv->flags.closing && !srv->flags.reserved && !srv->stats.pending) {
        srv->closeWritePipeSafely(srv->parent->id_name);
        return;
    }
}

void
helper_server::checkForTimedOutRequests(bool const retry)
{
    assert(parent->childs.concurrency);
    while(!requests.empty() && requests.front()->request.timedOut(parent->timeout)) {
        Helper::Xaction *r = requests.front();
        RequestIndex::iterator it;
        it = requestsIndex.find(r->request.Id);
        assert(it != requestsIndex.end());
        requestsIndex.erase(it);
        requests.pop_front();
        debugs(84, 2, "Request " << r->request.Id << " timed-out, remove it from queue");
        void *cbdata;
        bool retried = false;
        if (retry && r->request.retries < MAX_RETRIES && cbdataReferenceValid(r->request.data)) {
            debugs(84, 2, "Retry request " << r->request.Id);
            ++r->request.retries;
            parent->submitRequest(r);
            retried = true;
        } else if (cbdataReferenceValidDone(r->request.data, &cbdata)) {
            if (!parent->onTimedOutResponse.isEmpty()) {
                if (r->reply.accumulate(parent->onTimedOutResponse.rawContent(), parent->onTimedOutResponse.length()))
                    r->reply.finalize();
                else
                    r->reply.result = Helper::TimedOut;
                r->request.callback(cbdata, r->reply);
            } else {
                r->reply.result = Helper::TimedOut;
                r->request.callback(cbdata, r->reply);
            }
        }
        --stats.pending;
        ++stats.timedout;
        ++parent->stats.timedout;
        if (!retried)
            delete r;
    }
}

void
helper_server::requestTimeout(const CommTimeoutCbParams &io)
{
    debugs(26, 3, HERE << io.conn);
    helper_server *srv = static_cast<helper_server *>(io.data);

    if (!cbdataReferenceValid(srv))
        return;

    srv->checkForTimedOutRequests(srv->parent->retryTimedOut);

    debugs(84, 3, HERE << io.conn << " establish new helper_server::requestTimeout");
    AsyncCall::Pointer timeoutCall = commCbCall(84, 4, "helper_server::requestTimeout",
                                     CommTimeoutCbPtrFun(helper_server::requestTimeout, srv));

    const int timeSpent = srv->requests.empty() ? 0 : (squid_curtime - srv->requests.front()->request.dispatch_time.tv_sec);
    const int timeLeft = max(1, (static_cast<int>(srv->parent->timeout) - timeSpent));

    commSetConnTimeout(io.conn, timeLeft, timeoutCall);
}
<|MERGE_RESOLUTION|>--- conflicted
+++ resolved
@@ -37,17 +37,8 @@
 /// The maximum allowed request retries.
 #define MAX_RETRIES 2
 
-<<<<<<< HEAD
-/** Maximum safe size of a helper-to-Squid response message plus one.
- * Squid will warn and close the stream if a helper sends a too-big response.
- * ssl_crtd helper is known to produce responses of at least 10KB in size.
- * Some undocumented helpers are known to produce responses exceeding 8KB.
- */
-const size_t ReadBufMaxSize(64*1024);
-=======
 /// Helpers input buffer size.
-const size_t ReadBufSize(32*1024);
->>>>>>> 673979d9
+const size_t ReadBufSize(64*1024);
 
 static IOCB helperHandleRead;
 static IOCB helperStatefulHandleRead;
