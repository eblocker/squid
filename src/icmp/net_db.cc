/*
 * Copyright (C) 1996-2022 The Squid Software Foundation and contributors
 *
 * Squid software is distributed under GPLv2+ license and includes
 * contributions from numerous individuals and organizations.
 * Please see the COPYING and CONTRIBUTORS files for details.
 */

/* DEBUG: section 38    Network Measurement Database */

/*
 * XXX XXX XXX
 *
 * This code may be slightly broken now. If you're getting consistent
 * (sometimes working) corrupt data exchanges, please contact adrian
 * (adrian@squid-cache.org) to sort them out.
 */

#include "squid.h"
#include "CachePeer.h"
#include "cbdata.h"
#include "event.h"
#include "fde.h"
#include "fs_io.h"
#include "FwdState.h"
#include "HttpReply.h"
#include "icmp/net_db.h"
#include "internal.h"
#include "ip/Address.h"
#include "log/File.h"
#include "MemObject.h"
#include "mgr/Registration.h"
#include "mime_header.h"
#include "neighbors.h"
#include "PeerSelectState.h"
#include "SquidConfig.h"
#include "SquidTime.h"
#include "Store.h"
#include "StoreClient.h"
#include "tools.h"
#include "wordlist.h"

#if HAVE_SYS_STAT_H
#include <sys/stat.h>
#endif

#if USE_ICMP
#include "icmp/IcmpSquid.h"
#include "ipcache.h"
#include "StoreClient.h"

#define NETDB_REQBUF_SZ 4096

typedef enum {
    STATE_NONE,
    STATE_HEADER,
    STATE_BODY
} netdb_conn_state_t;

class netdbExchangeState
{
    CBDATA_CLASS(netdbExchangeState);

public:
    netdbExchangeState(CachePeer *aPeer, const HttpRequestPointer &theReq) :
        p(aPeer),
        r(theReq)
    {
        *buf = 0;
        assert(r);
        // TODO: check if we actually need to do this. should be implicit
        r->http_ver = Http::ProtocolVersion();
    }

    ~netdbExchangeState() {
        debugs(38, 3, e->url());
        storeUnregister(sc, e, this);
        e->unlock("netdbExchangeDone");
    }

    CbcPointer<CachePeer> p;
    StoreEntry *e = nullptr;
    store_client *sc = nullptr;
    HttpRequestPointer r;
    int64_t used = 0;
    size_t buf_sz = NETDB_REQBUF_SZ;
    char buf[NETDB_REQBUF_SZ];
    int buf_ofs = 0;
    netdb_conn_state_t connstate = STATE_HEADER;
};

CBDATA_CLASS_INIT(netdbExchangeState);

static hash_table *addr_table = NULL;
static hash_table *host_table = NULL;

Ip::Address networkFromInaddr(const Ip::Address &a);
static void netdbRelease(netdbEntry * n);

static void netdbHashInsert(netdbEntry * n, Ip::Address &addr);
static void netdbHashDelete(const char *key);
static void netdbHostInsert(netdbEntry * n, const char *hostname);
static void netdbHostDelete(const net_db_name * x);
static void netdbPurgeLRU(void);
static netdbEntry *netdbLookupHost(const char *key);
static net_db_peer *netdbPeerByName(const netdbEntry * n, const char *);
static net_db_peer *netdbPeerAdd(netdbEntry * n, CachePeer * e);
static const char *netdbPeerName(const char *name);
static IPH netdbSendPing;
static FREE netdbFreeNameEntry;
static FREE netdbFreeNetdbEntry;
static STCB netdbExchangeHandleReply;

/* We have to keep a local list of CachePeer names.  The Peers structure
 * gets freed during a reconfigure.  We want this database to
 * remain persisitent, so _net_db_peer->peername points into this
 * linked list */
static wordlist *peer_names = NULL;

static void
netdbHashInsert(netdbEntry * n, Ip::Address &addr)
{
    networkFromInaddr(addr).toStr(n->network, MAX_IPSTRLEN);
    n->key = n->network;
    assert(hash_lookup(addr_table, n->network) == NULL);
    hash_join(addr_table, n);
}

static void
netdbHashDelete(const char *key)
{
    hash_link *hptr = (hash_link *)hash_lookup(addr_table, key);

    if (hptr == NULL) {
        debug_trap("netdbHashDelete: key not found");
        return;
    }

    hash_remove_link(addr_table, hptr);
}

net_db_name::net_db_name(const char *hostname, netdbEntry *e) :
    next(e ? e->hosts : nullptr),
    net_db_entry(e)
{
    key = xstrdup(hostname);
    if (e) {
        e->hosts = this;
        ++ e->link_count;
    }
}

static void
netdbHostInsert(netdbEntry * n, const char *hostname)
{
    net_db_name *x = new net_db_name(hostname, n);
    assert(hash_lookup(host_table, hostname) == NULL);
    hash_join(host_table, x);
}

static void
netdbHostDelete(const net_db_name * x)
{
    assert(x != NULL);
    assert(x->net_db_entry != NULL);

    netdbEntry *n = x->net_db_entry;
    -- n->link_count;

    for (auto **X = &n->hosts; *X; X = &(*X)->next) {
        if (*X == x) {
            *X = x->next;
            break;
        }
    }

    hash_remove_link(host_table, (hash_link *) x);
    delete x;
}

static netdbEntry *
netdbLookupHost(const char *key)
{
    net_db_name *x = (net_db_name *) hash_lookup(host_table, key);
    return x ? x->net_db_entry : NULL;
}

static void
netdbRelease(netdbEntry * n)
{
    net_db_name *x;
    net_db_name *next;

    for (x = n->hosts; x; x = next) {
        next = x->next;
        netdbHostDelete(x);
    }

    n->hosts = NULL;
    safe_free(n->peers);
    n->peers = NULL;
    n->n_peers = 0;
    n->n_peers_alloc = 0;

    if (n->link_count == 0) {
        netdbHashDelete(n->network);
        delete n;
    }
}

static int
netdbLRU(const void *A, const void *B)
{
    const netdbEntry *const *n1 = (const netdbEntry *const *)A;
    const netdbEntry *const *n2 = (const netdbEntry *const *)B;

    if ((*n1)->last_use_time > (*n2)->last_use_time)
        return (1);

    if ((*n1)->last_use_time < (*n2)->last_use_time)
        return (-1);

    return (0);
}

static void
netdbPurgeLRU(void)
{
    netdbEntry *n;
    netdbEntry **list;
    int k = 0;
    int list_count = 0;
    int removed = 0;
    list = (netdbEntry **)xcalloc(netdbEntry::UseCount(), sizeof(netdbEntry *));
    hash_first(addr_table);

    while ((n = (netdbEntry *) hash_next(addr_table))) {
        assert(list_count < netdbEntry::UseCount());
        *(list + list_count) = n;
        ++list_count;
    }

    qsort((char *) list,
          list_count,
          sizeof(netdbEntry *),
          netdbLRU);

    for (k = 0; k < list_count; ++k) {
        if (netdbEntry::UseCount() < Config.Netdb.low)
            break;

        netdbRelease(*(list + k));

        ++removed;
    }

    xfree(list);
}

static netdbEntry *
netdbLookupAddr(const Ip::Address &addr)
{
    netdbEntry *n;
    char *key = new char[MAX_IPSTRLEN];
    networkFromInaddr(addr).toStr(key,MAX_IPSTRLEN);
    n = (netdbEntry *) hash_lookup(addr_table, key);
    delete[] key;
    return n;
}

static netdbEntry *
netdbAdd(Ip::Address &addr)
{
    netdbEntry *n;

    if (netdbEntry::UseCount() > Config.Netdb.high)
        netdbPurgeLRU();

    if ((n = netdbLookupAddr(addr)) == NULL) {
        n = new netdbEntry;
        netdbHashInsert(n, addr);
    }

    return n;
}

static void
netdbSendPing(const ipcache_addrs *ia, const Dns::LookupDetails &, void *data)
{
    Ip::Address addr;
    char *hostname = NULL;
    static_cast<generic_cbdata *>(data)->unwrap(&hostname);
    netdbEntry *n;
    netdbEntry *na;
    net_db_name *x;
    net_db_name **X;

    if (ia == NULL) {
        xfree(hostname);
        return;
    }

    addr = ia->current();

    if ((n = netdbLookupHost(hostname)) == NULL) {
        n = netdbAdd(addr);
        netdbHostInsert(n, hostname);
    } else if ((na = netdbLookupAddr(addr)) != n) {
        /*
         *hostname moved from 'network n' to 'network na'!
         */

        if (na == NULL)
            na = netdbAdd(addr);

        debugs(38, 3, "netdbSendPing: " << hostname << " moved from " << n->network << " to " << na->network);

        x = (net_db_name *) hash_lookup(host_table, hostname);

        if (x == NULL) {
            debugs(38, DBG_IMPORTANT, "netdbSendPing: net_db_name list bug: " << hostname << " not found");
            xfree(hostname);
            return;
        }

        /* remove net_db_name from 'network n' linked list */
        for (X = &n->hosts; *X; X = &(*X)->next) {
            if (*X == x) {
                *X = x->next;
                break;
            }
        }

        -- n->link_count;
        /* point to 'network na' from host entry */
        x->net_db_entry = na;
        /* link net_db_name to 'network na' */
        x->next = na->hosts;
        na->hosts = x;
        ++ na->link_count;
        n = na;
    }

    if (n->next_ping_time <= squid_curtime) {
        debugs(38, 3, "netdbSendPing: pinging " << hostname);
        icmpEngine.DomainPing(addr, hostname);
        ++ n->pings_sent;
        n->next_ping_time = squid_curtime + Config.Netdb.period;
        n->last_use_time = squid_curtime;
    }

    xfree(hostname);
}

Ip::Address
networkFromInaddr(const Ip::Address &in)
{
    Ip::Address out;

    out = in;

    /* in IPv6 the 'network' should be the routing section. */
    if ( in.isIPv6() ) {
        out.applyMask(64, AF_INET6);
        debugs(14, 5, "networkFromInaddr : Masked IPv6 Address to " << in << "/64 routing part.");
        return out;
    }

#if USE_CLASSFUL
    struct in_addr b;

    in.getInAddr(b);

    if (IN_CLASSC(b.s_addr))
        b.s_addr &= IN_CLASSC_NET;
    else if (IN_CLASSB(b.s_addr))
        b.s_addr &= IN_CLASSB_NET;
    else if (IN_CLASSA(b.s_addr))
        b.s_addr &= IN_CLASSA_NET;

    out = b;

#endif

    debugs(14, 5, "networkFromInaddr : Masked IPv4 Address to " << out << "/24.");

    /* use /24 for everything under IPv4 */
    out.applyMask(24, AF_INET);
    debugs(14, 5, "networkFromInaddr : Masked IPv4 Address to " << in << "/24.");

    return out;
}

static int
sortByRtt(const void *A, const void *B)
{
    const netdbEntry *const *n1 = (const netdbEntry *const *)A;
    const netdbEntry *const *n2 = (const netdbEntry *const *)B;

    if ((*n1)->rtt > (*n2)->rtt)
        return 1;
    else if ((*n1)->rtt < (*n2)->rtt)
        return -1;
    else
        return 0;
}

static net_db_peer *
netdbPeerByName(const netdbEntry * n, const char *peername)
{
    int i;
    net_db_peer *p = n->peers;

    for (i = 0; i < n->n_peers; ++i, ++p) {
        if (!strcmp(p->peername, peername))
            return p;
    }

    return NULL;
}

static net_db_peer *
netdbPeerAdd(netdbEntry * n, CachePeer * e)
{
    net_db_peer *p;
    net_db_peer *o;
    int osize;
    int i;

    if (n->n_peers == n->n_peers_alloc) {
        o = n->peers;
        osize = n->n_peers_alloc;

        if (n->n_peers_alloc == 0)
            n->n_peers_alloc = 2;
        else
            n->n_peers_alloc <<= 1;

        debugs(38, 3, "netdbPeerAdd: Growing peer list for '" << n->network << "' to " << n->n_peers_alloc);

        n->peers = (net_db_peer *)xcalloc(n->n_peers_alloc, sizeof(net_db_peer));

        for (i = 0; i < osize; ++i)
            *(n->peers + i) = *(o + i);

        if (osize) {
            safe_free(o);
        }
    }

    p = n->peers + n->n_peers;
    p->peername = netdbPeerName(e->host);
    ++ n->n_peers;
    return p;
}

static int
sortPeerByRtt(const void *A, const void *B)
{
    const net_db_peer *p1 = (net_db_peer *)A;
    const net_db_peer *p2 = (net_db_peer *)B;

    if (p1->rtt > p2->rtt)
        return 1;
    else if (p1->rtt < p2->rtt)
        return -1;
    else
        return 0;
}

static void
netdbSaveState(void *foo)
{
    if (strcmp(Config.netdbFilename, "none") == 0)
        return;

    Logfile *lf;
    netdbEntry *n;
    net_db_name *x;

    struct timeval start = current_time;
    int count = 0;
    /*
     * This was nicer when we were using stdio, but thanks to
     * Solaris bugs, its a bad idea.  fopen can fail if more than
     * 256 FDs are open.
     */
    /*
     * unlink() is here because there is currently no way to make
     * logfileOpen() use O_TRUNC.
     */
    unlink(Config.netdbFilename);
    lf = logfileOpen(Config.netdbFilename, 4096, 0);

    if (!lf) {
        int xerrno = errno;
        debugs(50, DBG_IMPORTANT, MYNAME << Config.netdbFilename << ": " << xstrerr(xerrno));
        return;
    }

    hash_first(addr_table);

    while ((n = (netdbEntry *) hash_next(addr_table))) {
        if (n->pings_recv == 0)
            continue;

        logfilePrintf(lf, "%s %d %d %10.5f %10.5f %d %d",
                      n->network,
                      n->pings_sent,
                      n->pings_recv,
                      n->hops,
                      n->rtt,
                      (int) n->next_ping_time,
                      (int) n->last_use_time);

        for (x = n->hosts; x; x = x->next)
            logfilePrintf(lf, " %s", hashKeyStr(x));

        logfilePrintf(lf, "\n");

        ++count;

#undef RBUF_SZ

    }

    logfileClose(lf);
    getCurrentTime();
    debugs(38, DBG_IMPORTANT, "NETDB state saved; " <<
           count << " entries, " <<
           tvSubMsec(start, current_time) << " msec" );
    eventAddIsh("netdbSaveState", netdbSaveState, NULL, 3600.0, 1);
}

static void
netdbReloadState(void)
{
    if (strcmp(Config.netdbFilename, "none") == 0)
        return;

    char *s;
    int fd;
    int l;

    struct stat sb;
    netdbEntry *n;
    netdbEntry N;

    Ip::Address addr;
    int count = 0;

    struct timeval start = current_time;
    /*
     * This was nicer when we were using stdio, but thanks to
     * Solaris bugs, its a bad idea.  fopen can fail if more than
     * 256 FDs are open.
     */
    fd = file_open(Config.netdbFilename, O_RDONLY | O_BINARY);

    if (fd < 0)
        return;

    if (fstat(fd, &sb) < 0) {
        file_close(fd);
        return;
    }

    char *t;
    char *buf = (char *)xcalloc(1, sb.st_size + 1);
    t = buf;
    l = FD_READ_METHOD(fd, buf, sb.st_size);
    file_close(fd);

    if (l <= 0) {
        safe_free (buf);
        return;
    };

    while ((s = strchr(t, '\n'))) {
        char *q;
        assert(s - buf < l);
        *s = '\0';
        N = netdbEntry();
        q = strtok(t, w_space);
        t = s + 1;

        if (NULL == q)
            continue;

        if (! (addr = q) )
            continue;

        if (netdbLookupAddr(addr) != NULL)  /* no dups! */
            continue;

        if ((q = strtok(NULL, w_space)) == NULL)
            continue;

        N.pings_sent = atoi(q);

        if ((q = strtok(NULL, w_space)) == NULL)
            continue;

        N.pings_recv = atoi(q);

        if (N.pings_recv == 0)
            continue;

        /* give this measurement low weight */
        N.pings_sent = 1;

        N.pings_recv = 1;

        if ((q = strtok(NULL, w_space)) == NULL)
            continue;

        N.hops = atof(q);

        if ((q = strtok(NULL, w_space)) == NULL)
            continue;

        N.rtt = atof(q);

        if ((q = strtok(NULL, w_space)) == NULL)
            continue;

        N.next_ping_time = (time_t) atoi(q);

        if ((q = strtok(NULL, w_space)) == NULL)
            continue;

        N.last_use_time = (time_t) atoi(q);

        n = new netdbEntry;

        memcpy(n, &N, sizeof(netdbEntry));

        netdbHashInsert(n, addr);

        while ((q = strtok(NULL, w_space)) != NULL) {
            if (netdbLookupHost(q) != NULL) /* no dups! */
                continue;

            netdbHostInsert(n, q);
        }

        ++count;
    }

    xfree(buf);
    getCurrentTime();
    debugs(38, DBG_IMPORTANT, "NETDB state reloaded; " <<
           count << " entries, " <<
           tvSubMsec(start, current_time) << " msec" );
}

static const char *
netdbPeerName(const char *name)
{
    const wordlist *w;

    for (w = peer_names; w; w = w->next) {
        if (!strcmp(w->key, name))
            return w->key;
    }

    return wordlistAdd(&peer_names, name);
}

static void
netdbFreeNetdbEntry(void *data)
{
    netdbEntry *n = (netdbEntry *)data;
    safe_free(n->peers);
    delete n;
}

static void
netdbFreeNameEntry(void *data)
{
    net_db_name *x = (net_db_name *)data;
    delete x;
}

static void
netdbExchangeHandleReply(void *data, StoreIOBuffer receivedData)
{
    Ip::Address addr;

    netdbExchangeState *ex = (netdbExchangeState *)data;
    int rec_sz = 0;
    int o;

    struct in_addr line_addr;
    double rtt;
    double hops;
    char *p;
    int j;
    size_t hdr_sz;
    int nused = 0;
    int size;
    int oldbufofs = ex->buf_ofs;

    rec_sz = 0;
    rec_sz += 1 + sizeof(struct in_addr);
    rec_sz += 1 + sizeof(int);
    rec_sz += 1 + sizeof(int);
    debugs(38, 3, "netdbExchangeHandleReply: " << receivedData.length << " read bytes");

    if (!ex->p.valid()) {
        debugs(38, 3, "netdbExchangeHandleReply: Peer became invalid");
        delete ex;
        return;
    }

    debugs(38, 3, "netdbExchangeHandleReply: for '" << ex->p->host << ":" << ex->p->http_port << "'");

    if (receivedData.length == 0 && !receivedData.flags.error) {
        debugs(38, 3, "netdbExchangeHandleReply: Done");
        delete ex;
        return;
    }

    p = ex->buf;

    /* Get the size of the buffer now */
    size = ex->buf_ofs + receivedData.length;
    debugs(38, 3, "netdbExchangeHandleReply: " << size << " bytes buf");

    /* Check if we're still doing headers */

    if (ex->connstate == STATE_HEADER) {

        ex->buf_ofs += receivedData.length;

        /* skip reply headers */

        if ((hdr_sz = headersEnd(p, ex->buf_ofs))) {
            debugs(38, 5, "netdbExchangeHandleReply: hdr_sz = " << hdr_sz);
            const auto scode = ex->e->mem().baseReply().sline.status();
            assert(scode != Http::scNone);
            debugs(38, 3, "netdbExchangeHandleReply: reply status " << scode);

            if (scode != Http::scOkay) {
                delete ex;
                return;
            }

            assert((size_t)ex->buf_ofs >= hdr_sz);

            /*
             * Now, point p to the part of the buffer where the data
             * starts, and update the size accordingly
             */
            assert(ex->used == 0);
            ex->used = hdr_sz;
            size = ex->buf_ofs - hdr_sz;
            p += hdr_sz;

            /* Finally, set the conn state mode to STATE_BODY */
            ex->connstate = STATE_BODY;
        } else {
            StoreIOBuffer tempBuffer;
            tempBuffer.offset = ex->buf_ofs;
            tempBuffer.length = ex->buf_sz - ex->buf_ofs;
            tempBuffer.data = ex->buf + ex->buf_ofs;
            /* Have more headers .. */
            storeClientCopy(ex->sc, ex->e, tempBuffer,
                            netdbExchangeHandleReply, ex);
            return;
        }
    }

    assert(ex->connstate == STATE_BODY);

    /* If we get here, we have some body to parse .. */
    debugs(38, 5, "netdbExchangeHandleReply: start parsing loop, size = " << size);

    while (size >= rec_sz) {
        debugs(38, 5, "netdbExchangeHandleReply: in parsing loop, size = " << size);
        addr.setAnyAddr();
        hops = rtt = 0.0;

        for (o = 0; o < rec_sz;) {
            switch ((int) *(p + o)) {

            case NETDB_EX_NETWORK:
                ++o;
                // XXX: NetDB can still only send IPv4
                memcpy(&line_addr, p + o, sizeof(struct in_addr));
                addr = line_addr;
                o += sizeof(struct in_addr);
                break;

            case NETDB_EX_RTT:
                ++o;
                memcpy(&j, p + o, sizeof(int));
                o += sizeof(int);
                rtt = (double) ntohl(j) / 1000.0;
                break;

            case NETDB_EX_HOPS:
                ++o;
                memcpy(&j, p + o, sizeof(int));
                o += sizeof(int);
                hops = (double) ntohl(j) / 1000.0;
                break;

            default:
                debugs(38, DBG_IMPORTANT, "netdbExchangeHandleReply: corrupt data, aborting");
                delete ex;
                return;
            }
        }

        if (!addr.isAnyAddr() && rtt > 0)
            netdbExchangeUpdatePeer(addr, ex->p.get(), rtt, hops);

        assert(o == rec_sz);

        ex->used += rec_sz;

        size -= rec_sz;

        p += rec_sz;

        ++nused;
    }

    /*
     * Copy anything that is left over to the beginning of the buffer,
     * and adjust buf_ofs accordingly
     */

    /*
     * Evilly, size refers to the buf size left now,
     * ex->buf_ofs is the original buffer size, so just copy that
     * much data over
     */
    memmove(ex->buf, ex->buf + (ex->buf_ofs - size), size);

    ex->buf_ofs = size;

    /*
     * And don't re-copy the remaining data ..
     */
    ex->used += size;

    /*
     * Now the tricky bit - size _included_ the leftover bit from the _last_
     * storeClientCopy. We don't want to include that, or our offset will be wrong.
     * So, don't count the size of the leftover buffer we began with.
     * This can _disappear_ when we're not tracking offsets ..
     */
    ex->used -= oldbufofs;

    debugs(38, 3, "netdbExchangeHandleReply: size left over in this buffer: " << size << " bytes");

    debugs(38, 3, "netdbExchangeHandleReply: used " << nused <<
           " entries, (x " << rec_sz << " bytes) == " << nused * rec_sz <<
           " bytes total");

    debugs(38, 3, "netdbExchangeHandleReply: used " << ex->used);

    if (EBIT_TEST(ex->e->flags, ENTRY_ABORTED)) {
        debugs(38, 3, "netdbExchangeHandleReply: ENTRY_ABORTED");
        delete ex;
    } else if (ex->e->store_status == STORE_PENDING) {
        StoreIOBuffer tempBuffer;
        tempBuffer.offset = ex->used;
        tempBuffer.length = ex->buf_sz - ex->buf_ofs;
        tempBuffer.data = ex->buf + ex->buf_ofs;
        debugs(38, 3, "netdbExchangeHandleReply: EOF not received");
        storeClientCopy(ex->sc, ex->e, tempBuffer,
                        netdbExchangeHandleReply, ex);
    }
}

#endif /* USE_ICMP */

/* PUBLIC FUNCTIONS */

void
netdbInit(void)
{
#if USE_ICMP
    Mgr::RegisterAction("netdb", "Network Measurement Database", netdbDump, 0, 1);

    if (addr_table)
        return;

    int n = hashPrime(Config.Netdb.high / 4);

    addr_table = hash_create((HASHCMP *) strcmp, n, hash_string);

    n = hashPrime(3 * Config.Netdb.high / 4);

    host_table = hash_create((HASHCMP *) strcmp, n, hash_string);

    eventAddIsh("netdbSaveState", netdbSaveState, NULL, 3600.0, 1);

    netdbReloadState();

#endif
}

void
netdbPingSite(const char *hostname)
{
#if USE_ICMP
    netdbEntry *n;

    if ((n = netdbLookupHost(hostname)) != NULL)
        if (n->next_ping_time > squid_curtime)
            return;

    ipcache_nbgethostbyname(hostname, netdbSendPing,
                            new generic_cbdata(xstrdup(hostname)));

#endif
}

void
netdbHandlePingReply(const Ip::Address &from, int hops, int rtt)
{
#if USE_ICMP
    netdbEntry *n;
    int N;
    debugs(38, 3, "netdbHandlePingReply: from " << from);

    if ((n = netdbLookupAddr(from)) == NULL)
        return;

    N = ++n->pings_recv;

    if (N > 5)
        N = 5;

    if (rtt < 1)
        rtt = 1;

    n->hops = ((n->hops * (N - 1)) + hops) / N;

    n->rtt = ((n->rtt * (N - 1)) + rtt) / N;

    debugs(38, 3, "netdbHandlePingReply: " << n->network  << "; rtt="<<
           std::setw(5)<< std::setprecision(2) << n->rtt << "  hops="<<
           std::setw(4) << n->hops);

#endif
}

void
netdbFreeMemory(void)
{
#if USE_ICMP
    hashFreeItems(addr_table, netdbFreeNetdbEntry);
    hashFreeMemory(addr_table);
    addr_table = NULL;
    hashFreeItems(host_table, netdbFreeNameEntry);
    hashFreeMemory(host_table);
    host_table = NULL;
    wordlistDestroy(&peer_names);
    peer_names = NULL;
#endif
}

void
netdbDump(StoreEntry * sentry)
{
#if USE_ICMP
    netdbEntry *n;
    netdbEntry **list;
    net_db_name *x;
    int k;
    int i;
    int j;
    net_db_peer *p;
    storeAppendPrintf(sentry, "Network DB Statistics:\n");
    storeAppendPrintf(sentry, "%-46.46s %9s %7s %5s %s\n",  /* Max between 16 (IPv4) or 46 (IPv6)   */
                      "Network",
                      "recv/sent",
                      "RTT",
                      "Hops",
                      "Hostnames");
    list = (netdbEntry **)xcalloc(netdbEntry::UseCount(), sizeof(netdbEntry *));
    i = 0;
    hash_first(addr_table);

    while ((n = (netdbEntry *) hash_next(addr_table))) {
        *(list + i) = n;
        ++i;
    }

    if (i != netdbEntry::UseCount())
        debugs(38, DBG_CRITICAL, "WARNING: netdb_addrs count off, found " << i <<
               ", expected " << netdbEntry::UseCount());

    qsort((char *) list,
          i,
          sizeof(netdbEntry *),
          sortByRtt);

    for (k = 0; k < i; ++k) {
        n = *(list + k);
        storeAppendPrintf(sentry, "%-46.46s %4d/%4d %7.1f %5.1f", /* Max between 16 (IPv4) or 46 (IPv6)   */
                          n->network,
                          n->pings_recv,
                          n->pings_sent,
                          n->rtt,
                          n->hops);

        for (x = n->hosts; x; x = x->next)
            storeAppendPrintf(sentry, " %s", hashKeyStr(x));

        storeAppendPrintf(sentry, "\n");

        p = n->peers;

        for (j = 0; j < n->n_peers; ++j, ++p) {
            storeAppendPrintf(sentry, "    %-22.22s %7.1f %5.1f\n",
                              p->peername,
                              p->rtt,
                              p->hops);
        }
    }

    xfree(list);
#else

    storeAppendPrintf(sentry,"NETDB support not compiled into this Squid cache.\n");
#endif
}

int
netdbHostHops(const char *host)
{
#if USE_ICMP
    netdbEntry *n = netdbLookupHost(host);

    if (n) {
        n->last_use_time = squid_curtime;
        return (int) (n->hops + 0.5);
    }

#endif
    return 0;
}

int
netdbHostRtt(const char *host)
{
#if USE_ICMP
    netdbEntry *n = netdbLookupHost(host);

    if (n) {
        n->last_use_time = squid_curtime;
        return (int) (n->rtt + 0.5);
    }

#endif
    return 0;
}

void
netdbHostData(const char *host, int *samp, int *rtt, int *hops)
{
#if USE_ICMP
    netdbEntry *n = netdbLookupHost(host);

    if (n == NULL)
        return;

    *samp = n->pings_recv;

    *rtt = (int) (n->rtt + 0.5);

    *hops = (int) (n->hops + 0.5);

    n->last_use_time = squid_curtime;

#endif
}

void
netdbUpdatePeer(const AnyP::Uri &url, CachePeer *e, int irtt, int ihops)
{
#if USE_ICMP
    netdbEntry *n;
    double rtt = (double) irtt;
    double hops = (double) ihops;
    net_db_peer *p;
    debugs(38, 3, url.host() << ", " << ihops << " hops, " << irtt << " rtt");
    n = netdbLookupHost(url.host());

    if (n == NULL) {
        debugs(38, 3, "host " << url.host() << " not found");
        return;
    }

    if ((p = netdbPeerByName(n, e->host)) == NULL)
        p = netdbPeerAdd(n, e);

    p->rtt = rtt;

    p->hops = hops;

    p->expires = squid_curtime + 3600;

    if (n->n_peers < 2)
        return;

    qsort((char *) n->peers,
          n->n_peers,
          sizeof(net_db_peer),
          sortPeerByRtt);

#endif
}

void
netdbExchangeUpdatePeer(Ip::Address &addr, CachePeer * e, double rtt, double hops)
{
#if USE_ICMP
    netdbEntry *n;
    net_db_peer *p;
    debugs(38, 5, "netdbExchangeUpdatePeer: '" << addr << "', "<<
           std::setfill('0')<< std::setprecision(2) << hops << " hops, " <<
           rtt << " rtt");

    if ( !addr.isIPv4() ) {
        debugs(38, 5, "netdbExchangeUpdatePeer: Aborting peer update for '" << addr << "', NetDB cannot handle IPv6.");
        return;
    }

    n = netdbLookupAddr(addr);

    if (n == NULL)
        n = netdbAdd(addr);

    assert(NULL != n);

    if ((p = netdbPeerByName(n, e->host)) == NULL)
        p = netdbPeerAdd(n, e);

    p->rtt = rtt;

    p->hops = hops;

    p->expires = squid_curtime + 3600;  /* XXX ? */

    if (n->n_peers < 2)
        return;

    qsort((char *) n->peers,
          n->n_peers,
          sizeof(net_db_peer),
          sortPeerByRtt);

#endif
}

void
netdbDeleteAddrNetwork(Ip::Address &addr)
{
#if USE_ICMP
    netdbEntry *n = netdbLookupAddr(addr);

    if (n == NULL)
        return;

    debugs(38, 3, "netdbDeleteAddrNetwork: " << n->network);

    netdbRelease(n);
#endif
}

void
netdbBinaryExchange(StoreEntry * s)
{
    HttpReply *reply = new HttpReply;
#if USE_ICMP

    Ip::Address addr;

    netdbEntry *n;
    int i;
    int j;
    int rec_sz;
    char *buf;

    struct in_addr line_addr;
    s->buffer();
    reply->setHeaders(Http::scOkay, "OK", NULL, -1, squid_curtime, -2);
    s->replaceHttpReply(reply);
    rec_sz = 0;
    rec_sz += 1 + sizeof(struct in_addr);
    rec_sz += 1 + sizeof(int);
    rec_sz += 1 + sizeof(int);
    buf = (char *)memAllocate(MEM_4K_BUF);
    i = 0;
    hash_first(addr_table);

    while ((n = (netdbEntry *) hash_next(addr_table))) {
        if (0.0 == n->rtt)
            continue;

        if (n->rtt > 60000) /* RTT > 1 MIN probably bogus */
            continue;

        if (! (addr = n->network) )
            continue;

        // XXX: NetDB cannot yet handle IPv6 addresses
        if ( !addr.isIPv4() )
            continue;

        buf[i] = (char) NETDB_EX_NETWORK;
        ++i;

        addr.getInAddr(line_addr);
        memcpy(&buf[i], &line_addr, sizeof(struct in_addr));

        i += sizeof(struct in_addr);

        buf[i] = (char) NETDB_EX_RTT;
        ++i;

        j = htonl((int) (n->rtt * 1000));

        memcpy(&buf[i], &j, sizeof(int));

        i += sizeof(int);

        buf[i] = (char) NETDB_EX_HOPS;
        ++i;

        j = htonl((int) (n->hops * 1000));

        memcpy(&buf[i], &j, sizeof(int));

        i += sizeof(int);

        if (i + rec_sz > 4096) {
            s->append(buf, i);
            i = 0;
        }
    }

    if (i > 0) {
        s->append(buf, i);
        i = 0;
    }

    assert(0 == i);
    s->flush();
    memFree(buf, MEM_4K_BUF);
#else

    reply->setHeaders(Http::scBadRequest, "Bad Request", NULL, -1, squid_curtime, -2);
    s->replaceHttpReply(reply);
    storeAppendPrintf(s, "NETDB support not compiled into this Squid cache.\n");
#endif

    s->complete();
}

void
netdbExchangeStart(void *data)
{
#if USE_ICMP
    CachePeer *p = (CachePeer *)data;
    static const SBuf netDB("netdb");
    char *uri = internalRemoteUri(p->secure.encryptTransport, p->host, p->http_port, "/squid-internal-dynamic/", netDB);
    debugs(38, 3, "Requesting '" << uri << "'");
    const MasterXaction::Pointer mx = new MasterXaction(XactionInitiator::initIcmp);
<<<<<<< HEAD
    auto req = HttpRequest::FromUrlXXX(uri, mx);
=======
    HttpRequestPointer req(HttpRequest::FromUrlXXX(uri, mx));
>>>>>>> 4a17e329

    if (!req) {
        debugs(38, DBG_IMPORTANT, MYNAME << ": Bad URI " << uri);
        return;
    }

    netdbExchangeState *ex = new netdbExchangeState(p, req);
    ex->e = storeCreateEntry(uri, uri, RequestFlags(), Http::METHOD_GET);
    assert(NULL != ex->e);

    StoreIOBuffer tempBuffer;
    tempBuffer.length = ex->buf_sz;
    tempBuffer.data = ex->buf;

    ex->sc = storeClientListAdd(ex->e, ex);

    storeClientCopy(ex->sc, ex->e, tempBuffer,
                    netdbExchangeHandleReply, ex);
    ex->r->flags.loopDetected = true;   /* cheat! -- force direct */

    // XXX: send as Proxy-Authenticate instead
    if (p->login)
        ex->r->url.userInfo(SBuf(p->login));

    FwdState::fwdStart(Comm::ConnectionPointer(), ex->e, ex->r.getRaw());
#endif
}

CachePeer *
netdbClosestParent(PeerSelector *ps)
{
#if USE_ICMP
    assert(ps);
    HttpRequest *request = ps->request;

    CachePeer *p = NULL;
    netdbEntry *n;
    const ipcache_addrs *ia;
    net_db_peer *h;
    int i;
    n = netdbLookupHost(request->url.host());

    if (NULL == n) {
        /* try IP addr */
        ia = ipcache_gethostbyname(request->url.host(), 0);

        if (NULL != ia)
            n = netdbLookupAddr(ia->current());
    }

    if (NULL == n)
        return NULL;

    if (0 == n->n_peers)
        return NULL;

    n->last_use_time = squid_curtime;

    /*
     * Find the parent with the least RTT to the origin server.
     * Make sure we don't return a parent who is farther away than
     * we are.  Note, the n->peers list is pre-sorted by RTT.
     */
    for (i = 0; i < n->n_peers; ++i) {
        h = &n->peers[i];

        if (n->rtt > 0)
            if (n->rtt < h->rtt)
                break;

        p = peerFindByName(h->peername);

        if (NULL == p)      /* not found */
            continue;

        if (neighborType(p, request->url) != PEER_PARENT)
            continue;

        if (!peerHTTPOkay(p, ps))  /* not allowed */
            continue;

        return p;
    }

#endif
    return NULL;
}
<|MERGE_RESOLUTION|>--- conflicted
+++ resolved
@@ -1274,11 +1274,7 @@
     char *uri = internalRemoteUri(p->secure.encryptTransport, p->host, p->http_port, "/squid-internal-dynamic/", netDB);
     debugs(38, 3, "Requesting '" << uri << "'");
     const MasterXaction::Pointer mx = new MasterXaction(XactionInitiator::initIcmp);
-<<<<<<< HEAD
-    auto req = HttpRequest::FromUrlXXX(uri, mx);
-=======
     HttpRequestPointer req(HttpRequest::FromUrlXXX(uri, mx));
->>>>>>> 4a17e329
 
     if (!req) {
         debugs(38, DBG_IMPORTANT, MYNAME << ": Bad URI " << uri);
