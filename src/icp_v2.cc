/*
 * Copyright (C) 1996-2022 The Squid Software Foundation and contributors
 *
 * Squid software is distributed under GPLv2+ license and includes
 * contributions from numerous individuals and organizations.
 * Please see the COPYING and CONTRIBUTORS files for details.
 */

/* DEBUG: section 12    Internet Cache Protocol (ICP) */

/**
 \defgroup ServerProtocolICPInternal2 ICPv2 Internals
 \ingroup ServerProtocolICPAPI
 */

#include "squid.h"
#include "AccessLogEntry.h"
#include "acl/Acl.h"
#include "acl/FilledChecklist.h"
#include "client_db.h"
#include "comm.h"
#include "comm/Connection.h"
#include "comm/Loops.h"
#include "comm/UdpOpenDialer.h"
#include "fd.h"
#include "HttpRequest.h"
#include "icmp/net_db.h"
#include "ICP.h"
#include "ip/Address.h"
#include "ip/tools.h"
#include "ipcache.h"
#include "md5.h"
#include "multicast.h"
#include "neighbors.h"
#include "refresh.h"
#include "rfc1738.h"
#include "SquidConfig.h"
#include "SquidTime.h"
#include "StatCounters.h"
#include "Store.h"
#include "store_key_md5.h"
#include "tools.h"
#include "wordlist.h"

// for tvSubUsec() which should be in SquidTime.h
#include "util.h"

#include <cerrno>

/// a delayed icpUdpSend() call
class DelayedUdpSend {
public:
    Ip::Address address; ///< remote peer (which may not be a cache_peer)
    icp_common_t *msg = nullptr; ///< ICP message with network byte order fields
    DelayedUdpSend *next = nullptr; ///< invasive FIFO queue of delayed ICP messages
    AccessLogEntryPointer ale; ///< sender's master transaction summary
    struct timeval queue_time = {0, 0}; ///< queuing timestamp
};

static void icpIncomingConnectionOpened(const Comm::ConnectionPointer &conn, int errNo);

/// \ingroup ServerProtocolICPInternal2
static void icpLogIcp(const Ip::Address &, const LogTags_ot, int, const char *, const int, AccessLogEntryPointer &);

/// \ingroup ServerProtocolICPInternal2
static void icpHandleIcpV2(int, Ip::Address &, char *, int);

/// \ingroup ServerProtocolICPInternal2
static void icpCount(void *, int, size_t, int);

static LogTags_ot icpLogFromICPCode(icp_opcode);

static int icpUdpSend(int fd, const Ip::Address &to, icp_common_t * msg, int delay, AccessLogEntryPointer al);

static void
icpSyncAle(AccessLogEntryPointer &al, const Ip::Address &caddr, const char *url, int len, int delay)
{
    if (!al)
        al = new AccessLogEntry();
    al->icp.opcode = ICP_QUERY;
    al->cache.caddr = caddr;
    al->url = url;
    al->setVirginUrlForMissingRequest(al->url);
    // XXX: move to use icp.clientReply instead
    al->http.clientReplySz.payloadData = len;
    al->cache.start_time = current_time;
    al->cache.start_time.tv_sec -= delay;
    al->cache.trTime.tv_sec = delay;
    al->cache.trTime.tv_usec = 0;
}

/**
 \ingroup ServerProtocolICPInternal2
 * IcpQueueHead is global so comm_incoming() knows whether or not
 * to call icpUdpSendQueue.
 */
static DelayedUdpSend *IcpQueueHead = NULL;
/// \ingroup ServerProtocolICPInternal2
static DelayedUdpSend *IcpQueueTail = NULL;

/// \ingroup ServerProtocolICPInternal2
Comm::ConnectionPointer icpIncomingConn = NULL;
/// \ingroup ServerProtocolICPInternal2
Comm::ConnectionPointer icpOutgoingConn = NULL;

/* icp_common_t */
icp_common_t::icp_common_t() :
    opcode(ICP_INVALID), version(0), length(0), reqnum(0),
    flags(0), pad(0), shostid(0)
{}

icp_common_t::icp_common_t(char *buf, unsigned int len) :
    opcode(ICP_INVALID), version(0), reqnum(0), flags(0), pad(0), shostid(0)
{
    if (len < sizeof(icp_common_t)) {
        /* mark as invalid */
        length = len + 1;
        return;
    }

    memcpy(this, buf, sizeof(icp_common_t));
    /*
     * Convert network order sensitive fields
     */
    length = ntohs(length);
    reqnum = ntohl(reqnum);
    flags = ntohl(flags);
    pad = ntohl(pad);
}

icp_opcode
icp_common_t::getOpCode() const
{
    if (opcode > static_cast<char>(icp_opcode::ICP_END))
        return ICP_INVALID;

    return static_cast<icp_opcode>(opcode);
}

/* ICPState */

ICPState::ICPState(icp_common_t &aHeader, HttpRequest *aRequest):
    header(aHeader),
    request(aRequest),
    fd(-1),
    url(NULL)
{
    HTTPMSGLOCK(request);
}

ICPState::~ICPState()
{
    safe_free(url);
    HTTPMSGUNLOCK(request);
}

bool
ICPState::confirmAndPrepHit(const StoreEntry &e)
{
    if (!e.validToSend())
        return false;

    if (!Config.onoff.icp_hit_stale && refreshCheckICP(&e, request))
        return false;

    if (e.hittingRequiresCollapsing() && !startCollapsingOn(e, false))
        return false;

    return true;
}

LogTags *
ICPState::loggingTags()
{
    // calling icpSyncAle(LOG_TAG_NONE) here would not change cache.code
    if (!al)
        al = new AccessLogEntry();
    return &al->cache.code;
}

void
ICPState::fillChecklist(ACLFilledChecklist &checklist) const
{
    checklist.setRequest(request);
    icpSyncAle(al, from, url, 0, 0);
    checklist.al = al;
}

/* End ICPState */

/* ICP2State */

/// \ingroup ServerProtocolICPInternal2
class ICP2State: public ICPState
{

public:
    ICP2State(icp_common_t & aHeader, HttpRequest *aRequest):
        ICPState(aHeader, aRequest),rtt(0),src_rtt(0),flags(0) {}

    ~ICP2State();
    virtual void created(StoreEntry * newEntry) override;

    int rtt;
    int src_rtt;
    uint32_t flags;
};

ICP2State::~ICP2State()
{}

void
ICP2State::created(StoreEntry *e)
{
    debugs(12, 5, "icpHandleIcpV2: OPCODE " << icp_opcode_str[header.opcode]);
    icp_opcode codeToSend;

    if (e && confirmAndPrepHit(*e)) {
        codeToSend = ICP_HIT;
    } else {
#if USE_ICMP
        if (Config.onoff.test_reachability && rtt == 0) {
            if ((rtt = netdbHostRtt(request->url.host())) == 0)
                netdbPingSite(request->url.host());
        }
#endif /* USE_ICMP */

        if (icpGetCommonOpcode() != ICP_ERR)
            codeToSend = icpGetCommonOpcode();
        else if (Config.onoff.test_reachability && rtt == 0)
            codeToSend = ICP_MISS_NOFETCH;
        else
            codeToSend = ICP_MISS;
    }

    icpCreateAndSend(codeToSend, flags, url, header.reqnum, src_rtt, fd, from, al);

    // TODO: StoreClients must either store/lock or abandon found entries.
    //if (e)
    //    e->abandon();

    delete this;
}

/* End ICP2State */

/// updates ALE (if any) and logs the transaction (if needed)
static void
icpLogIcp(const Ip::Address &caddr, const LogTags_ot logcode, const int len, const char *url, int delay, AccessLogEntry::Pointer &al)
{
    assert(logcode != LOG_TAG_NONE);

    // Optimization: No premature (ALE creation in) icpSyncAle().
    if (al) {
        icpSyncAle(al, caddr, url, len, delay);
        al->cache.code.update(logcode);
    }

    if (logcode == LOG_ICP_QUERY)
        return; // we never log queries

    if (!Config.onoff.log_udp) {
        clientdbUpdate(caddr, al ? al->cache.code : LogTags(logcode), AnyP::PROTO_ICP, len);
        return;
    }

    if (!al) {
        // The above attempt to optimize ALE creation has failed. We do need it.
        icpSyncAle(al, caddr, url, len, delay);
        al->cache.code.update(logcode);
    }
    clientdbUpdate(caddr, al->cache.code, AnyP::PROTO_ICP, len);
    accessLogLog(al, NULL);
}

/// \ingroup ServerProtocolICPInternal2
void
icpUdpSendQueue(int fd, void *)
{
    DelayedUdpSend *q;

    while ((q = IcpQueueHead) != NULL) {
        int delay = tvSubUsec(q->queue_time, current_time);
        /* increment delay to prevent looping */
        const int x = icpUdpSend(fd, q->address, q->msg, ++delay, q->ale);
        IcpQueueHead = q->next;
        delete q;

        if (x < 0)
            break;
    }
}

icp_common_t *
icp_common_t::CreateMessage(
    icp_opcode opcode,
    int flags,
    const char *url,
    int reqnum,
    int pad)
{
    char *buf = NULL;
    icp_common_t *headerp = NULL;
    char *urloffset = NULL;
    int buf_len;
    buf_len = sizeof(icp_common_t) + strlen(url) + 1;

    if (opcode == ICP_QUERY)
        buf_len += sizeof(uint32_t);

    buf = (char *) xcalloc(buf_len, 1);

    headerp = (icp_common_t *) (void *) buf;

    headerp->opcode = (char) opcode;

    headerp->version = ICP_VERSION_CURRENT;

    headerp->length = (uint16_t) htons(buf_len);

    headerp->reqnum = htonl(reqnum);

    headerp->flags = htonl(flags);

    headerp->pad = htonl(pad);

    headerp->shostid = 0;

    urloffset = buf + sizeof(icp_common_t);

    if (opcode == ICP_QUERY)
        urloffset += sizeof(uint32_t);

    memcpy(urloffset, url, strlen(url));

    return (icp_common_t *)buf;
}

// TODO: Move retries to icpCreateAndSend(); the other caller does not retry.
/// writes the given UDP msg to the socket; queues a retry on the first failure
/// \returns a negative number on failures
static int
icpUdpSend(int fd,
           const Ip::Address &to,
           icp_common_t * msg,
           int delay,
           AccessLogEntryPointer al)
{
    int x;
    int len;
    len = (int) ntohs(msg->length);
    debugs(12, 5, "icpUdpSend: FD " << fd << " sending " <<
           icp_opcode_str[msg->opcode] << ", " << len << " bytes to " << to);

    x = comm_udp_sendto(fd, to, msg, len);

    if (x >= 0) {
        /* successfully written */
        const auto logcode = icpLogFromICPCode(static_cast<icp_opcode>(msg->opcode));
        icpLogIcp(to, logcode, len, (char *) (msg + 1), delay, al);
        icpCount(msg, SENT, (size_t) len, delay);
        safe_free(msg);
    } else if (0 == delay) {
        /* send failed, but queue it */
        const auto queue = new DelayedUdpSend();
        queue->address = to;
        queue->msg = msg;
        queue->queue_time = current_time;
        queue->ale = al;

        if (IcpQueueHead == NULL) {
            IcpQueueHead = queue;
            IcpQueueTail = queue;
        } else if (IcpQueueTail == IcpQueueHead) {
            IcpQueueTail = queue;
            IcpQueueHead->next = queue;
        } else {
            IcpQueueTail->next = queue;
            IcpQueueTail = queue;
        }

        Comm::SetSelect(fd, COMM_SELECT_WRITE, icpUdpSendQueue, NULL, 0);
        ++statCounter.icp.replies_queued;
    } else {
        /* don't queue it */
        // XXX: safe_free(msg)
        ++statCounter.icp.replies_dropped;
    }

    return x;
}

/**
 * This routine selects an ICP opcode for ICP misses.
 *
 \retval ICP_ERR            no opcode selected here
 \retval ICP_MISS_NOFETCH   store is rebuilding, no fetch is possible yet
 */
icp_opcode
icpGetCommonOpcode()
{
    /* if store is rebuilding, return a UDP_MISS_NOFETCH */

    if ((StoreController::store_dirs_rebuilding && opt_reload_hit_only) ||
            hit_only_mode_until > squid_curtime) {
        return ICP_MISS_NOFETCH;
    }

    return ICP_ERR;
}

static LogTags_ot
icpLogFromICPCode(icp_opcode opcode)
{
    if (opcode == ICP_ERR)
        return LOG_UDP_INVALID;

    if (opcode == ICP_DENIED)
        return LOG_UDP_DENIED;

    if (opcode == ICP_HIT)
        return LOG_UDP_HIT;

    if (opcode == ICP_MISS)
        return LOG_UDP_MISS;

    if (opcode == ICP_MISS_NOFETCH)
        return LOG_UDP_MISS_NOFETCH;

    if (opcode == ICP_DECHO)
        return LOG_ICP_QUERY;

    if (opcode == ICP_QUERY)
        return LOG_ICP_QUERY;

    fatal("expected ICP opcode\n");

    return LOG_UDP_INVALID;
}

void
icpCreateAndSend(icp_opcode opcode, int flags, char const *url, int reqnum, int pad, int fd, const Ip::Address &from, AccessLogEntry::Pointer al)
{
    // update potentially shared ALE ASAP; the ICP query itself may be delayed
    if (al)
        al->cache.code.update(icpLogFromICPCode(opcode));
    icp_common_t *reply = icp_common_t::CreateMessage(opcode, flags, url, reqnum, pad);
    icpUdpSend(fd, from, reply, 0, al);
}

void
icpDenyAccess(Ip::Address &from, char *url, int reqnum, int fd)
{
    debugs(12, 2, "icpDenyAccess: Access Denied for " << from << " by " << AclMatchedName << ".");

    if (clientdbCutoffDenied(from)) {
        /*
         * count this DENIED query in the clientdb, even though
         * we're not sending an ICP reply...
         */
        clientdbUpdate(from, LogTags(LOG_UDP_DENIED), AnyP::PROTO_ICP, 0);
    } else {
        icpCreateAndSend(ICP_DENIED, 0, url, reqnum, 0, fd, from, nullptr);
    }
}

bool
icpAccessAllowed(Ip::Address &from, HttpRequest * icp_request)
{
    /* absent any explicit rules, we deny all */
    if (!Config.accessList.icp)
        return false;

    ACLFilledChecklist checklist(Config.accessList.icp, icp_request, NULL);
    checklist.src_addr = from;
    checklist.my_addr.setNoAddr();
    return checklist.fastCheck().allowed();
}

char const *
icpGetUrlToSend(char *url)
{
    if (strpbrk(url, w_space))
        return rfc1738_escape(url);
    else
        return url;
}

HttpRequest *
icpGetRequest(char *url, int reqnum, int fd, Ip::Address &from)
{
    if (strpbrk(url, w_space)) {
        url = rfc1738_escape(url);
        icpCreateAndSend(ICP_ERR, 0, rfc1738_escape(url), reqnum, 0, fd, from, nullptr);
        return NULL;
    }

    const MasterXaction::Pointer mx = new MasterXaction(XactionInitiator::initIcp);
    auto *result = HttpRequest::FromUrlXXX(url, mx);
    if (!result)
<<<<<<< HEAD
        icpCreateAndSend(ICP_ERR, 0, url, reqnum, 0, fd, from);
=======
        icpCreateAndSend(ICP_ERR, 0, url, reqnum, 0, fd, from, nullptr);
>>>>>>> 4a17e329

    return result;

}

static void
doV2Query(int fd, Ip::Address &from, char *buf, icp_common_t header)
{
    int rtt = 0;
    int src_rtt = 0;
    uint32_t flags = 0;
    /* We have a valid packet */
    char *url = buf + sizeof(icp_common_t) + sizeof(uint32_t);
    HttpRequest *icp_request = icpGetRequest(url, header.reqnum, fd, from);

    if (!icp_request)
        return;

    HTTPMSGLOCK(icp_request);

    if (!icpAccessAllowed(from, icp_request)) {
        icpDenyAccess(from, url, header.reqnum, fd);
        HTTPMSGUNLOCK(icp_request);
        return;
    }
#if USE_ICMP
    if (header.flags & ICP_FLAG_SRC_RTT) {
        rtt = netdbHostRtt(icp_request->url.host());
        int hops = netdbHostHops(icp_request->url.host());
        src_rtt = ((hops & 0xFFFF) << 16) | (rtt & 0xFFFF);

        if (rtt)
            flags |= ICP_FLAG_SRC_RTT;
    }
#endif /* USE_ICMP */

    /* The peer is allowed to use this cache */
    ICP2State *state = new ICP2State(header, icp_request);
    state->fd = fd;
    state->from = from;
    state->url = xstrdup(url);
    state->flags = flags;
    state->rtt = rtt;
    state->src_rtt = src_rtt;

    StoreEntry::getPublic(state, url, Http::METHOD_GET);

    HTTPMSGUNLOCK(icp_request);
}

void
icp_common_t::handleReply(char *buf, Ip::Address &from)
{
    if (neighbors_do_private_keys && reqnum == 0) {
        debugs(12, DBG_CRITICAL, "icpHandleIcpV2: Neighbor " << from << " returned reqnum = 0");
        debugs(12, DBG_CRITICAL, "icpHandleIcpV2: Disabling use of private keys");
        neighbors_do_private_keys = 0;
    }

    char *url = buf + sizeof(icp_common_t);
    debugs(12, 3, "icpHandleIcpV2: " << icp_opcode_str[opcode] << " from " << from << " for '" << url << "'");

    const cache_key *key = icpGetCacheKey(url, (int) reqnum);
    /* call neighborsUdpAck even if ping_status != PING_WAITING */
    neighborsUdpAck(key, this, from);
}

static void
icpHandleIcpV2(int fd, Ip::Address &from, char *buf, int len)
{
    if (len <= 0) {
        debugs(12, 3, "icpHandleIcpV2: ICP message is too small");
        return;
    }

    icp_common_t header(buf, len);
    /*
     * Length field should match the number of bytes read
     */

    if (len != header.length) {
        debugs(12, 3, "icpHandleIcpV2: ICP message is too small");
        return;
    }

    switch (header.opcode) {

    case ICP_QUERY:
        /* We have a valid packet */
        doV2Query(fd, from, buf, header);
        break;

    case ICP_HIT:

    case ICP_DECHO:

    case ICP_MISS:

    case ICP_DENIED:

    case ICP_MISS_NOFETCH:
        header.handleReply(buf, from);
        break;

    case ICP_INVALID:

    case ICP_ERR:
        break;

    default:
        debugs(12, DBG_CRITICAL, "icpHandleIcpV2: UNKNOWN OPCODE: " << header.opcode << " from " << from);

        break;
    }
}

#ifdef ICP_PKT_DUMP
static void
icpPktDump(icp_common_t * pkt)
{
    Ip::Address a;

    debugs(12, 9, "opcode:     " << std::setw(3) << pkt->opcode  << " " << icp_opcode_str[pkt->opcode]);
    debugs(12, 9, "version: "<< std::left << std::setw(8) << pkt->version);
    debugs(12, 9, "length:  "<< std::left << std::setw(8) << ntohs(pkt->length));
    debugs(12, 9, "reqnum:  "<< std::left << std::setw(8) << ntohl(pkt->reqnum));
    debugs(12, 9, "flags:   "<< std::left << std::hex << std::setw(8) << ntohl(pkt->flags));
    a = (struct in_addr)pkt->shostid;
    debugs(12, 9, "shostid: " << a );
    debugs(12, 9, "payload: " << (char *) pkt + sizeof(icp_common_t));
}

#endif

void
icpHandleUdp(int sock, void *)
{
    int *N = &incoming_sockets_accepted;

    Ip::Address from;
    LOCAL_ARRAY(char, buf, SQUID_UDP_SO_RCVBUF);
    int len;
    int icp_version;
    int max = INCOMING_UDP_MAX;
    Comm::SetSelect(sock, COMM_SELECT_READ, icpHandleUdp, NULL, 0);

    while (max) {
        --max;
        len = comm_udp_recvfrom(sock,
                                buf,
                                SQUID_UDP_SO_RCVBUF - 1,
                                0,
                                from);

        if (len == 0)
            break;

        if (len < 0) {
            int xerrno = errno;
            if (ignoreErrno(xerrno))
                break;

#if _SQUID_LINUX_
            /* Some Linux systems seem to set the FD for reading and then
             * return ECONNREFUSED when sendto() fails and generates an ICMP
             * port unreachable message. */
            /* or maybe an EHOSTUNREACH "No route to host" message */
            if (xerrno != ECONNREFUSED && xerrno != EHOSTUNREACH)
#endif
                debugs(50, DBG_IMPORTANT, "icpHandleUdp: FD " << sock << " recvfrom: " << xstrerr(xerrno));

            break;
        }

        ++(*N);
        icpCount(buf, RECV, (size_t) len, 0);
        buf[len] = '\0';
        debugs(12, 4, "icpHandleUdp: FD " << sock << ": received " <<
               (unsigned long int)len << " bytes from " << from);

#ifdef ICP_PACKET_DUMP

        icpPktDump(buf);
#endif

        if ((size_t) len < sizeof(icp_common_t)) {
            debugs(12, 4, "icpHandleUdp: Ignoring too-small UDP packet");
            break;
        }

        icp_version = (int) buf[1]; /* cheat! */

        if (icpOutgoingConn->local == from)
            // ignore ICP packets which loop back (multicast usually)
            debugs(12, 4, "icpHandleUdp: Ignoring UDP packet sent by myself");
        else if (icp_version == ICP_VERSION_2)
            icpHandleIcpV2(sock, from, buf, len);
        else if (icp_version == ICP_VERSION_3)
            icpHandleIcpV3(sock, from, buf, len);
        else
            debugs(12, DBG_IMPORTANT, "WARNING: Unused ICP version " << icp_version <<
                   " received from " << from);
    }
}

void
icpOpenPorts(void)
{
    uint16_t port;

    if ((port = Config.Port.icp) <= 0)
        return;

    icpIncomingConn = new Comm::Connection;
    icpIncomingConn->local = Config.Addrs.udp_incoming;
    icpIncomingConn->local.port(port);

    if (!Ip::EnableIpv6 && !icpIncomingConn->local.setIPv4()) {
        debugs(12, DBG_CRITICAL, "ERROR: IPv6 is disabled. " << icpIncomingConn->local << " is not an IPv4 address.");
        fatal("ICP port cannot be opened.");
    }
    /* split-stack for now requires default IPv4-only ICP */
    if (Ip::EnableIpv6&IPV6_SPECIAL_SPLITSTACK && icpIncomingConn->local.isAnyAddr()) {
        icpIncomingConn->local.setIPv4();
    }

    AsyncCall::Pointer call = asyncCall(12, 2,
                                        "icpIncomingConnectionOpened",
                                        Comm::UdpOpenDialer(&icpIncomingConnectionOpened));

    Ipc::StartListening(SOCK_DGRAM,
                        IPPROTO_UDP,
                        icpIncomingConn,
                        Ipc::fdnInIcpSocket, call);

    if ( !Config.Addrs.udp_outgoing.isNoAddr() ) {
        icpOutgoingConn = new Comm::Connection;
        icpOutgoingConn->local = Config.Addrs.udp_outgoing;
        icpOutgoingConn->local.port(port);

        if (!Ip::EnableIpv6 && !icpOutgoingConn->local.setIPv4()) {
            debugs(49, DBG_CRITICAL, "ERROR: IPv6 is disabled. " << icpOutgoingConn->local << " is not an IPv4 address.");
            fatal("ICP port cannot be opened.");
        }
        /* split-stack for now requires default IPv4-only ICP */
        if (Ip::EnableIpv6&IPV6_SPECIAL_SPLITSTACK && icpOutgoingConn->local.isAnyAddr()) {
            icpOutgoingConn->local.setIPv4();
        }

        enter_suid();
        comm_open_listener(SOCK_DGRAM, IPPROTO_UDP, icpOutgoingConn, "Outgoing ICP Port");
        leave_suid();

        if (!Comm::IsConnOpen(icpOutgoingConn))
            fatal("Cannot open Outgoing ICP Port");

        debugs(12, DBG_CRITICAL, "Sending ICP messages from " << icpOutgoingConn->local);

        Comm::SetSelect(icpOutgoingConn->fd, COMM_SELECT_READ, icpHandleUdp, NULL, 0);
        fd_note(icpOutgoingConn->fd, "Outgoing ICP socket");
    }
}

static void
icpIncomingConnectionOpened(const Comm::ConnectionPointer &conn, int)
{
    if (!Comm::IsConnOpen(conn))
        fatal("Cannot open ICP Port");

    Comm::SetSelect(conn->fd, COMM_SELECT_READ, icpHandleUdp, NULL, 0);

    for (const wordlist *s = Config.mcast_group_list; s; s = s->next)
        ipcache_nbgethostbyname(s->key, mcastJoinGroups, NULL); // XXX: pass the conn for mcastJoinGroups usage.

    debugs(12, DBG_IMPORTANT, "Accepting ICP messages on " << conn->local);

    fd_note(conn->fd, "Incoming ICP port");

    if (Config.Addrs.udp_outgoing.isNoAddr()) {
        icpOutgoingConn = conn;
        debugs(12, DBG_IMPORTANT, "Sending ICP messages from " << icpOutgoingConn->local);
    }
}

/**
 * icpConnectionShutdown only closes the 'in' socket if it is
 * different than the 'out' socket.
 */
void
icpConnectionShutdown(void)
{
    if (!Comm::IsConnOpen(icpIncomingConn))
        return;

    debugs(12, DBG_IMPORTANT, "Stop receiving ICP on " << icpIncomingConn->local);

    /** Release the 'in' socket for lazy closure.
     * in and out sockets may be sharing one same FD.
     * This prevents this function from executing repeatedly.
     */
    icpIncomingConn = NULL;

    /**
     * Normally we only write to the outgoing ICP socket, but
     * we also have a read handler there to catch messages sent
     * to that specific interface.  During shutdown, we must
     * disable reading on the outgoing socket.
     */
    assert(Comm::IsConnOpen(icpOutgoingConn));

    Comm::SetSelect(icpOutgoingConn->fd, COMM_SELECT_READ, NULL, NULL, 0);
}

void
icpClosePorts(void)
{
    icpConnectionShutdown();

    if (icpOutgoingConn != NULL) {
        debugs(12, DBG_IMPORTANT, "Stop sending ICP from " << icpOutgoingConn->local);
        icpOutgoingConn = NULL;
    }
}

static void
icpCount(void *buf, int which, size_t len, int delay)
{
    icp_common_t *icp = (icp_common_t *) buf;

    if (len < sizeof(*icp))
        return;

    if (SENT == which) {
        ++statCounter.icp.pkts_sent;
        statCounter.icp.kbytes_sent += len;

        if (ICP_QUERY == icp->opcode) {
            ++statCounter.icp.queries_sent;
            statCounter.icp.q_kbytes_sent += len;
        } else {
            ++statCounter.icp.replies_sent;
            statCounter.icp.r_kbytes_sent += len;
            /* this is the sent-reply service time */
            statCounter.icp.replySvcTime.count(delay);
        }

        if (ICP_HIT == icp->opcode)
            ++statCounter.icp.hits_sent;
    } else if (RECV == which) {
        ++statCounter.icp.pkts_recv;
        statCounter.icp.kbytes_recv += len;

        if (ICP_QUERY == icp->opcode) {
            ++statCounter.icp.queries_recv;
            statCounter.icp.q_kbytes_recv += len;
        } else {
            ++statCounter.icp.replies_recv;
            statCounter.icp.r_kbytes_recv += len;
            /* statCounter.icp.querySvcTime set in clientUpdateCounters */
        }

        if (ICP_HIT == icp->opcode)
            ++statCounter.icp.hits_recv;
    }
}

#define N_QUERIED_KEYS 8192
#define N_QUERIED_KEYS_MASK 8191
static cache_key queried_keys[N_QUERIED_KEYS][SQUID_MD5_DIGEST_LENGTH];

int
icpSetCacheKey(const cache_key * key)
{
    static int reqnum = 0;

    if (++reqnum < 0)
        reqnum = 1;

    storeKeyCopy(queried_keys[reqnum & N_QUERIED_KEYS_MASK], key);

    return reqnum;
}

const cache_key *
icpGetCacheKey(const char *url, int reqnum)
{
    if (neighbors_do_private_keys && reqnum)
        return queried_keys[reqnum & N_QUERIED_KEYS_MASK];

    return storeKeyPublic(url, Http::METHOD_GET);
}
<|MERGE_RESOLUTION|>--- conflicted
+++ resolved
@@ -498,11 +498,7 @@
     const MasterXaction::Pointer mx = new MasterXaction(XactionInitiator::initIcp);
     auto *result = HttpRequest::FromUrlXXX(url, mx);
     if (!result)
-<<<<<<< HEAD
-        icpCreateAndSend(ICP_ERR, 0, url, reqnum, 0, fd, from);
-=======
         icpCreateAndSend(ICP_ERR, 0, url, reqnum, 0, fd, from, nullptr);
->>>>>>> 4a17e329
 
     return result;
 
