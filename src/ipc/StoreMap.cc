/*
 * Copyright (C) 1996-2018 The Squid Software Foundation and contributors
 *
 * Squid software is distributed under GPLv2+ license and includes
 * contributions from numerous individuals and organizations.
 * Please see the COPYING and CONTRIBUTORS files for details.
 */

/* DEBUG: section 54    Interprocess Communication */

#include "squid.h"
#include "ipc/StoreMap.h"
#include "sbuf/SBuf.h"
#include "Store.h"
#include "store/Controller.h"
#include "store_key_md5.h"
#include "tools.h"

static SBuf
StoreMapSlicesId(const SBuf &path)
{
    return Ipc::Mem::Segment::Name(path, "slices");
}

static SBuf
StoreMapAnchorsId(const SBuf &path)
{
    return Ipc::Mem::Segment::Name(path, "anchors");
}

static SBuf
StoreMapFileNosId(const SBuf &path)
{
    return Ipc::Mem::Segment::Name(path, "filenos");
}

Ipc::StoreMap::Owner *
Ipc::StoreMap::Init(const SBuf &path, const int sliceLimit)
{
    assert(sliceLimit > 0); // we should not be created otherwise
    const int anchorLimit = min(sliceLimit, static_cast<int>(SwapFilenMax));
    Owner *owner = new Owner;
    owner->fileNos = shm_new(FileNos)(StoreMapFileNosId(path).c_str(), anchorLimit);
    owner->anchors = shm_new(Anchors)(StoreMapAnchorsId(path).c_str(), anchorLimit);
    owner->slices = shm_new(Slices)(StoreMapSlicesId(path).c_str(), sliceLimit);
    debugs(54, 5, "created " << path << " with " << anchorLimit << '+' << sliceLimit);
    return owner;
}

Ipc::StoreMap::StoreMap(const SBuf &aPath): cleaner(NULL), path(aPath),
    fileNos(shm_old(FileNos)(StoreMapFileNosId(path).c_str())),
    anchors(shm_old(Anchors)(StoreMapAnchorsId(path).c_str())),
    slices(shm_old(Slices)(StoreMapSlicesId(path).c_str()))
{
    debugs(54, 5, "attached " << path << " with " <<
           fileNos->capacity << '+' <<
           anchors->capacity << '+' << slices->capacity);
    assert(entryLimit() > 0); // key-to-position mapping requires this
    assert(entryLimit() <= sliceLimit()); // at least one slice per entry
}

int
Ipc::StoreMap::compareVersions(const sfileno fileno, time_t newVersion) const
{
    const Anchor &inode = anchorAt(fileno);

    // note: we do not lock, so comparison may be inacurate

    if (inode.empty())
        return +2;

    if (const time_t diff = newVersion - inode.basics.timestamp)
        return diff < 0 ? -1 : +1;

    return 0;
}

void
Ipc::StoreMap::forgetWritingEntry(sfileno fileno)
{
    Anchor &inode = anchorAt(fileno);

    assert(inode.writing());

    // we do not iterate slices because we were told to forget about
    // them; the caller is responsible for freeing them (most likely
    // our slice list is incomplete or has holes)

    inode.rewind();

    inode.lock.unlockExclusive();
    --anchors->count;

    debugs(54, 8, "closed entry " << fileno << " for writing " << path);
}

Ipc::StoreMap::Anchor *
Ipc::StoreMap::openForWriting(const cache_key *const key, sfileno &fileno)
{
    debugs(54, 5, "opening entry with key " << storeKeyText(key)
           << " for writing " << path);
    const int idx = fileNoByKey(key);

    if (Anchor *anchor = openForWritingAt(idx)) {
        fileno = idx;
        return anchor;
    }

    return NULL;
}

Ipc::StoreMap::Anchor *
Ipc::StoreMap::openForWritingAt(const sfileno fileno, bool overwriteExisting)
{
    Anchor &s = anchorAt(fileno);
    ReadWriteLock &lock = s.lock;

    if (lock.lockExclusive()) {
        assert(s.writing() && !s.reading());

        // bail if we cannot empty this position
        if (!s.waitingToBeFreed && !s.empty() && !overwriteExisting) {
            lock.unlockExclusive();
            debugs(54, 5, "cannot open existing entry " << fileno <<
                   " for writing " << path);
            return NULL;
        }

        // free if the entry was used, keeping the entry locked
        if (s.waitingToBeFreed || !s.empty())
            freeChain(fileno, s, true);

        assert(s.empty());
        s.start = -1; // we have not allocated any slices yet
        s.splicingPoint = -1;
        ++anchors->count;

        //s.setKey(key); // XXX: the caller should do that
        debugs(54, 5, "opened entry " << fileno << " for writing " << path);
        return &s; // and keep the entry locked
    }

    debugs(54, 5, "cannot open busy entry " << fileno <<
           " for writing " << path);
    return NULL;
}

void
Ipc::StoreMap::startAppending(const sfileno fileno)
{
    Anchor &s = anchorAt(fileno);
    assert(s.writing());
    s.lock.startAppending();
    debugs(54, 5, "restricted entry " << fileno << " to appending " << path);
}

void
Ipc::StoreMap::closeForWriting(const sfileno fileno)
{
    Anchor &s = anchorAt(fileno);
    assert(s.writing());
    // TODO: assert(!s.empty()); // i.e., unlocked s becomes s.complete()
    s.lock.unlockExclusive();
    debugs(54, 5, "closed entry " << fileno << " for writing " << path);
    // cannot assert completeness here because we have no lock
}

void
Ipc::StoreMap::switchWritingToReading(const sfileno fileno)
{
    debugs(54, 5, "switching entry " << fileno << " from writing to reading " << path);
    Anchor &s = anchorAt(fileno);
    assert(s.writing());
    s.lock.switchExclusiveToShared();
    assert(s.complete());
}

Ipc::StoreMap::Slice &
Ipc::StoreMap::writeableSlice(const AnchorId anchorId, const SliceId sliceId)
{
    assert(anchorAt(anchorId).writing());
    assert(validSlice(sliceId));
    return sliceAt(sliceId);
}

const Ipc::StoreMap::Slice &
Ipc::StoreMap::readableSlice(const AnchorId anchorId, const SliceId sliceId) const
{
    assert(anchorAt(anchorId).reading());
    assert(validSlice(sliceId));
    return sliceAt(sliceId);
}

Ipc::StoreMap::Anchor &
Ipc::StoreMap::writeableEntry(const AnchorId anchorId)
{
    assert(anchorAt(anchorId).writing());
    return anchorAt(anchorId);
}

const Ipc::StoreMap::Anchor &
Ipc::StoreMap::readableEntry(const AnchorId anchorId) const
{
    assert(anchorAt(anchorId).reading());
    return anchorAt(anchorId);
}

void
Ipc::StoreMap::abortWriting(const sfileno fileno)
{
    debugs(54, 5, "aborting entry " << fileno << " for writing " << path);
    Anchor &s = anchorAt(fileno);
    assert(s.writing());
    s.lock.appending = false; // locks out any new readers
    if (!s.lock.readers) {
        freeChain(fileno, s, false);
        debugs(54, 5, "closed clean entry " << fileno << " for writing " << path);
    } else {
        s.waitingToBeFreed = true;
        s.writerHalted = true;
        s.lock.unlockExclusive();
        debugs(54, 5, "closed dirty entry " << fileno << " for writing " << path);
    }
}

void
Ipc::StoreMap::abortUpdating(Update &update)
{
    const sfileno fileno = update.stale.fileNo;
    debugs(54, 5, "aborting entry " << fileno << " for updating " << path);
    if (update.stale) {
        AssertFlagIsSet(update.stale.anchor->lock.updating);
        update.stale.anchor->lock.unlockHeaders();
        closeForReading(update.stale.fileNo);
        update.stale = Update::Edition();
    }
    if (update.fresh) {
        abortWriting(update.fresh.fileNo);
        update.fresh = Update::Edition();
    }
    debugs(54, 5, "aborted entry " << fileno << " for updating " << path);
}

const Ipc::StoreMap::Anchor *
Ipc::StoreMap::peekAtReader(const sfileno fileno) const
{
    const Anchor &s = anchorAt(fileno);
    if (s.reading())
        return &s; // immediate access by lock holder so no locking
    if (s.writing())
        return NULL; // the caller is not a read lock holder
    assert(false); // must be locked for reading or writing
    return NULL;
}

const Ipc::StoreMap::Anchor &
Ipc::StoreMap::peekAtEntry(const sfileno fileno) const
{
    return anchorAt(fileno);
}

bool
Ipc::StoreMap::freeEntry(const sfileno fileno)
{
    debugs(54, 5, "marking entry " << fileno << " to be freed in " << path);

    Anchor &s = anchorAt(fileno);

    if (s.lock.lockExclusive()) {
        const bool result = !s.waitingToBeFreed && !s.empty();
        freeChain(fileno, s, false);
        return result;
    }

    uint8_t expected = false;
    // mark to free the locked entry later (if not already marked)
    return s.waitingToBeFreed.compare_exchange_strong(expected, true);
}

void
Ipc::StoreMap::freeEntryByKey(const cache_key *const key)
{
    debugs(54, 5, "marking entry with key " << storeKeyText(key)
           << " to be freed in " << path);

    const int idx = fileNoByKey(key);
    Anchor &s = anchorAt(idx);
    if (s.lock.lockExclusive()) {
        if (s.sameKey(key))
            freeChain(idx, s, true);
        s.lock.unlockExclusive();
    } else if (s.lock.lockShared()) {
        if (s.sameKey(key))
            s.waitingToBeFreed = true; // mark to free it later
        s.lock.unlockShared();
    } else {
        // we cannot be sure that the entry we found is ours because we do not
        // have a lock on it, but we still check to minimize false deletions
        if (s.sameKey(key))
            s.waitingToBeFreed = true; // mark to free it later
    }
}

bool
Ipc::StoreMap::markedForDeletion(const cache_key *const key)
{
    const int idx = fileNoByKey(key);
    const Anchor &s = anchorAt(idx);
    return s.sameKey(key) ? bool(s.waitingToBeFreed) : false;
}

bool
Ipc::StoreMap::hasReadableEntry(const cache_key *const key)
{
    sfileno index;
    if (openForReading(reinterpret_cast<const cache_key*>(key), index)) {
        closeForReading(index);
        return true;
    }
    return false;
}

/// unconditionally frees an already locked chain of slots, unlocking if needed
void
Ipc::StoreMap::freeChain(const sfileno fileno, Anchor &inode, const bool keepLocked)
{
    debugs(54, 7, "freeing entry " << fileno <<
           " in " << path);
    if (!inode.empty())
        freeChainAt(inode.start, inode.splicingPoint);
    inode.rewind();

    if (!keepLocked)
        inode.lock.unlockExclusive();
    --anchors->count;
    debugs(54, 5, "freed entry " << fileno << " in " << path);
}

/// unconditionally frees an already locked chain of slots; no anchor maintenance
void
Ipc::StoreMap::freeChainAt(SliceId sliceId, const SliceId splicingPoint)
{
    static uint64_t ChainId = 0; // to pair freeing/freed calls in debugs()
    const uint64_t chainId = ++ChainId;
    debugs(54, 7, "freeing chain #" << chainId << " starting at " << sliceId << " in " << path);
    while (sliceId >= 0) {
        Slice &slice = sliceAt(sliceId);
        const SliceId nextId = slice.next;
        slice.size = 0;
        slice.next = -1;
        if (cleaner)
            cleaner->noteFreeMapSlice(sliceId); // might change slice state
        if (sliceId == splicingPoint) {
            debugs(54, 5, "preserving chain #" << chainId << " in " << path <<
                   " suffix after slice " << splicingPoint);
            break; // do not free the rest of the chain
        }
        sliceId = nextId;
    }
    debugs(54, 7, "freed chain #" << chainId << " in " << path);
}

Ipc::StoreMap::SliceId
Ipc::StoreMap::sliceContaining(const sfileno fileno, const uint64_t bytesNeeded) const
{
    const Anchor &anchor = anchorAt(fileno);
    Must(anchor.reading());
    uint64_t bytesSeen = 0;
    SliceId lastSlice = anchor.start;
    while (lastSlice >= 0) {
        const Slice &slice = sliceAt(lastSlice);
        bytesSeen += slice.size;
        if (bytesSeen >= bytesNeeded)
            break;
        lastSlice = slice.next;
    }
    debugs(54, 7, "entry " << fileno << " has " << bytesNeeded << '/' << bytesSeen <<
           " bytes at slice " << lastSlice << " in " << path);
    return lastSlice; // may be negative
}

const Ipc::StoreMap::Anchor *
Ipc::StoreMap::openForReading(const cache_key *const key, sfileno &fileno)
{
    debugs(54, 5, "opening entry with key " << storeKeyText(key)
           << " for reading " << path);
    const int idx = fileNoByKey(key);
    if (const Anchor *slot = openForReadingAt(idx)) {
        if (slot->sameKey(key)) {
            fileno = idx;
            return slot; // locked for reading
        }
        slot->lock.unlockShared();
        debugs(54, 7, "closed wrong-key entry " << idx << " for reading " << path);
    }
    return NULL;
}

const Ipc::StoreMap::Anchor *
Ipc::StoreMap::openForReadingAt(const sfileno fileno)
{
    debugs(54, 5, "opening entry " << fileno << " for reading " << path);
    Anchor &s = anchorAt(fileno);

    if (!s.lock.lockShared()) {
        debugs(54, 5, "cannot open busy entry " << fileno <<
               " for reading " << path);
        return NULL;
    }

    if (s.empty()) {
        s.lock.unlockShared();
        debugs(54, 7, "cannot open empty entry " << fileno <<
               " for reading " << path);
        return NULL;
    }

    if (s.waitingToBeFreed) {
        s.lock.unlockShared();
        debugs(54, 7, "cannot open marked entry " << fileno <<
               " for reading " << path);
        return NULL;
    }

    debugs(54, 5, "opened entry " << fileno << " for reading " << path);
    return &s;
}

void
Ipc::StoreMap::closeForReading(const sfileno fileno)
{
    Anchor &s = anchorAt(fileno);
    assert(s.reading());
    s.lock.unlockShared();
    debugs(54, 5, "closed entry " << fileno << " for reading " << path);
}

bool
Ipc::StoreMap::openForUpdating(Update &update, const sfileno fileNoHint)
<<<<<<< HEAD
{
    Must(update.entry);
    const StoreEntry &entry = *update.entry;
    const cache_key *const key = reinterpret_cast<const cache_key*>(entry.key);
    update.stale.name = nameByKey(key);

    if (!validEntry(fileNoHint)) {
        debugs(54, 5, "opening entry with key " << storeKeyText(key) <<
               " for updating " << path);
        update.stale.fileNo = fileNoByName(update.stale.name);
    } else {
        update.stale.fileNo = fileNoHint;
    }

    debugs(54, 5, "opening entry " << update.stale.fileNo << " of " << entry << " for updating " << path);

    // Unreadable entries cannot (e.g., empty and otherwise problematic entries)
    // or should not (e.g., entries still forming their metadata) be updated.
    if (const Anchor *anchor = openForReadingAt(update.stale.fileNo)) {
        if (!anchor->sameKey(key)) {
            closeForReading(update.stale.fileNo);
            debugs(54, 5, "cannot open wrong-key entry " << update.stale.fileNo << " for updating " << path);
            return false;
        }
    } else {
        debugs(54, 5, "cannot open unreadable entry " << update.stale.fileNo << " for updating " << path);
        return false;
    }

    update.stale.anchor = &anchorAt(update.stale.fileNo);
    if (update.stale.anchor->writing()) {
        // TODO: Support updating appending entries.
        // For example, MemStore::updateHeaders() would not know how
        // many old prefix body bytes to copy to the new prefix if the last old
        // prefix slice has not been formed yet (i.e., still gets more bytes).
        debugs(54, 5, "cannot open appending entry " << update.stale.fileNo <<
               " for updating " << path);
        closeForReading(update.stale.fileNo);
        return false;
    }

    if (!update.stale.anchor->lock.lockHeaders()) {
        debugs(54, 5, "cannot open updating entry " << update.stale.fileNo <<
               " for updating " << path);
        closeForReading(update.stale.fileNo);
        return false;
    }

    /* stale anchor is properly locked; we can now use abortUpdating() if needed */

    if (!openKeyless(update.fresh)) {
        debugs(54, 5, "cannot open freshchainless entry " << update.stale.fileNo <<
               " for updating " << path);
        abortUpdating(update);
        return false;
    }

    Must(update.stale);
    Must(update.fresh);
    update.fresh.anchor->set(entry);
    debugs(54, 5, "opened entry " << update.stale.fileNo << " for updating " << path <<
           " using entry " << update.fresh.fileNo << " of " << entry);

    return true;
}

/// finds an anchor that is currently not associated with any entry key and
/// locks it for writing so ensure exclusive access during updates
bool
Ipc::StoreMap::openKeyless(Update::Edition &edition)
{
    return visitVictims([&](const sfileno name) {
        Update::Edition temp;
        temp.name = name;
        temp.fileNo = fileNoByName(temp.name);
        if ((temp.anchor = openForWritingAt(temp.fileNo))) {
            debugs(54, 5, "created entry " << temp.fileNo <<
                   " for updating " << path);
            Must(temp);
            edition = temp;
            return true;
        }
        return false;
    });
}

void
Ipc::StoreMap::closeForUpdating(Update &update)
{
    Must(update.stale.anchor);
    Must(update.fresh.anchor);
    AssertFlagIsSet(update.stale.anchor->lock.updating);
    Must(update.stale.splicingPoint >= 0);
    Must(update.fresh.splicingPoint >= 0);

    /* the stale prefix cannot overlap with the fresh one (a weak check) */
    Must(update.stale.anchor->start != update.fresh.anchor->start);
    Must(update.stale.anchor->start != update.fresh.splicingPoint);
    Must(update.stale.splicingPoint != update.fresh.anchor->start);
    Must(update.stale.splicingPoint != update.fresh.splicingPoint);

    /* the relative order of most operations is significant here */

    /* splice the fresh chain prefix with the stale chain suffix */
    Slice &freshSplicingSlice = sliceAt(update.fresh.splicingPoint);
    const SliceId suffixStart = sliceAt(update.stale.splicingPoint).next; // may be negative
    // the fresh chain is either properly terminated or already spliced
    if (freshSplicingSlice.next < 0)
        freshSplicingSlice.next = suffixStart;
    else
        Must(freshSplicingSlice.next == suffixStart);
    // either way, fresh chain uses the stale chain suffix now

    // make the fresh anchor/chain readable for everybody
    update.fresh.anchor->lock.switchExclusiveToShared();
    // but the fresh anchor is still invisible to anybody but us

    // This freeEntry() code duplicates the code below to minimize the time when
    // the freeEntry() race condition (see the Race: comment below) might occur.
    if (update.stale.anchor->waitingToBeFreed)
        freeEntry(update.fresh.fileNo);

    /* any external changes were applied to the stale anchor/chain until now */
    relocate(update.stale.name, update.fresh.fileNo);
    /* any external changes will apply to the fresh anchor/chain from now on */

    // Race: If the stale entry was deleted by some kid during the assignment,
    // then we propagate that event to the fresh anchor and chain. Since this
    // update is not atomically combined with the assignment above, another kid
    // might get a fresh entry just before we have a chance to free it. However,
    // such deletion races are always possible even without updates.
    if (update.stale.anchor->waitingToBeFreed)
        freeEntry(update.fresh.fileNo);

    /* free the stale chain prefix except for the shared suffix */
    update.stale.anchor->splicingPoint = update.stale.splicingPoint;
    freeEntry(update.stale.fileNo);

    // make the stale anchor/chain reusable, reachable via its new location
    relocate(update.fresh.name, update.stale.fileNo);

    const Update updateSaved = update; // for post-close debugging below

    /* unlock the stale anchor/chain */
    update.stale.anchor->lock.unlockHeaders();
    closeForReading(update.stale.fileNo);
    update.stale = Update::Edition();

    // finally, unlock the fresh entry
    closeForReading(update.fresh.fileNo);
    update.fresh = Update::Edition();

    debugs(54, 5, "closed entry " << updateSaved.stale.fileNo << " of " << *updateSaved.entry <<
           " named " << updateSaved.stale.name << " for updating " << path <<
           " to fresh entry " << updateSaved.fresh.fileNo << " named " << updateSaved.fresh.name <<
           " with [" << updateSaved.fresh.anchor->start << ',' << updateSaved.fresh.splicingPoint <<
           "] prefix containing at least " << freshSplicingSlice.size << " bytes");
}

/// Visits entries until either
/// * the `visitor` returns true (indicating its satisfaction with the offer);
/// * we give up finding a suitable entry because it already took "too long"; or
/// * we have offered all entries.
bool
Ipc::StoreMap::visitVictims(const NameFilter visitor)
{
=======
{
    Must(update.entry);
    const StoreEntry &entry = *update.entry;
    const cache_key *const key = reinterpret_cast<const cache_key*>(entry.key);
    update.stale.name = nameByKey(key);

    if (!validEntry(fileNoHint)) {
        debugs(54, 5, "opening entry with key " << storeKeyText(key) <<
               " for updating " << path);
        update.stale.fileNo = fileNoByName(update.stale.name);
    } else {
        update.stale.fileNo = fileNoHint;
    }

    debugs(54, 5, "opening entry " << update.stale.fileNo << " of " << entry << " for updating " << path);

    // Unreadable entries cannot (e.g., empty and otherwise problematic entries)
    // or should not (e.g., entries still forming their metadata) be updated.
    if (const Anchor *anchor = openForReadingAt(update.stale.fileNo)) {
        if (!anchor->sameKey(key)) {
            closeForReading(update.stale.fileNo);
            debugs(54, 5, "cannot open wrong-key entry " << update.stale.fileNo << " for updating " << path);
            return false;
        }
    } else {
        debugs(54, 5, "cannot open unreadable entry " << update.stale.fileNo << " for updating " << path);
        return false;
    }

    update.stale.anchor = &anchorAt(update.stale.fileNo);
    if (update.stale.anchor->writing()) {
        // TODO: Support updating appending entries.
        // For example, MemStore::updateHeaders() would not know how
        // many old prefix body bytes to copy to the new prefix if the last old
        // prefix slice has not been formed yet (i.e., still gets more bytes).
        debugs(54, 5, "cannot open appending entry " << update.stale.fileNo <<
               " for updating " << path);
        closeForReading(update.stale.fileNo);
        return false;
    }

    if (!update.stale.anchor->lock.lockHeaders()) {
        debugs(54, 5, "cannot open updating entry " << update.stale.fileNo <<
               " for updating " << path);
        closeForReading(update.stale.fileNo);
        return false;
    }

    /* stale anchor is properly locked; we can now use abortUpdating() if needed */

    if (!openKeyless(update.fresh)) {
        debugs(54, 5, "cannot open freshchainless entry " << update.stale.fileNo <<
               " for updating " << path);
        abortUpdating(update);
        return false;
    }

    Must(update.stale);
    Must(update.fresh);
    update.fresh.anchor->set(entry);
    debugs(54, 5, "opened entry " << update.stale.fileNo << " for updating " << path <<
           " using entry " << update.fresh.fileNo << " of " << entry);

    return true;
}

/// finds an anchor that is currently not associated with any entry key and
/// locks it for writing so ensure exclusive access during updates
bool
Ipc::StoreMap::openKeyless(Update::Edition &edition)
{
    return visitVictims([&](const sfileno name) {
        Update::Edition temp;
        temp.name = name;
        temp.fileNo = fileNoByName(temp.name);
        if ((temp.anchor = openForWritingAt(temp.fileNo))) {
            debugs(54, 5, "created entry " << temp.fileNo <<
                   " for updating " << path);
            Must(temp);
            edition = temp;
            return true;
        }
        return false;
    });
}

void
Ipc::StoreMap::closeForUpdating(Update &update)
{
    Must(update.stale.anchor);
    Must(update.fresh.anchor);
    AssertFlagIsSet(update.stale.anchor->lock.updating);
    Must(update.stale.splicingPoint >= 0);
    Must(update.fresh.splicingPoint >= 0);

    /* the stale prefix cannot overlap with the fresh one (a weak check) */
    Must(update.stale.anchor->start != update.fresh.anchor->start);
    Must(update.stale.anchor->start != update.fresh.splicingPoint);
    Must(update.stale.splicingPoint != update.fresh.anchor->start);
    Must(update.stale.splicingPoint != update.fresh.splicingPoint);

    /* the relative order of most operations is significant here */

    /* splice the fresh chain prefix with the stale chain suffix */
    Slice &freshSplicingSlice = sliceAt(update.fresh.splicingPoint);
    const SliceId suffixStart = sliceAt(update.stale.splicingPoint).next; // may be negative
    // the fresh chain is either properly terminated or already spliced
    if (freshSplicingSlice.next < 0)
        freshSplicingSlice.next = suffixStart;
    else
        Must(freshSplicingSlice.next == suffixStart);
    // either way, fresh chain uses the stale chain suffix now

    // make the fresh anchor/chain readable for everybody
    update.fresh.anchor->lock.switchExclusiveToShared();
    // but the fresh anchor is still invisible to anybody but us

    // This freeEntry() code duplicates the code below to minimize the time when
    // the freeEntry() race condition (see the Race: comment below) might occur.
    if (update.stale.anchor->waitingToBeFreed)
        freeEntry(update.fresh.fileNo);

    /* any external changes were applied to the stale anchor/chain until now */
    relocate(update.stale.name, update.fresh.fileNo);
    /* any external changes will apply to the fresh anchor/chain from now on */

    // Race: If the stale entry was deleted by some kid during the assignment,
    // then we propagate that event to the fresh anchor and chain. Since this
    // update is not atomically combined with the assignment above, another kid
    // might get a fresh entry just before we have a chance to free it. However,
    // such deletion races are always possible even without updates.
    if (update.stale.anchor->waitingToBeFreed)
        freeEntry(update.fresh.fileNo);

    /* free the stale chain prefix except for the shared suffix */
    update.stale.anchor->splicingPoint = update.stale.splicingPoint;
    freeEntry(update.stale.fileNo);

    // make the stale anchor/chain reusable, reachable via its new location
    relocate(update.fresh.name, update.stale.fileNo);

    const Update updateSaved = update; // for post-close debugging below

    /* unlock the stale anchor/chain */
    update.stale.anchor->lock.unlockHeaders();
    closeForReading(update.stale.fileNo);
    update.stale = Update::Edition();

    // finally, unlock the fresh entry
    closeForReading(update.fresh.fileNo);
    update.fresh = Update::Edition();

    debugs(54, 5, "closed entry " << updateSaved.stale.fileNo << " of " << *updateSaved.entry <<
           " named " << updateSaved.stale.name << " for updating " << path <<
           " to fresh entry " << updateSaved.fresh.fileNo << " named " << updateSaved.fresh.name <<
           " with [" << updateSaved.fresh.anchor->start << ',' << updateSaved.fresh.splicingPoint <<
           "] prefix containing at least " << freshSplicingSlice.size << " bytes");
}

/// Visits entries until either
/// * the `visitor` returns true (indicating its satisfaction with the offer);
/// * we give up finding a suitable entry because it already took "too long"; or
/// * we have offered all entries.
bool
Ipc::StoreMap::visitVictims(const NameFilter visitor)
{
>>>>>>> 903b0939
    // Hopefully, we find a usable entry much sooner (TODO: use time?).
    // The min() will protect us from division by zero inside the loop.
    const int searchLimit = min(10000, entryLimit());
    int tries = 0;
    for (; tries < searchLimit; ++tries) {
        const sfileno name = static_cast<sfileno>(++anchors->victim % entryLimit());
        if (visitor(name))
            return true;
    }

    debugs(54, 5, "no victims found in " << path << "; tried: " << tries);
    return false;
}

bool
Ipc::StoreMap::purgeOne()
{
    return visitVictims([&](const sfileno name) {
        const sfileno fileno = fileNoByName(name);
        Anchor &s = anchorAt(fileno);
        if (s.lock.lockExclusive()) {
            // the caller wants a free slice; empty anchor is not enough
            if (!s.empty() && s.start >= 0) {
                // this entry may be marked for deletion, and that is OK
                freeChain(fileno, s, false);
                debugs(54, 5, "purged entry " << fileno << " from " << path);
                return true;
            }
            s.lock.unlockExclusive();
        }
        return false;
    });
}

void
Ipc::StoreMap::importSlice(const SliceId sliceId, const Slice &slice)
{
    // Slices are imported into positions that should not be available via
    // "get free slice" API. This is not something we can double check
    // reliably because the anchor for the imported slice may not have been
    // imported yet.
    assert(validSlice(sliceId));
    sliceAt(sliceId) = slice;
}

int
Ipc::StoreMap::entryLimit() const
{
    return min(sliceLimit(), static_cast<int>(SwapFilenMax+1));
}

int
Ipc::StoreMap::entryCount() const
{
    return anchors->count;
}

int
Ipc::StoreMap::sliceLimit() const
{
    return slices->capacity;
}

void
Ipc::StoreMap::updateStats(ReadWriteLockStats &stats) const
{
    for (int i = 0; i < anchors->capacity; ++i)
        anchorAt(i).lock.updateStats(stats);
}

bool
Ipc::StoreMap::validEntry(const int pos) const
{
    return 0 <= pos && pos < entryLimit();
}

bool
Ipc::StoreMap::validSlice(const int pos) const
{
    return 0 <= pos && pos < sliceLimit();
}

Ipc::StoreMap::Anchor&
Ipc::StoreMap::anchorAt(const sfileno fileno)
{
    assert(validEntry(fileno));
    return anchors->items[fileno];
}

const Ipc::StoreMap::Anchor&
Ipc::StoreMap::anchorAt(const sfileno fileno) const
{
    return const_cast<StoreMap&>(*this).anchorAt(fileno);
}

sfileno
Ipc::StoreMap::nameByKey(const cache_key *const key) const
{
    assert(key);
    const uint64_t *const k = reinterpret_cast<const uint64_t *>(key);
    // TODO: use a better hash function
    const int hash = (k[0] + k[1]) % entryLimit();
    return hash;
}

sfileno
Ipc::StoreMap::fileNoByName(const sfileno name) const
{
    // fileNos->items are initialized to zero, which we treat as "name is fileno";
    // a positive value means the entry anchor got moved to a new fileNo
    if (const int item = fileNos->items[name])
        return item-1;
    return name;
}

/// map `name` to `fileNo`
void
Ipc::StoreMap::relocate(const sfileno name, const sfileno fileno)
{
    // preserve special meaning for zero; see fileNoByName
    fileNos->items[name] = fileno+1;
}

sfileno
Ipc::StoreMap::fileNoByKey(const cache_key *const key) const
{
    const int name = nameByKey(key);
    return fileNoByName(name);
}

Ipc::StoreMap::Anchor &
Ipc::StoreMap::anchorByKey(const cache_key *const key)
{
    return anchorAt(fileNoByKey(key));
}

Ipc::StoreMap::Slice&
Ipc::StoreMap::sliceAt(const SliceId sliceId)
{
    assert(validSlice(sliceId));
    return slices->items[sliceId];
}

const Ipc::StoreMap::Slice&
Ipc::StoreMap::sliceAt(const SliceId sliceId) const
{
    return const_cast<StoreMap&>(*this).sliceAt(sliceId);
}

/* Ipc::StoreMapAnchor */

Ipc::StoreMapAnchor::StoreMapAnchor(): start(0), splicingPoint(-1)
{
    // keep in sync with rewind()
}

void
Ipc::StoreMapAnchor::setKey(const cache_key *const aKey)
{
    memcpy(key, aKey, sizeof(key));
    waitingToBeFreed = Store::Root().markedForDeletion(aKey);
}

bool
Ipc::StoreMapAnchor::sameKey(const cache_key *const aKey) const
{
    const uint64_t *const k = reinterpret_cast<const uint64_t *>(aKey);
    return k[0] == key[0] && k[1] == key[1];
}

void
Ipc::StoreMapAnchor::set(const StoreEntry &from, const cache_key *aKey)
{
    assert(writing() && !reading());
    setKey(reinterpret_cast<const cache_key*>(aKey ? aKey : from.key));
    basics.timestamp = from.timestamp;
    basics.lastref = from.lastref;
    basics.expires = from.expires;
    basics.lastmod = from.lastModified();
    basics.swap_file_sz = from.swap_file_sz;
    basics.refcount = from.refcount;

    // do not copy key bit if we are not using from.key
    // TODO: Replace KEY_PRIVATE with a nil StoreEntry::key!
    uint16_t cleanFlags = from.flags;
    if (aKey)
        EBIT_CLR(cleanFlags, KEY_PRIVATE);
    basics.flags = cleanFlags;
}

void
Ipc::StoreMapAnchor::exportInto(StoreEntry &into) const
{
    assert(reading());
    into.timestamp = basics.timestamp;
    into.lastref = basics.lastref;
    into.expires = basics.expires;
    into.lastModified(basics.lastmod);
    into.swap_file_sz = basics.swap_file_sz;
    into.refcount = basics.refcount;
    into.flags = basics.flags;
}

void
Ipc::StoreMapAnchor::rewind()
{
    assert(writing());
    start = 0;
    splicingPoint = -1;
    memset(&key, 0, sizeof(key));
<<<<<<< HEAD
    memset(&basics, 0, sizeof(basics));
=======
    basics.clear();
>>>>>>> 903b0939
    waitingToBeFreed = false;
    writerHalted = false;
    // but keep the lock
}

/* Ipc::StoreMapUpdate */

Ipc::StoreMapUpdate::StoreMapUpdate(StoreEntry *anEntry):
    entry(anEntry)
{
    entry->lock("Ipc::StoreMapUpdate1");
}

Ipc::StoreMapUpdate::StoreMapUpdate(const StoreMapUpdate &other):
    entry(other.entry),
    stale(other.stale),
    fresh(other.fresh)
{
    entry->lock("Ipc::StoreMapUpdate2");
}

Ipc::StoreMapUpdate::~StoreMapUpdate()
{
    entry->unlock("Ipc::StoreMapUpdate");
}

/* Ipc::StoreMap::Owner */

Ipc::StoreMap::Owner::Owner():
    fileNos(nullptr),
    anchors(nullptr),
    slices(nullptr)
{
}

Ipc::StoreMap::Owner::~Owner()
{
    delete fileNos;
    delete anchors;
    delete slices;
}

/* Ipc::StoreMapAnchors */

Ipc::StoreMapAnchors::StoreMapAnchors(const int aCapacity):
    count(0),
    victim(0),
    capacity(aCapacity),
    items(aCapacity)
{
}

size_t
Ipc::StoreMapAnchors::sharedMemorySize() const
{
    return SharedMemorySize(capacity);
}

size_t
Ipc::StoreMapAnchors::SharedMemorySize(const int capacity)
{
    return sizeof(StoreMapAnchors) + capacity * sizeof(StoreMapAnchor);
}
<|MERGE_RESOLUTION|>--- conflicted
+++ resolved
@@ -437,7 +437,6 @@
 
 bool
 Ipc::StoreMap::openForUpdating(Update &update, const sfileno fileNoHint)
-<<<<<<< HEAD
 {
     Must(update.entry);
     const StoreEntry &entry = *update.entry;
@@ -604,174 +603,6 @@
 bool
 Ipc::StoreMap::visitVictims(const NameFilter visitor)
 {
-=======
-{
-    Must(update.entry);
-    const StoreEntry &entry = *update.entry;
-    const cache_key *const key = reinterpret_cast<const cache_key*>(entry.key);
-    update.stale.name = nameByKey(key);
-
-    if (!validEntry(fileNoHint)) {
-        debugs(54, 5, "opening entry with key " << storeKeyText(key) <<
-               " for updating " << path);
-        update.stale.fileNo = fileNoByName(update.stale.name);
-    } else {
-        update.stale.fileNo = fileNoHint;
-    }
-
-    debugs(54, 5, "opening entry " << update.stale.fileNo << " of " << entry << " for updating " << path);
-
-    // Unreadable entries cannot (e.g., empty and otherwise problematic entries)
-    // or should not (e.g., entries still forming their metadata) be updated.
-    if (const Anchor *anchor = openForReadingAt(update.stale.fileNo)) {
-        if (!anchor->sameKey(key)) {
-            closeForReading(update.stale.fileNo);
-            debugs(54, 5, "cannot open wrong-key entry " << update.stale.fileNo << " for updating " << path);
-            return false;
-        }
-    } else {
-        debugs(54, 5, "cannot open unreadable entry " << update.stale.fileNo << " for updating " << path);
-        return false;
-    }
-
-    update.stale.anchor = &anchorAt(update.stale.fileNo);
-    if (update.stale.anchor->writing()) {
-        // TODO: Support updating appending entries.
-        // For example, MemStore::updateHeaders() would not know how
-        // many old prefix body bytes to copy to the new prefix if the last old
-        // prefix slice has not been formed yet (i.e., still gets more bytes).
-        debugs(54, 5, "cannot open appending entry " << update.stale.fileNo <<
-               " for updating " << path);
-        closeForReading(update.stale.fileNo);
-        return false;
-    }
-
-    if (!update.stale.anchor->lock.lockHeaders()) {
-        debugs(54, 5, "cannot open updating entry " << update.stale.fileNo <<
-               " for updating " << path);
-        closeForReading(update.stale.fileNo);
-        return false;
-    }
-
-    /* stale anchor is properly locked; we can now use abortUpdating() if needed */
-
-    if (!openKeyless(update.fresh)) {
-        debugs(54, 5, "cannot open freshchainless entry " << update.stale.fileNo <<
-               " for updating " << path);
-        abortUpdating(update);
-        return false;
-    }
-
-    Must(update.stale);
-    Must(update.fresh);
-    update.fresh.anchor->set(entry);
-    debugs(54, 5, "opened entry " << update.stale.fileNo << " for updating " << path <<
-           " using entry " << update.fresh.fileNo << " of " << entry);
-
-    return true;
-}
-
-/// finds an anchor that is currently not associated with any entry key and
-/// locks it for writing so ensure exclusive access during updates
-bool
-Ipc::StoreMap::openKeyless(Update::Edition &edition)
-{
-    return visitVictims([&](const sfileno name) {
-        Update::Edition temp;
-        temp.name = name;
-        temp.fileNo = fileNoByName(temp.name);
-        if ((temp.anchor = openForWritingAt(temp.fileNo))) {
-            debugs(54, 5, "created entry " << temp.fileNo <<
-                   " for updating " << path);
-            Must(temp);
-            edition = temp;
-            return true;
-        }
-        return false;
-    });
-}
-
-void
-Ipc::StoreMap::closeForUpdating(Update &update)
-{
-    Must(update.stale.anchor);
-    Must(update.fresh.anchor);
-    AssertFlagIsSet(update.stale.anchor->lock.updating);
-    Must(update.stale.splicingPoint >= 0);
-    Must(update.fresh.splicingPoint >= 0);
-
-    /* the stale prefix cannot overlap with the fresh one (a weak check) */
-    Must(update.stale.anchor->start != update.fresh.anchor->start);
-    Must(update.stale.anchor->start != update.fresh.splicingPoint);
-    Must(update.stale.splicingPoint != update.fresh.anchor->start);
-    Must(update.stale.splicingPoint != update.fresh.splicingPoint);
-
-    /* the relative order of most operations is significant here */
-
-    /* splice the fresh chain prefix with the stale chain suffix */
-    Slice &freshSplicingSlice = sliceAt(update.fresh.splicingPoint);
-    const SliceId suffixStart = sliceAt(update.stale.splicingPoint).next; // may be negative
-    // the fresh chain is either properly terminated or already spliced
-    if (freshSplicingSlice.next < 0)
-        freshSplicingSlice.next = suffixStart;
-    else
-        Must(freshSplicingSlice.next == suffixStart);
-    // either way, fresh chain uses the stale chain suffix now
-
-    // make the fresh anchor/chain readable for everybody
-    update.fresh.anchor->lock.switchExclusiveToShared();
-    // but the fresh anchor is still invisible to anybody but us
-
-    // This freeEntry() code duplicates the code below to minimize the time when
-    // the freeEntry() race condition (see the Race: comment below) might occur.
-    if (update.stale.anchor->waitingToBeFreed)
-        freeEntry(update.fresh.fileNo);
-
-    /* any external changes were applied to the stale anchor/chain until now */
-    relocate(update.stale.name, update.fresh.fileNo);
-    /* any external changes will apply to the fresh anchor/chain from now on */
-
-    // Race: If the stale entry was deleted by some kid during the assignment,
-    // then we propagate that event to the fresh anchor and chain. Since this
-    // update is not atomically combined with the assignment above, another kid
-    // might get a fresh entry just before we have a chance to free it. However,
-    // such deletion races are always possible even without updates.
-    if (update.stale.anchor->waitingToBeFreed)
-        freeEntry(update.fresh.fileNo);
-
-    /* free the stale chain prefix except for the shared suffix */
-    update.stale.anchor->splicingPoint = update.stale.splicingPoint;
-    freeEntry(update.stale.fileNo);
-
-    // make the stale anchor/chain reusable, reachable via its new location
-    relocate(update.fresh.name, update.stale.fileNo);
-
-    const Update updateSaved = update; // for post-close debugging below
-
-    /* unlock the stale anchor/chain */
-    update.stale.anchor->lock.unlockHeaders();
-    closeForReading(update.stale.fileNo);
-    update.stale = Update::Edition();
-
-    // finally, unlock the fresh entry
-    closeForReading(update.fresh.fileNo);
-    update.fresh = Update::Edition();
-
-    debugs(54, 5, "closed entry " << updateSaved.stale.fileNo << " of " << *updateSaved.entry <<
-           " named " << updateSaved.stale.name << " for updating " << path <<
-           " to fresh entry " << updateSaved.fresh.fileNo << " named " << updateSaved.fresh.name <<
-           " with [" << updateSaved.fresh.anchor->start << ',' << updateSaved.fresh.splicingPoint <<
-           "] prefix containing at least " << freshSplicingSlice.size << " bytes");
-}
-
-/// Visits entries until either
-/// * the `visitor` returns true (indicating its satisfaction with the offer);
-/// * we give up finding a suitable entry because it already took "too long"; or
-/// * we have offered all entries.
-bool
-Ipc::StoreMap::visitVictims(const NameFilter visitor)
-{
->>>>>>> 903b0939
     // Hopefully, we find a usable entry much sooner (TODO: use time?).
     // The min() will protect us from division by zero inside the loop.
     const int searchLimit = min(10000, entryLimit());
@@ -982,11 +813,7 @@
     start = 0;
     splicingPoint = -1;
     memset(&key, 0, sizeof(key));
-<<<<<<< HEAD
-    memset(&basics, 0, sizeof(basics));
-=======
     basics.clear();
->>>>>>> 903b0939
     waitingToBeFreed = false;
     writerHalted = false;
     // but keep the lock
