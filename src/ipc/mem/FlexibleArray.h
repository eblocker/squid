--- conflicted
+++ resolved
@@ -35,11 +35,7 @@
     Item *raw() { return reinterpret_cast<Item*>(&start_); }
 
 private:
-<<<<<<< HEAD
-    alignas(Item) char start_; ///< the first byte of the first array item
-=======
     alignas(Item) std::byte start_; ///< the first byte of the first array item
->>>>>>> 96f7d8c3
 };
 
 } // namespace Mem
