.\" Automatically generated by Pod::Man 4.10 (Pod::Simple 3.35)
.\"
.\" Standard preamble:
.\" ========================================================================
.de Sp \" Vertical space (when we can't use .PP)
.if t .sp .5v
.if n .sp
..
.de Vb \" Begin verbatim text
.ft CW
.nf
.ne \\$1
..
.de Ve \" End verbatim text
.ft R
.fi
..
.\" Set up some character translations and predefined strings.  \*(-- will
.\" give an unbreakable dash, \*(PI will give pi, \*(L" will give a left
.\" double quote, and \*(R" will give a right double quote.  \*(C+ will
.\" give a nicer C++.  Capital omega is used to do unbreakable dashes and
.\" therefore won't be available.  \*(C` and \*(C' expand to `' in nroff,
.\" nothing in troff, for use with C<>.
.tr \(*W-
.ds C+ C\v'-.1v'\h'-1p'\s-2+\h'-1p'+\s0\v'.1v'\h'-1p'
.ie n \{\
.    ds -- \(*W-
.    ds PI pi
.    if (\n(.H=4u)&(1m=24u) .ds -- \(*W\h'-12u'\(*W\h'-12u'-\" diablo 10 pitch
.    if (\n(.H=4u)&(1m=20u) .ds -- \(*W\h'-12u'\(*W\h'-8u'-\"  diablo 12 pitch
.    ds L" ""
.    ds R" ""
.    ds C` ""
.    ds C' ""
'br\}
.el\{\
.    ds -- \|\(em\|
.    ds PI \(*p
.    ds L" ``
.    ds R" ''
.    ds C`
.    ds C'
'br\}
.\"
.\" Escape single quotes in literal strings from groff's Unicode transform.
.ie \n(.g .ds Aq \(aq
.el       .ds Aq '
.\"
.\" If the F register is >0, we'll generate index entries on stderr for
.\" titles (.TH), headers (.SH), subsections (.SS), items (.Ip), and index
.\" entries marked with X<> in POD.  Of course, you'll have to process the
.\" output yourself in some meaningful fashion.
.\"
.\" Avoid warning from groff about undefined register 'F'.
.de IX
..
.nr rF 0
.if \n(.g .if rF .nr rF 1
.if (\n(rF:(\n(.g==0)) \{\
.    if \nF \{\
.        de IX
.        tm Index:\\$1\t\\n%\t"\\$2"
..
.        if !\nF==2 \{\
.            nr % 0
.            nr F 2
.        \}
.    \}
.\}
.rr rF
.\"
.\" Accent mark definitions (@(#)ms.acc 1.5 88/02/08 SMI; from UCB 4.2).
.\" Fear.  Run.  Save yourself.  No user-serviceable parts.
.    \" fudge factors for nroff and troff
.if n \{\
.    ds #H 0
.    ds #V .8m
.    ds #F .3m
.    ds #[ \f1
.    ds #] \fP
.\}
.if t \{\
.    ds #H ((1u-(\\\\n(.fu%2u))*.13m)
.    ds #V .6m
.    ds #F 0
.    ds #[ \&
.    ds #] \&
.\}
.    \" simple accents for nroff and troff
.if n \{\
.    ds ' \&
.    ds ` \&
.    ds ^ \&
.    ds , \&
.    ds ~ ~
.    ds /
.\}
.if t \{\
.    ds ' \\k:\h'-(\\n(.wu*8/10-\*(#H)'\'\h"|\\n:u"
.    ds ` \\k:\h'-(\\n(.wu*8/10-\*(#H)'\`\h'|\\n:u'
.    ds ^ \\k:\h'-(\\n(.wu*10/11-\*(#H)'^\h'|\\n:u'
.    ds , \\k:\h'-(\\n(.wu*8/10)',\h'|\\n:u'
.    ds ~ \\k:\h'-(\\n(.wu-\*(#H-.1m)'~\h'|\\n:u'
.    ds / \\k:\h'-(\\n(.wu*8/10-\*(#H)'\z\(sl\h'|\\n:u'
.\}
.    \" troff and (daisy-wheel) nroff accents
.ds : \\k:\h'-(\\n(.wu*8/10-\*(#H+.1m+\*(#F)'\v'-\*(#V'\z.\h'.2m+\*(#F'.\h'|\\n:u'\v'\*(#V'
.ds 8 \h'\*(#H'\(*b\h'-\*(#H'
.ds o \\k:\h'-(\\n(.wu+\w'\(de'u-\*(#H)/2u'\v'-.3n'\*(#[\z\(de\v'.3n'\h'|\\n:u'\*(#]
.ds d- \h'\*(#H'\(pd\h'-\w'~'u'\v'-.25m'\f2\(hy\fP\v'.25m'\h'-\*(#H'
.ds D- D\\k:\h'-\w'D'u'\v'-.11m'\z\(hy\v'.11m'\h'|\\n:u'
.ds th \*(#[\v'.3m'\s+1I\s-1\v'-.3m'\h'-(\w'I'u*2/3)'\s-1o\s+1\*(#]
.ds Th \*(#[\s+2I\s-2\h'-\w'I'u*3/5'\v'-.3m'o\v'.3m'\*(#]
.ds ae a\h'-(\w'a'u*4/10)'e
.ds Ae A\h'-(\w'A'u*4/10)'E
.    \" corrections for vroff
.if v .ds ~ \\k:\h'-(\\n(.wu*9/10-\*(#H)'\s-2\u~\d\s+2\h'|\\n:u'
.if v .ds ^ \\k:\h'-(\\n(.wu*10/11-\*(#H)'\v'-.4m'^\v'.4m'\h'|\\n:u'
.    \" for low resolution devices (crt and lpr)
.if \n(.H>23 .if \n(.V>19 \
\{\
.    ds : e
.    ds 8 ss
.    ds o a
.    ds d- d\h'-1'\(ga
.    ds D- D\h'-1'\(hy
.    ds th \o'bp'
.    ds Th \o'LP'
.    ds ae ae
.    ds Ae AE
.\}
.rm #[ #] #H #V #F C
.\" ========================================================================
.\"
.IX Title "LOG_DB_DAEMON 8"
<<<<<<< HEAD
.TH LOG_DB_DAEMON 8 "2019-02-19" "perl v5.28.1" "User Contributed Perl Documentation"
=======
.TH LOG_DB_DAEMON 8 "2019-07-09" "perl v5.28.1" "User Contributed Perl Documentation"
>>>>>>> c37a6765
.\" For nroff, turn off justification.  Always turn off hyphenation; it makes
.\" way too many mistakes in technical documents.
.if n .ad l
.nh
.SH "NAME"
log_db_daemon \- Database logging daemon for Squid
.PP
Version 0.5.
.SH "SYNOPSIS"
.IX Header "SYNOPSIS"
log_db_daemon \s-1DSN\s0 [options]
.SH "DESCRIPTION"
.IX Header "DESCRIPTION"
This program writes Squid access.log entries to a database.
Presently only accepts the \fBsquid\fR native log format.
.PP
The script has been developed and tested in the following environment:
.IP "squid\-2.7 Squid\-3.2" 4
.IX Item "squid-2.7 Squid-3.2"
.PD 0
.IP "mysql 5.0.26 and 5.1" 4
.IX Item "mysql 5.0.26 and 5.1"
.IP "perl 5.8.8" 4
.IX Item "perl 5.8.8"
.IP "OpenSUSE 10.2" 4
.IX Item "OpenSUSE 10.2"
.PD
.SH "OPTIONS"
.IX Header "OPTIONS"
.IP "\fB\s-1DSN\s0\fR" 12
.IX Item "DSN"
Database \s-1DSN\s0 encoded as a path. This is sent as the access_log file path.
.Sp
Sample configuration:
  access_log daemon:/host/database/table/username/password squid
.Sp
.Vb 2
\&  to leave a parameter unspecified use a double slash:
\&  access_log daemon://database/table/username/password squid
.Ve
.Sp
Default \*(L"DBI:mysql:database=squid\*(R"
.IP "\fB\-\-debug\fR" 12
.IX Item "--debug"
Write debug info to stderr.
.SH "CONFIGURATION"
.IX Header "CONFIGURATION"
.SS "Squid configuration"
.IX Subsection "Squid configuration"
\fIaccess_log directive\fR
.IX Subsection "access_log directive"
.PP
The path to the access log file is used to provide the database connection parameters.
.PP
.Vb 1
\&  access_log daemon:/mysql_host:port/database/table/username/password squid
.Ve
.PP
The 'daemon' prefix is mandatory and tells squid that the \fBlogfile_daemon\fR helper is to be used instead of the normal file logging.
.PP
The last parameter tells squid which log format to use when writing lines to the log daemon.
Presently \fBsquid\fR format is supported.
.IP "mysql_host:port" 4
.IX Item "mysql_host:port"
Host where the mysql server is running. If left empty, 'localhost' is assumed.
.IP "database" 4
.IX Item "database"
Name of the database to connect to. If left empty, 'squid_log' is assumed.
.IP "table" 4
.IX Item "table"
Name of the database table where log lines are stored. If left empty, 'access_log' is assumed.
.IP "username" 4
.IX Item "username"
Username to use when connecting to the database. If left empty, 'squid' is assumed.
.IP "password" 4
.IX Item "password"
Password to use when connecting to the database. If left empty, no password is used.
.PP
To leave all fields to their default values, you can use a single slash:
.PP
.Vb 1
\&  access_log daemon:/ squid
.Ve
.PP
To specify only the database password, which by default is empty, you must leave unspecified all the other parameters by using null strings:
.PP
.Vb 1
\&  access_log daemon://///password squid
.Ve
.PP
\fIlogfile_daemon directive\fR
.IX Subsection "logfile_daemon directive"
.PP
This is the current way of telling squid where the logfile daemon resides.
.PP
.Vb 1
\&  logfile_daemon /path/to/squid/libexec/logfile\-daemon_mysql.pl
.Ve
.PP
The script must be copied to the location specified in the directive.
.SS "Database configuration"
.IX Subsection "Database configuration"
Let's call the database 'squid_log' and the log table 'access_log'. The username and password for the db connection will be both 'squid'.
.PP
\fIDatabase\fR
.IX Subsection "Database"
.PP
Create the database:
.PP
.Vb 1
\&  CREATE DATABASE squid_log;
.Ve
.PP
\fIUser\fR
.IX Subsection "User"
.PP
Create the user:
.PP
.Vb 2
\&  GRANT INSERT,SELECT,CREATE ON squid_log.* TO \*(Aqsquid\*(Aq@\*(Aqlocalhost\*(Aq IDENTIFIED BY \*(Aqsquid\*(Aq;
\&  FLUSH PRIVILEGES;
.Ve
.PP
Note that only \s-1CREATE, INSERT\s0 and \s-1SELECT\s0 privileges are granted to the 'squid' user. This ensures that the logfile daemon script cannot change or modify the log entries.
.PP
\fITable\fR
.IX Subsection "Table"
.PP
The Daemon will attempt to initialize this table if none exists when it starts.
.PP
The table created should look like:
.PP
.Vb 10
\&  CREATE TABLE access_log (
\&    id                   INTEGER NOT NULL AUTO_INCREMENT PRIMARY KEY,
\&    time_since_epoch     DECIMAL(15,3),
\&    time_response        INTEGER,
\&    ip_client            CHAR(15),
\&    ip_server            CHAR(15),
\&    http_status_code     VARCHAR(10),
\&    http_reply_size      INTEGER,
\&    http_method          VARCHAR(20),
\&    http_url             TEXT,
\&    http_username        VARCHAR(20),
\&    http_mime_type       VARCHAR(50),
\&    squid_hier_status    VARCHAR(20),
\&    squid_request_status VARCHAR(20)
\&  );
.Ve
.SH "DATA EXTRACTION"
.IX Header "DATA EXTRACTION"
.SS "Sample queries."
.IX Subsection "Sample queries."
.IP "Clients accessing the cache" 4
.IX Item "Clients accessing the cache"
.Vb 1
\&  SELECT DISTINCT ip_client FROM access_log;
.Ve
.IP "Number of request per day" 4
.IX Item "Number of request per day"
.Vb 6
\&  SELECT
\&    DATE(FROM_UNIXTIME(time_since_epoch)) AS date_day,
\&    COUNT(*) AS num_of_requests
\&  FROM access_log
\&  GROUP BY 1
\&  ORDER BY 1;
.Ve
.IP "Request status count" 4
.IX Item "Request status count"
To obtain the raw count of each request status:
.Sp
.Vb 4
\&  SELECT squid_request_status, COUNT(*) AS n
\&  FROM access_log
\&  GROUP BY squid_request_status
\&  ORDER BY 2 DESC;
.Ve
.Sp
To calculate the percentage of each request status:
.Sp
.Vb 6
\&  SELECT
\&    squid_request_status,
\&    (COUNT(*)/(SELECT COUNT(*) FROM access_log)*100) AS percentage
\&  FROM access_log
\&  GROUP BY squid_request_status
\&  ORDER BY 2 DESC;
.Ve
.Sp
To distinguish only between HITs and MISSes:
.Sp
.Vb 10
\&  SELECT
\&    \*(Aqhits\*(Aq,
\&    (SELECT COUNT(*)
\&    FROM access_log
\&    WHERE squid_request_status LIKE \*(Aq%HIT%\*(Aq)
\&    /
\&    (SELECT COUNT(*) FROM access_log)*100
\&    AS percentage
\&  UNION
\&  SELECT
\&    \*(Aqmisses\*(Aq,
\&    (SELECT COUNT(*)
\&    FROM access_log
\&    WHERE squid_request_status LIKE \*(Aq%MISS%\*(Aq)
\&    /
\&    (SELECT COUNT(*) FROM access_log)*100
\&    AS percentage;
.Ve
.IP "Response time ranges" 4
.IX Item "Response time ranges"
.Vb 10
\&  SELECT
\&    \*(Aq0..500\*(Aq,
\&    COUNT(*)/(SELECT COUNT(*) FROM access_log)*100 AS percentage
\&  FROM access_log
\&  WHERE time_response >= 0 AND time_response < 500
\&  UNION
\&  SELECT
\&    \*(Aq500..1000\*(Aq,
\&    COUNT(*)/(SELECT COUNT(*) FROM access_log)*100 AS percentage
\&  FROM access_log
\&  WHERE time_response >= 500 AND time_response < 1000
\&  UNION
\&  SELECT
\&    \*(Aq1000..2000\*(Aq,
\&    COUNT(*)/(SELECT COUNT(*) FROM access_log)*100 AS percentage
\&  FROM access_log
\&  WHERE time_response >= 1000 AND time_response < 2000
\&  UNION
\&  SELECT
\&    \*(Aq>= 2000\*(Aq,
\&    COUNT(*)/(SELECT COUNT(*) FROM access_log)*100 AS percentage
\&  FROM access_log
\&  WHERE time_response >= 2000;
.Ve
.IP "Traffic by mime type" 4
.IX Item "Traffic by mime type"
.Vb 6
\&  SELECT
\&    http_mime_type,
\&    SUM(http_reply_size) as total_bytes
\&  FROM access_log
\&  GROUP BY http_mime_type
\&  ORDER BY 2 DESC;
.Ve
.IP "Traffic by client" 4
.IX Item "Traffic by client"
.Vb 6
\&  SELECT
\&    ip_client,
\&    SUM(http_reply_size) AS total_bytes
\&  FROM access_log
\&  GROUP BY 1
\&  ORDER BY 2 DESC;
.Ve
.SH "KNOWN ISSUES"
.IX Header "KNOWN ISSUES"
.SS "Speed issues"
.IX Subsection "Speed issues"
The MyISAM storage engine is known to be faster than the InnoDB one, so although it doesn't support transactions and referential integrity, it might be more appropriate in this scenario. You might want to append \*(L"ENGINE=MYISAM\*(R" at the end of the table creation code in the above \s-1SQL\s0 script.
.PP
Indexes should be created according to the queries that are more frequently run. The \s-1DDL\s0 script only creates an implicit index for the primary key column.
.SS "Table cleanup"
.IX Subsection "Table cleanup"
This script currently implements only the \f(CW\*(C`L\*(C'\fR (i.e. \*(L"append a line to the log\*(R") command, therefore the log lines are never purged from the table. This approach has an obvious scalability problem.
.PP
One solution would be to implement e.g. the \*(L"rotate log\*(R" command in a way that would calculate some summary values, put them in a \*(L"summary table\*(R" and then delete the lines used to calculate those values.
.PP
Similar cleanup code could be implemented in an external script and run periodically independently from squid log commands.
.SS "Testing"
.IX Subsection "Testing"
This script has only been tested in low-volume scenarios (single client, less than 10 req/s). Tests in high volume environments could reveal performance bottlenecks and bugs.
.SH "AUTHOR"
.IX Header "AUTHOR"
This program was written by
\&\fIMarcello Romani <marcello.romani@libero.it\fR> ,
\&\fIAmos Jeffries <amosjeffries@squid\-cache.org\fR>
.SH "COPYRIGHT"
.IX Header "COPYRIGHT"
.Vb 5
\& * Copyright (C) 1996\-2019 The Squid Software Foundation and contributors
\& *
\& * Squid software is distributed under GPLv2+ license and includes
\& * contributions from numerous individuals and organizations.
\& * Please see the COPYING and CONTRIBUTORS files for details.
.Ve
.PP
Copyright (C) 2008 by Marcello Romani
.PP
This library is free software; you can redistribute it and/or modify
it under the same terms as Perl itself, either Perl version 5.8.8 or,
at your option, any later version of Perl 5 you may have available.
.SH "QUESTIONS"
.IX Header "QUESTIONS"
Questions on the usage of this program can be sent to the \fISquid Users mailing list <squid\-users@lists.squid\-cache.org\fR>
.SH "REPORTING BUGS"
.IX Header "REPORTING BUGS"
Bug reports need to be made in English.
See http://wiki.squid\-cache.org/SquidFaq/BugReporting for details of what you need to include with your bug report.
.PP
Report bugs or bug fixes using http://bugs.squid\-cache.org/
.PP
Report serious security bugs to \fISquid Bugs <squid\-bugs@lists.squid\-cache.org\fR>
.PP
Report ideas for new improvements to the \fISquid Developers mailing list <squid\-dev@lists.squid\-cache.org\fR>
.SH "SEE ALSO"
.IX Header "SEE ALSO"
squid (8), \s-1GPL\s0 (7),
.PP
The Squid \s-1FAQ\s0 wiki http://wiki.squid\-cache.org/SquidFaq
.PP
The Squid Configuration Manual http://www.squid\-cache.org/Doc/config/<|MERGE_RESOLUTION|>--- conflicted
+++ resolved
@@ -133,11 +133,7 @@
 .\" ========================================================================
 .\"
 .IX Title "LOG_DB_DAEMON 8"
-<<<<<<< HEAD
-.TH LOG_DB_DAEMON 8 "2019-02-19" "perl v5.28.1" "User Contributed Perl Documentation"
-=======
 .TH LOG_DB_DAEMON 8 "2019-07-09" "perl v5.28.1" "User Contributed Perl Documentation"
->>>>>>> c37a6765
 .\" For nroff, turn off justification.  Always turn off hyphenation; it makes
 .\" way too many mistakes in technical documents.
 .if n .ad l
