/*
 * Copyright (C) 1996-2018 The Squid Software Foundation and contributors
 *
 * Squid software is distributed under GPLv2+ license and includes
 * contributions from numerous individuals and organizations.
 * Please see the COPYING and CONTRIBUTORS files for details.
 */

/* DEBUG: section 50    Log file handling */

#include "squid.h"
#include "fatal.h"
#include "fd.h"
#include "fde.h"
#include "fs_io.h"
#include "globals.h"
#include "log/File.h"
#include "log/ModStdio.h"
#include "SquidConfig.h"

#include <cerrno>

typedef struct {
    int fd;
    char *buf;
    size_t bufsz;
    int offset;
} l_stdio_t;

/*
 * Aborts with fatal message if write() returns something other
 * than its length argument.
 */
static void
logfileWriteWrapper(Logfile * lf, const void *buf, size_t len)
{
    l_stdio_t *ll = (l_stdio_t *) lf->data;
    size_t s;
    s = FD_WRITE_METHOD(ll->fd, (char const *) buf, len);
    int xerrno = errno;
    fd_bytes(ll->fd, s, FD_WRITE);

    if (s == len)
        return;

    if (!lf->flags.fatal)
        return;

    fatalf("logfileWrite: %s: %s\n", lf->path, xstrerr(xerrno));
}

static void
logfile_mod_stdio_writeline(Logfile * lf, const char *buf, size_t len)
{
    l_stdio_t *ll = (l_stdio_t *) lf->data;

    if (0 == ll->bufsz) {
        /* buffering disabled */
        logfileWriteWrapper(lf, buf, len);
        return;
    }
    if (ll->offset > 0 && (ll->offset + len) > ll->bufsz)
        logfileFlush(lf);

    if (len > ll->bufsz) {
        /* too big to fit in buffer */
        logfileWriteWrapper(lf, buf, len);
        return;
    }
    /* buffer it */
    memcpy(ll->buf + ll->offset, buf, len);

    ll->offset += len;

    assert(ll->offset >= 0);

    assert((size_t) ll->offset <= ll->bufsz);
}

static void
logfile_mod_stdio_linestart(Logfile *)
{
}

static void
logfile_mod_stdio_lineend(Logfile * lf)
{
    lf->f_flush(lf);
}

static void
logfile_mod_stdio_flush(Logfile * lf)
{
    l_stdio_t *ll = (l_stdio_t *) lf->data;
    if (0 == ll->offset)
        return;
    logfileWriteWrapper(lf, ll->buf, (size_t) ll->offset);
    ll->offset = 0;
}

static void
logfile_mod_stdio_rotate(Logfile * lf, const int16_t nRotate)
{
#ifdef S_ISREG

    struct stat sb;
#endif

<<<<<<< HEAD
    char from[MAXPATHLEN];
    char to[MAXPATHLEN];
=======
>>>>>>> 903b0939
    l_stdio_t *ll = (l_stdio_t *) lf->data;
    const char *realpath = lf->path+6; // skip 'stdio:' prefix.
    assert(realpath);

#ifdef S_ISREG

    if (stat(realpath, &sb) == 0)
        if (S_ISREG(sb.st_mode) == 0)
            return;

#endif

    debugs(0, DBG_IMPORTANT, "Rotate log file " << lf->path);

    SBuf basePath(realpath);

    /* Rotate numbers 0 through N up one */
    for (int16_t i = nRotate; i > 1;) {
        --i;
        SBuf from(basePath);
        from.appendf(".%d", i-1);
        SBuf to(basePath);
        to.appendf(".%d", i);
        FileRename(from, to);
        // TODO handle rename errors
    }

    /* Rotate the current log to .0 */
    logfileFlush(lf);

    file_close(ll->fd);     /* always close */

    if (nRotate > 0) {
<<<<<<< HEAD
        snprintf(to, MAXPATHLEN, "%s.%d", realpath, 0);
        xrename(realpath, to);
=======
        SBuf to(basePath);
        to.appendf(".0");
        FileRename(basePath, to);
        // TODO handle rename errors
>>>>>>> 903b0939
    }
    /* Reopen the log.  It may have been renamed "manually" */
    ll->fd = file_open(realpath, O_WRONLY | O_CREAT | O_TEXT);

    if (DISK_ERROR == ll->fd && lf->flags.fatal) {
        int xerrno = errno;
        debugs(50, DBG_CRITICAL, MYNAME << "ERROR: " << lf->path << ": " << xstrerr(xerrno));
        fatalf("Cannot open %s: %s", lf->path, xstrerr(xerrno));
    }
}

static void
logfile_mod_stdio_close(Logfile * lf)
{
    l_stdio_t *ll = (l_stdio_t *) lf->data;
    lf->f_flush(lf);

    if (ll->fd >= 0)
        file_close(ll->fd);

    if (ll->buf)
        xfree(ll->buf);

    xfree(lf->data);
    lf->data = NULL;
}

/*
 * This code expects the path to be a writable filename
 */
int
logfile_mod_stdio_open(Logfile * lf, const char *path, size_t bufsz, int fatal_flag)
{
    lf->f_close = logfile_mod_stdio_close;
    lf->f_linewrite = logfile_mod_stdio_writeline;
    lf->f_linestart = logfile_mod_stdio_linestart;
    lf->f_lineend = logfile_mod_stdio_lineend;
    lf->f_flush = logfile_mod_stdio_flush;
    lf->f_rotate = logfile_mod_stdio_rotate;

    l_stdio_t *ll = static_cast<l_stdio_t*>(xcalloc(1, sizeof(*ll)));
    lf->data = ll;

    ll->fd = file_open(path, O_WRONLY | O_CREAT | O_TEXT);

    if (DISK_ERROR == ll->fd) {
        int xerrno = errno;
        if (ENOENT == xerrno && fatal_flag) {
            fatalf("Cannot open '%s' because\n"
                   "\tthe parent directory does not exist.\n"
                   "\tPlease create the directory.\n", path);
        } else if (EACCES == xerrno && fatal_flag) {
            fatalf("Cannot open '%s' for writing.\n"
                   "\tThe parent directory must be writeable by the\n"
                   "\tuser '%s', which is the cache_effective_user\n"
                   "\tset in squid.conf.", path, Config.effectiveUser);
        } else if (EISDIR == xerrno && fatal_flag) {
            fatalf("Cannot open '%s' because it is a directory, not a file.\n", path);
        } else {
            debugs(50, DBG_IMPORTANT, MYNAME << "ERROR: " << lf->path << ": " << xstrerr(xerrno));
            return 0;
        }
    }
    if (bufsz > 0) {
        ll->buf = static_cast<char*>(xmalloc(bufsz));
        ll->bufsz = bufsz;
    }
    return 1;
}
<|MERGE_RESOLUTION|>--- conflicted
+++ resolved
@@ -106,11 +106,6 @@
     struct stat sb;
 #endif
 
-<<<<<<< HEAD
-    char from[MAXPATHLEN];
-    char to[MAXPATHLEN];
-=======
->>>>>>> 903b0939
     l_stdio_t *ll = (l_stdio_t *) lf->data;
     const char *realpath = lf->path+6; // skip 'stdio:' prefix.
     assert(realpath);
@@ -144,15 +139,10 @@
     file_close(ll->fd);     /* always close */
 
     if (nRotate > 0) {
-<<<<<<< HEAD
-        snprintf(to, MAXPATHLEN, "%s.%d", realpath, 0);
-        xrename(realpath, to);
-=======
         SBuf to(basePath);
         to.appendf(".0");
         FileRename(basePath, to);
         // TODO handle rename errors
->>>>>>> 903b0939
     }
     /* Reopen the log.  It may have been renamed "manually" */
     ll->fd = file_open(realpath, O_WRONLY | O_CREAT | O_TEXT);
