--- conflicted
+++ resolved
@@ -78,11 +78,7 @@
         const char *url = aggrAction->command().params.httpUri.termedBuf();
         const MasterXaction::Pointer mx = new MasterXaction(XactionInitiator::initIpc);
         auto *req = HttpRequest::FromUrlXXX(url, mx);
-<<<<<<< HEAD
-        ErrorState err(ERR_INVALID_URL, Http::scNotFound, req);
-=======
         ErrorState err(ERR_INVALID_URL, Http::scNotFound, req, nullptr);
->>>>>>> 4a17e329
         std::unique_ptr<HttpReply> reply(err.BuildHttpReply());
         replyBuf.reset(reply->pack());
     } else {
