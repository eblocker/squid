--- conflicted
+++ resolved
@@ -1150,15 +1150,6 @@
     return 1;
 }
 
-<<<<<<< HEAD
-void
-peerNoteDigestGone(CachePeer * p)
-{
-#if USE_CACHE_DIGESTS
-    cbdataReferenceDone(p->digest);
-#endif
-}
-
 /// \returns the effective connect timeout for this peer
 time_t
 peerConnectTimeout(const CachePeer *peer)
@@ -1170,19 +1161,6 @@
 time_t
 positiveTimeout(const time_t timeout)
 {
-=======
-/// \returns the effective connect timeout for this peer
-time_t
-peerConnectTimeout(const CachePeer *peer)
-{
-    return peer->connect_timeout_raw > 0 ?
-           peer->connect_timeout_raw : Config.Timeout.peer_connect;
-}
-
-time_t
-positiveTimeout(const time_t timeout)
-{
->>>>>>> 903b0939
     return max(static_cast<time_t>(1), timeout);
 }
 
