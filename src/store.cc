/*
 * Copyright (C) 1996-2018 The Squid Software Foundation and contributors
 *
 * Squid software is distributed under GPLv2+ license and includes
 * contributions from numerous individuals and organizations.
 * Please see the COPYING and CONTRIBUTORS files for details.
 */

/* DEBUG: section 20    Storage Manager */

#include "squid.h"
#include "base/TextException.h"
#include "CacheDigest.h"
#include "CacheManager.h"
#include "comm/Connection.h"
#include "comm/Read.h"
#include "ETag.h"
#include "event.h"
#include "fde.h"
#include "globals.h"
#include "http.h"
#include "HttpReply.h"
#include "HttpRequest.h"
#include "mem_node.h"
#include "MemObject.h"
#include "mgr/Registration.h"
#include "mgr/StoreIoAction.h"
#include "profiler/Profiler.h"
#include "repl_modules.h"
#include "RequestFlags.h"
#include "SquidConfig.h"
#include "SquidTime.h"
#include "StatCounters.h"
#include "stmem.h"
#include "Store.h"
#include "store/Controller.h"
#include "store/Disk.h"
#include "store/Disks.h"
#include "store_digest.h"
#include "store_key_md5.h"
#include "store_log.h"
#include "store_rebuild.h"
#include "StoreClient.h"
#include "StoreIOState.h"
#include "StoreMeta.h"
#include "StrList.h"
#include "swap_log_op.h"
#include "tools.h"
#if USE_DELAY_POOLS
#include "DelayPools.h"
#endif

/** StoreEntry uses explicit new/delete operators, which set pool chunk size to 2MB
 * XXX: convert to MEMPROXY_CLASS() API
 */
#include "mem/Pool.h"

#include <climits>
#include <stack>

#define REBUILD_TIMESTAMP_DELTA_MAX 2

#define STORE_IN_MEM_BUCKETS            (229)

/** \todo Convert these string constants to enum string-arrays generated */

const char *memStatusStr[] = {
    "NOT_IN_MEMORY",
    "IN_MEMORY"
};

const char *pingStatusStr[] = {
    "PING_NONE",
    "PING_WAITING",
    "PING_DONE"
};

const char *storeStatusStr[] = {
    "STORE_OK",
    "STORE_PENDING"
};

const char *swapStatusStr[] = {
    "SWAPOUT_NONE",
    "SWAPOUT_WRITING",
    "SWAPOUT_DONE"
};

/*
 * This defines an repl type
 */

typedef struct _storerepl_entry storerepl_entry_t;

struct _storerepl_entry {
    const char *typestr;
    REMOVALPOLICYCREATE *create;
};

static storerepl_entry_t *storerepl_list = NULL;

/*
 * local function prototypes
 */
static int getKeyCounter(void);
static OBJH storeCheckCachableStats;
static EVH storeLateRelease;

/*
 * local variables
 */
static std::stack<StoreEntry*> LateReleaseStack;
MemAllocator *StoreEntry::pool = NULL;

void
Store::Stats(StoreEntry * output)
{
    assert(output);
    Root().stat(*output);
}

// XXX: new/delete operators need to be replaced with MEMPROXY_CLASS
// definitions but doing so exposes bug 4370, and maybe 4354 and 4355
void *
StoreEntry::operator new (size_t bytecount)
{
    assert(bytecount == sizeof (StoreEntry));

    if (!pool) {
        pool = memPoolCreate ("StoreEntry", bytecount);
    }

    return pool->alloc();
}

void
StoreEntry::operator delete (void *address)
{
    pool->freeOne(address);
}

bool
StoreEntry::makePublic(const KeyScope scope)
{
    /* This object can be cached for a long time */
    return !EBIT_TEST(flags, RELEASE_REQUEST) && setPublicKey(scope);
}

void
StoreEntry::makePrivate(const bool shareable)
{
    releaseRequest(shareable); /* delete object when not used */
}

void
StoreEntry::clearPrivate()
{
    assert(!EBIT_TEST(flags, RELEASE_REQUEST));
    EBIT_CLR(flags, KEY_PRIVATE);
    shareableWhenPrivate = false;
}

bool
StoreEntry::cacheNegatively()
{
    /* This object may be negatively cached */
    if (makePublic()) {
        negativeCache();
        return true;
    }
    return false;
}

size_t
StoreEntry::inUseCount()
{
    if (!pool)
        return 0;
    return pool->getInUseCount();
}

const char *
StoreEntry::getMD5Text() const
{
    return storeKeyText((const cache_key *)key);
}

#include "comm.h"

void
StoreEntry::DeferReader(void *theContext, CommRead const &aRead)
{
    StoreEntry *anEntry = (StoreEntry *)theContext;
    anEntry->delayAwareRead(aRead.conn,
                            aRead.buf,
                            aRead.len,
                            aRead.callback);
}

void
StoreEntry::delayAwareRead(const Comm::ConnectionPointer &conn, char *buf, int len, AsyncCall::Pointer callback)
{
    size_t amountToRead = bytesWanted(Range<size_t>(0, len));
    /* sketch: readdeferer* = getdeferer.
     * ->deferRead (fd, buf, len, callback, DelayAwareRead, this)
     */

    if (amountToRead <= 0) {
        assert (mem_obj);
        mem_obj->delayRead(DeferredRead(DeferReader, this, CommRead(conn, buf, len, callback)));
        return;
    }

    if (fd_table[conn->fd].closing()) {
        // Readers must have closing callbacks if they want to be notified. No
        // readers appeared to care around 2009/12/14 as they skipped reading
        // for other reasons. Closing may already be true at the delyaAwareRead
        // call time or may happen while we wait after delayRead() above.
        debugs(20, 3, "will not read from closing " << conn << " for " << callback);
        return; // the read callback will never be called
    }

    comm_read(conn, buf, amountToRead, callback);
}

size_t
StoreEntry::bytesWanted (Range<size_t> const aRange, bool ignoreDelayPools) const
{
    if (mem_obj == NULL)
        return aRange.end;

#if URL_CHECKSUM_DEBUG

    mem_obj->checkUrlChecksum();

#endif

    if (!mem_obj->readAheadPolicyCanRead())
        return 0;

    return mem_obj->mostBytesWanted(aRange.end, ignoreDelayPools);
}

bool
StoreEntry::checkDeferRead(int) const
{
    return (bytesWanted(Range<size_t>(0,INT_MAX)) == 0);
}

void
StoreEntry::setNoDelay(bool const newValue)
{
    if (mem_obj)
        mem_obj->setNoDelay(newValue);
}

// XXX: Type names mislead. STORE_DISK_CLIENT actually means that we should
//      open swapin file, aggressively trim memory, and ignore read-ahead gap.
//      It does not mean we will read from disk exclusively (or at all!).
// XXX: May create STORE_DISK_CLIENT with no disk caching configured.
// XXX: Collapsed clients cannot predict their type.
store_client_t
StoreEntry::storeClientType() const
{
    /* The needed offset isn't in memory
     * XXX TODO: this is wrong for range requests
     * as the needed offset may *not* be 0, AND
     * offset 0 in the memory object is the HTTP headers.
     */

    assert(mem_obj);

    if (mem_obj->inmem_lo)
        return STORE_DISK_CLIENT;

    if (EBIT_TEST(flags, ENTRY_ABORTED)) {
        /* I don't think we should be adding clients to aborted entries */
        debugs(20, DBG_IMPORTANT, "storeClientType: adding to ENTRY_ABORTED entry");
        return STORE_MEM_CLIENT;
    }

    if (store_status == STORE_OK) {
        /* the object has completed. */

        if (mem_obj->inmem_lo == 0 && !isEmpty()) {
            if (swappedOut()) {
                debugs(20,7, HERE << mem_obj << " lo: " << mem_obj->inmem_lo << " hi: " << mem_obj->endOffset() << " size: " << mem_obj->object_sz);
                if (mem_obj->endOffset() == mem_obj->object_sz) {
                    /* hot object fully swapped in (XXX: or swapped out?) */
                    return STORE_MEM_CLIENT;
                }
            } else {
                /* Memory-only, or currently being swapped out */
                return STORE_MEM_CLIENT;
            }
        }
        return STORE_DISK_CLIENT;
    }

    /* here and past, entry is STORE_PENDING */
    /*
     * If this is the first client, let it be the mem client
     */
    if (mem_obj->nclients == 1)
        return STORE_MEM_CLIENT;

    /*
     * If there is no disk file to open yet, we must make this a
     * mem client.  If we can't open the swapin file before writing
     * to the client, there is no guarantee that we will be able
     * to open it later when we really need it.
     */
    if (swap_status == SWAPOUT_NONE)
        return STORE_MEM_CLIENT;

    /*
     * otherwise, make subsequent clients read from disk so they
     * can not delay the first, and vice-versa.
     */
    return STORE_DISK_CLIENT;
}

StoreEntry::StoreEntry() :
    mem_obj(NULL),
    timestamp(-1),
    lastref(-1),
    expires(-1),
    lastModified_(-1),
    swap_file_sz(0),
    refcount(0),
    flags(0),
    swap_filen(-1),
    swap_dirn(-1),
    mem_status(NOT_IN_MEMORY),
    ping_status(PING_NONE),
    store_status(STORE_PENDING),
    swap_status(SWAPOUT_NONE),
    lock_count(0),
    shareableWhenPrivate(false)
{
    debugs(20, 5, "StoreEntry constructed, this=" << this);
}

StoreEntry::~StoreEntry()
{
    debugs(20, 5, "StoreEntry destructed, this=" << this);
}

#if USE_ADAPTATION
void
StoreEntry::deferProducer(const AsyncCall::Pointer &producer)
{
    if (!deferredProducer)
        deferredProducer = producer;
    else
        debugs(20, 5, "Deferred producer call is already set to: " <<
               *deferredProducer << ", requested call: " << *producer);
}

void
StoreEntry::kickProducer()
{
    if (deferredProducer != NULL) {
        ScheduleCallHere(deferredProducer);
        deferredProducer = NULL;
    }
}
#endif

void
StoreEntry::destroyMemObject()
{
    debugs(20, 3, mem_obj << " in " << *this);

    // Store::Root() is FATALly missing during shutdown
    if (hasTransients() && !shutting_down)
        Store::Root().transientsDisconnect(*this);
    if (hasMemStore() && !shutting_down)
        Store::Root().memoryDisconnect(*this);

    if (MemObject *mem = mem_obj) {
        setMemStatus(NOT_IN_MEMORY);
        mem_obj = NULL;
        delete mem;
    }
}

void
destroyStoreEntry(void *data)
{
    debugs(20, 3, HERE << "destroyStoreEntry: destroying " <<  data);
    StoreEntry *e = static_cast<StoreEntry *>(static_cast<hash_link *>(data));
    assert(e != NULL);

    if (e == NullStoreEntry::getInstance())
        return;

    // Store::Root() is FATALly missing during shutdown
    if (e->hasDisk() && !shutting_down)
        e->disk().disconnect(*e);

    e->destroyMemObject();

    e->hashDelete();

    assert(e->key == NULL);

    delete e;
}

/* ----- INTERFACE BETWEEN STORAGE MANAGER AND HASH TABLE FUNCTIONS --------- */

void
StoreEntry::hashInsert(const cache_key * someKey)
{
    debugs(20, 3, "StoreEntry::hashInsert: Inserting Entry " << *this << " key '" << storeKeyText(someKey) << "'");
    assert(!key);
    key = storeKeyDup(someKey);
    hash_join(store_table, this);
}

void
StoreEntry::hashDelete()
{
    if (key) { // some test cases do not create keys and do not hashInsert()
        hash_remove_link(store_table, this);
        storeKeyFree((const cache_key *)key);
        key = NULL;
    }
}

/* -------------------------------------------------------------------------- */

void
StoreEntry::lock(const char *context)
{
    ++lock_count;
    debugs(20, 3, context << " locked key " << getMD5Text() << ' ' << *this);
}

void
StoreEntry::touch()
{
    lastref = squid_curtime;
}

void
StoreEntry::releaseRequest(const bool shareable)
{
    debugs(20, 3, shareable << ' ' << *this);
    if (!shareable)
        shareableWhenPrivate = false; // may already be false
    if (EBIT_TEST(flags, RELEASE_REQUEST))
        return;

    setPrivateKey(shareable, true);
}

int
StoreEntry::unlock(const char *context)
{
    debugs(20, 3, (context ? context : "somebody") <<
           " unlocking key " << getMD5Text() << ' ' << *this);
    assert(lock_count > 0);
    --lock_count;

    if (lock_count)
        return (int) lock_count;

    abandon(context);
    return 0;
}

/// keep the unlocked StoreEntry object in the local store_table (if needed) or
/// delete it (otherwise)
void
StoreEntry::doAbandon(const char *context)
{
    debugs(20, 5, *this << " via " << (context ? context : "somebody"));
    assert(!locked());
    assert(storePendingNClients(this) == 0);

    // Both aborted local writers and aborted local readers (of remote writers)
    // are STORE_PENDING, but aborted readers should never release().
    if (EBIT_TEST(flags, RELEASE_REQUEST) ||
            (store_status == STORE_PENDING && !Store::Root().transientsReader(*this))) {
        this->release();
        return;
    }

    if (EBIT_TEST(flags, KEY_PRIVATE))
        debugs(20, DBG_IMPORTANT, "WARNING: " << __FILE__ << ":" << __LINE__ << ": found KEY_PRIVATE");

    Store::Root().handleIdleEntry(*this); // may delete us
}

void
StoreEntry::getPublicByRequestMethod  (StoreClient *aClient, HttpRequest * request, const HttpRequestMethod& method)
{
    assert (aClient);
    StoreEntry *result = storeGetPublicByRequestMethod( request, method);

    if (!result)
        aClient->created (NullStoreEntry::getInstance());
    else
        aClient->created (result);
}

void
StoreEntry::getPublicByRequest (StoreClient *aClient, HttpRequest * request)
{
    assert (aClient);
    StoreEntry *result = storeGetPublicByRequest (request);

    if (!result)
        result = NullStoreEntry::getInstance();

    aClient->created (result);
}

void
StoreEntry::getPublic (StoreClient *aClient, const char *uri, const HttpRequestMethod& method)
{
    assert (aClient);
    StoreEntry *result = storeGetPublic (uri, method);

    if (!result)
        result = NullStoreEntry::getInstance();

    aClient->created (result);
}

StoreEntry *
storeGetPublic(const char *uri, const HttpRequestMethod& method)
{
    return Store::Root().find(storeKeyPublic(uri, method));
}

StoreEntry *
storeGetPublicByRequestMethod(HttpRequest * req, const HttpRequestMethod& method, const KeyScope keyScope)
{
    return Store::Root().find(storeKeyPublicByRequestMethod(req, method, keyScope));
}

StoreEntry *
storeGetPublicByRequest(HttpRequest * req, const KeyScope keyScope)
{
    StoreEntry *e = storeGetPublicByRequestMethod(req, req->method, keyScope);

    if (e == NULL && req->method == Http::METHOD_HEAD)
        /* We can generate a HEAD reply from a cached GET object */
        e = storeGetPublicByRequestMethod(req, Http::METHOD_GET, keyScope);

    return e;
}

static int
getKeyCounter(void)
{
    static int key_counter = 0;

    if (++key_counter < 0)
        key_counter = 1;

    return key_counter;
}

/* RBC 20050104 AFAICT this should become simpler:
 * rather than reinserting with a special key it should be marked
 * as 'released' and then cleaned up when refcounting indicates.
 * the StoreHashIndex could well implement its 'released' in the
 * current manner.
 * Also, clean log writing should skip over ia,t
 * Otherwise, we need a 'remove from the index but not the store
 * concept'.
 */
void
StoreEntry::setPrivateKey(const bool shareable, const bool permanent)
{
    debugs(20, 3, shareable << permanent << ' ' << *this);
    if (permanent)
        EBIT_SET(flags, RELEASE_REQUEST); // may already be set
    if (!shareable)
        shareableWhenPrivate = false; // may already be false

    if (EBIT_TEST(flags, KEY_PRIVATE))
        return;

    if (key) {
        Store::Root().evictCached(*this); // all caches/workers will know
        hashDelete();
    }

    if (mem_obj && mem_obj->hasUris())
        mem_obj->id = getKeyCounter();
    const cache_key *newkey = storeKeyPrivate();

    assert(hash_lookup(store_table, newkey) == NULL);
    EBIT_SET(flags, KEY_PRIVATE);
    shareableWhenPrivate = shareable;
    hashInsert(newkey);
}

bool
StoreEntry::setPublicKey(const KeyScope scope)
{
    debugs(20, 3, *this);
    if (key && !EBIT_TEST(flags, KEY_PRIVATE))
        return true; // already public

    assert(mem_obj);

    /*
     * We can't make RELEASE_REQUEST objects public.  Depending on
     * when RELEASE_REQUEST gets set, we might not be swapping out
     * the object.  If we're not swapping out, then subsequent
     * store clients won't be able to access object data which has
     * been freed from memory.
     *
     * If RELEASE_REQUEST is set, setPublicKey() should not be called.
     */
#if MORE_DEBUG_OUTPUT

    if (EBIT_TEST(flags, RELEASE_REQUEST))
        debugs(20, DBG_IMPORTANT, "assertion failed: RELEASE key " << key << ", url " << mem_obj->url);

#endif

    assert(!EBIT_TEST(flags, RELEASE_REQUEST));

    try {
        EntryGuard newVaryMarker(adjustVary(), "setPublicKey+failure");
        const cache_key *pubKey = calcPublicKey(scope);
        Store::Root().addWriting(this, pubKey);
        forcePublicKey(pubKey);
        newVaryMarker.unlockAndReset("setPublicKey+success");
        return true;
    } catch (const std::exception &ex) {
        debugs(20, 2, "for " << *this << " failed: " << ex.what());
    }
    return false;
}

void
StoreEntry::clearPublicKeyScope()
{
    if (!key || EBIT_TEST(flags, KEY_PRIVATE))
        return; // probably the old public key was deleted or made private

    // TODO: adjustVary() when collapsed revalidation supports that

    const cache_key *newKey = calcPublicKey(ksDefault);
    if (!storeKeyHashCmp(key, newKey))
        return; // probably another collapsed revalidation beat us to this change

    forcePublicKey(newKey);
}

/// Unconditionally sets public key for this store entry.
/// Releases the old entry with the same public key (if any).
void
StoreEntry::forcePublicKey(const cache_key *newkey)
{
    debugs(20, 3, storeKeyText(newkey) << " for " << *this);
    assert(mem_obj);

    if (StoreEntry *e2 = (StoreEntry *)hash_lookup(store_table, newkey)) {
        assert(e2 != this);
        debugs(20, 3, "releasing clashing " << *e2);
        e2->release(true);
    }

    if (key)
        hashDelete();

    clearPrivate();

    assert(mem_obj->hasUris());
    hashInsert(newkey);

    if (hasDisk())
        storeDirSwapLog(this, SWAP_LOG_ADD);
}

/// Calculates correct public key for feeding forcePublicKey().
/// Assumes adjustVary() has been called for this entry already.
const cache_key *
StoreEntry::calcPublicKey(const KeyScope keyScope)
{
    assert(mem_obj);
    return mem_obj->request ?  storeKeyPublicByRequest(mem_obj->request, keyScope) :
           storeKeyPublic(mem_obj->storeId(), mem_obj->method, keyScope);
}

/// Updates mem_obj->request->vary_headers to reflect the current Vary.
/// The vary_headers field is used to calculate the Vary marker key.
/// Releases the old Vary marker with an outdated key (if any).
/// \returns new (locked) Vary marker StoreEntry or, if none was needed, nil
/// \throws std::exception on failures
StoreEntry *
StoreEntry::adjustVary()
{
    assert(mem_obj);

    if (!mem_obj->request)
        return nullptr;

    HttpRequest *request = mem_obj->request;

    if (mem_obj->vary_headers.isEmpty()) {
        /* First handle the case where the object no longer varies */
        request->vary_headers.clear();
    } else {
        if (!request->vary_headers.isEmpty() && request->vary_headers.cmp(mem_obj->vary_headers) != 0) {
            /* Oops.. the variance has changed. Kill the base object
             * to record the new variance key
             */
            request->vary_headers.clear();       /* free old "bad" variance key */
            if (StoreEntry *pe = storeGetPublic(mem_obj->storeId(), mem_obj->method))
                pe->release(true);
        }

        /* Make sure the request knows the variance status */
        if (request->vary_headers.isEmpty())
            request->vary_headers = httpMakeVaryMark(request, mem_obj->getReply());
    }

    // TODO: storeGetPublic() calls below may create unlocked entries.
    // We should add/use storeHas() API or lock/unlock those entries.
    if (!mem_obj->vary_headers.isEmpty() && !storeGetPublic(mem_obj->storeId(), mem_obj->method)) {
        /* Create "vary" base object */
        StoreEntry *pe = storeCreateEntry(mem_obj->storeId(), mem_obj->logUri(), request->flags, request->method);
        // XXX: storeCreateEntry() already tries to make `pe` public under
        // certain conditions. If those conditions do not apply to Vary markers,
        // then refactor to call storeCreatePureEntry() above.  Otherwise,
        // refactor to simply check whether `pe` is already public below.
        if (!pe->makePublic()) {
            pe->unlock("StoreEntry::adjustVary+failed_makePublic");
            throw TexcHere("failed to make Vary marker public");
        }
        /* We are allowed to do this typecast */
        HttpReply *rep = new HttpReply;
        rep->setHeaders(Http::scOkay, "Internal marker object", "x-squid-internal/vary", -1, -1, squid_curtime + 100000);
        String vary = mem_obj->getReply()->header.getList(Http::HdrType::VARY);

        if (vary.size()) {
            /* Again, we own this structure layout */
            rep->header.putStr(Http::HdrType::VARY, vary.termedBuf());
            vary.clean();
        }

#if X_ACCELERATOR_VARY
        vary = mem_obj->getReply()->header.getList(Http::HdrType::HDR_X_ACCELERATOR_VARY);

        if (vary.size() > 0) {
            /* Again, we own this structure layout */
            rep->header.putStr(Http::HdrType::HDR_X_ACCELERATOR_VARY, vary.termedBuf());
            vary.clean();
        }

#endif
        pe->replaceHttpReply(rep, false); // no write until timestampsSet()

        pe->timestampsSet();

        pe->startWriting(); // after timestampsSet()

        pe->complete();

        return pe;
    }
    return nullptr;
}

StoreEntry *
storeCreatePureEntry(const char *url, const char *log_url, const HttpRequestMethod& method)
{
    StoreEntry *e = NULL;
    debugs(20, 3, "storeCreateEntry: '" << url << "'");

    e = new StoreEntry();
    e->createMemObject(url, log_url, method);

    e->store_status = STORE_PENDING;
    e->refcount = 0;
    e->lastref = squid_curtime;
    e->timestamp = -1;          /* set in StoreEntry::timestampsSet() */
    e->ping_status = PING_NONE;
    EBIT_SET(e->flags, ENTRY_VALIDATED);
    return e;
}

StoreEntry *
storeCreateEntry(const char *url, const char *logUrl, const RequestFlags &flags, const HttpRequestMethod& method)
{
    StoreEntry *e = storeCreatePureEntry(url, logUrl, method);
    e->lock("storeCreateEntry");

    if (!neighbors_do_private_keys && flags.hierarchical && flags.cachable && e->setPublicKey())
        return e;

    e->setPrivateKey(false, !flags.cachable);
    return e;
}

/* Mark object as expired */
void
StoreEntry::expireNow()
{
    debugs(20, 3, "StoreEntry::expireNow: '" << getMD5Text() << "'");
    expires = squid_curtime;
}

void
StoreEntry::write (StoreIOBuffer writeBuffer)
{
    assert(mem_obj != NULL);
    /* This assert will change when we teach the store to update */
    PROF_start(StoreEntry_write);
    assert(store_status == STORE_PENDING);

    // XXX: caller uses content offset, but we also store headers
    if (const HttpReply *reply = mem_obj->getReply())
        writeBuffer.offset += reply->hdr_sz;

    debugs(20, 5, "storeWrite: writing " << writeBuffer.length << " bytes for '" << getMD5Text() << "'");
    PROF_stop(StoreEntry_write);
    storeGetMemSpace(writeBuffer.length);
    mem_obj->write(writeBuffer);

    if (EBIT_TEST(flags, ENTRY_FWD_HDR_WAIT) && !mem_obj->readAheadPolicyCanRead()) {
        debugs(20, 3, "allow Store clients to get entry content after buffering too much for " << *this);
        EBIT_CLR(flags, ENTRY_FWD_HDR_WAIT);
    }

    invokeHandlers();
}

/* Append incoming data from a primary server to an entry. */
void
StoreEntry::append(char const *buf, int len)
{
    assert(mem_obj != NULL);
    assert(len >= 0);
    assert(store_status == STORE_PENDING);

    StoreIOBuffer tempBuffer;
    tempBuffer.data = (char *)buf;
    tempBuffer.length = len;
    /*
     * XXX sigh, offset might be < 0 here, but it gets "corrected"
     * later.  This offset crap is such a mess.
     */
    tempBuffer.offset = mem_obj->endOffset() - (getReply() ? getReply()->hdr_sz : 0);
    write(tempBuffer);
}

void
StoreEntry::vappendf(const char *fmt, va_list vargs)
{
    LOCAL_ARRAY(char, buf, 4096);
    *buf = 0;
    int x;

    va_list ap;
    /* Fix of bug 753r. The value of vargs is undefined
     * after vsnprintf() returns. Make a copy of vargs
     * incase we loop around and call vsnprintf() again.
     */
    va_copy(ap,vargs);
    errno = 0;
    if ((x = vsnprintf(buf, sizeof(buf), fmt, ap)) < 0) {
        fatal(xstrerr(errno));
        return;
    }
    va_end(ap);

    if (x < static_cast<int>(sizeof(buf))) {
        append(buf, x);
        return;
    }

    // okay, do it the slow way.
    char *buf2 = new char[x+1];
    int y = vsnprintf(buf2, x+1, fmt, vargs);
    assert(y >= 0 && y == x);
    append(buf2, y);
    delete[] buf2;
}

// deprecated. use StoreEntry::appendf() instead.
void
storeAppendPrintf(StoreEntry * e, const char *fmt,...)
{
    va_list args;
    va_start(args, fmt);
    e->vappendf(fmt, args);
    va_end(args);
}

// deprecated. use StoreEntry::appendf() instead.
void
storeAppendVPrintf(StoreEntry * e, const char *fmt, va_list vargs)
{
    e->vappendf(fmt, vargs);
}

struct _store_check_cachable_hist {

    struct {
        int non_get;
        int not_entry_cachable;
        int wrong_content_length;
        int negative_cached;
        int too_big;
        int too_small;
        int private_key;
        int too_many_open_files;
        int too_many_open_fds;
        int missing_parts;
    } no;

    struct {
        int Default;
    } yes;
} store_check_cachable_hist;

int
storeTooManyDiskFilesOpen(void)
{
    if (Config.max_open_disk_fds == 0)
        return 0;

    if (store_open_disk_fd > Config.max_open_disk_fds)
        return 1;

    return 0;
}

int
StoreEntry::checkTooSmall()
{
    if (EBIT_TEST(flags, ENTRY_SPECIAL))
        return 0;

    if (STORE_OK == store_status)
        if (mem_obj->object_sz >= 0 &&
                mem_obj->object_sz < Config.Store.minObjectSize)
            return 1;
    if (getReply()->content_length > -1)
        if (getReply()->content_length < Config.Store.minObjectSize)
            return 1;
    return 0;
}

bool
StoreEntry::checkTooBig() const
{
    if (mem_obj->endOffset() > store_maxobjsize)
        return true;

    if (getReply()->content_length < 0)
        return false;

    return (getReply()->content_length > store_maxobjsize);
}

// TODO: move "too many open..." checks outside -- we are called too early/late
bool
StoreEntry::checkCachable()
{
    // XXX: This method is used for both memory and disk caches, but some
    // checks are specific to disk caches. Move them to mayStartSwapOut().

    // XXX: This method may be called several times, sometimes with different
    // outcomes, making store_check_cachable_hist counters misleading.

    // check this first to optimize handling of repeated calls for uncachables
    if (EBIT_TEST(flags, RELEASE_REQUEST)) {
        debugs(20, 2, "StoreEntry::checkCachable: NO: not cachable");
        ++store_check_cachable_hist.no.not_entry_cachable; // TODO: rename?
        return 0; // avoid rerequesting release below
    }

#if CACHE_ALL_METHODS

    if (mem_obj->method != Http::METHOD_GET) {
        debugs(20, 2, "StoreEntry::checkCachable: NO: non-GET method");
        ++store_check_cachable_hist.no.non_get;
    } else
#endif
        if (store_status == STORE_OK && EBIT_TEST(flags, ENTRY_BAD_LENGTH)) {
            debugs(20, 2, "StoreEntry::checkCachable: NO: wrong content-length");
            ++store_check_cachable_hist.no.wrong_content_length;
        } else if (EBIT_TEST(flags, ENTRY_NEGCACHED)) {
            debugs(20, 3, "StoreEntry::checkCachable: NO: negative cached");
            ++store_check_cachable_hist.no.negative_cached;
            return 0;           /* avoid release call below */
        } else if (!mem_obj || !getReply()) {
            // XXX: In bug 4131, we forgetHit() without mem_obj, so we need
            // this segfault protection, but how can we get such a HIT?
            debugs(20, 2, "StoreEntry::checkCachable: NO: missing parts: " << *this);
            ++store_check_cachable_hist.no.missing_parts;
        } else if (checkTooBig()) {
            debugs(20, 2, "StoreEntry::checkCachable: NO: too big");
            ++store_check_cachable_hist.no.too_big;
        } else if (checkTooSmall()) {
            debugs(20, 2, "StoreEntry::checkCachable: NO: too small");
            ++store_check_cachable_hist.no.too_small;
        } else if (EBIT_TEST(flags, KEY_PRIVATE)) {
            debugs(20, 3, "StoreEntry::checkCachable: NO: private key");
            ++store_check_cachable_hist.no.private_key;
        } else if (hasDisk()) {
            /*
             * the remaining cases are only relevant if we haven't
             * started swapping out the object yet.
             */
            return 1;
        } else if (storeTooManyDiskFilesOpen()) {
            debugs(20, 2, "StoreEntry::checkCachable: NO: too many disk files open");
            ++store_check_cachable_hist.no.too_many_open_files;
        } else if (fdNFree() < RESERVED_FD) {
            debugs(20, 2, "StoreEntry::checkCachable: NO: too many FD's open");
            ++store_check_cachable_hist.no.too_many_open_fds;
        } else {
            ++store_check_cachable_hist.yes.Default;
            return 1;
        }

    releaseRequest();
    return 0;
}

void
storeCheckCachableStats(StoreEntry *sentry)
{
    storeAppendPrintf(sentry, "Category\t Count\n");

#if CACHE_ALL_METHODS

    storeAppendPrintf(sentry, "no.non_get\t%d\n",
                      store_check_cachable_hist.no.non_get);
#endif

    storeAppendPrintf(sentry, "no.not_entry_cachable\t%d\n",
                      store_check_cachable_hist.no.not_entry_cachable);
    storeAppendPrintf(sentry, "no.wrong_content_length\t%d\n",
                      store_check_cachable_hist.no.wrong_content_length);
    storeAppendPrintf(sentry, "no.negative_cached\t%d\n",
                      store_check_cachable_hist.no.negative_cached);
    storeAppendPrintf(sentry, "no.missing_parts\t%d\n",
                      store_check_cachable_hist.no.missing_parts);
    storeAppendPrintf(sentry, "no.too_big\t%d\n",
                      store_check_cachable_hist.no.too_big);
    storeAppendPrintf(sentry, "no.too_small\t%d\n",
                      store_check_cachable_hist.no.too_small);
    storeAppendPrintf(sentry, "no.private_key\t%d\n",
                      store_check_cachable_hist.no.private_key);
    storeAppendPrintf(sentry, "no.too_many_open_files\t%d\n",
                      store_check_cachable_hist.no.too_many_open_files);
    storeAppendPrintf(sentry, "no.too_many_open_fds\t%d\n",
                      store_check_cachable_hist.no.too_many_open_fds);
    storeAppendPrintf(sentry, "yes.default\t%d\n",
                      store_check_cachable_hist.yes.Default);
}

void
StoreEntry::lengthWentBad(const char *reason)
{
    debugs(20, 3, "because " << reason << ": " << *this);
    EBIT_SET(flags, ENTRY_BAD_LENGTH);
    releaseRequest();
}

void
StoreEntry::complete()
{
    debugs(20, 3, "storeComplete: '" << getMD5Text() << "'");

    // To preserve forwarding retries, call FwdState::complete() instead.
    EBIT_CLR(flags, ENTRY_FWD_HDR_WAIT);

    if (store_status != STORE_PENDING) {
        /*
         * if we're not STORE_PENDING, then probably we got aborted
         * and there should be NO clients on this entry
         */
        assert(EBIT_TEST(flags, ENTRY_ABORTED));
        assert(mem_obj->nclients == 0);
        return;
    }

    /* This is suspect: mem obj offsets include the headers. do we adjust for that
     * in use of object_sz?
     */
    mem_obj->object_sz = mem_obj->endOffset();

    store_status = STORE_OK;

    assert(mem_status == NOT_IN_MEMORY);

    if (!EBIT_TEST(flags, ENTRY_BAD_LENGTH) && !validLength())
        lengthWentBad("!validLength() in complete()");

#if USE_CACHE_DIGESTS
    if (mem_obj->request)
        mem_obj->request->hier.store_complete_stop = current_time;

#endif
    /*
     * We used to call invokeHandlers, then storeSwapOut.  However,
     * Madhukar Reddy <myreddy@persistence.com> reported that
     * responses without content length would sometimes get released
     * in client_side, thinking that the response is incomplete.
     */
    invokeHandlers();
}

/*
 * Someone wants to abort this transfer.  Set the reason in the
 * request structure, call the callback and mark the
 * entry for releasing
 */
void
StoreEntry::abort()
{
    ++statCounter.aborted_requests;
    assert(store_status == STORE_PENDING);
    assert(mem_obj != NULL);
    debugs(20, 6, "storeAbort: " << getMD5Text());

    lock("StoreEntry::abort");         /* lock while aborting */
    negativeCache();

    releaseRequest();

    EBIT_SET(flags, ENTRY_ABORTED);

    // allow the Store clients to be told about the problem
    EBIT_CLR(flags, ENTRY_FWD_HDR_WAIT);

    setMemStatus(NOT_IN_MEMORY);

    store_status = STORE_OK;

    /* Notify the server side */

    /*
     * DPW 2007-05-07
     * Should we check abort.data for validity?
     */
    if (mem_obj->abort.callback) {
        if (!cbdataReferenceValid(mem_obj->abort.data))
            debugs(20, DBG_IMPORTANT,HERE << "queueing event when abort.data is not valid");
        eventAdd("mem_obj->abort.callback",
                 mem_obj->abort.callback,
                 mem_obj->abort.data,
                 0.0,
                 true);
        unregisterAbort();
    }

    /* XXX Should we reverse these two, so that there is no
     * unneeded disk swapping triggered?
     */
    /* Notify the client side */
    invokeHandlers();

    // abort swap out, invalidating what was created so far (release follows)
    swapOutFileClose(StoreIOState::writerGone);

    unlock("StoreEntry::abort");       /* unlock */
}

/**
 * Clear Memory storage to accommodate the given object len
 */
void
storeGetMemSpace(int size)
{
    PROF_start(storeGetMemSpace);
    if (!shutting_down) // Store::Root() is FATALly missing during shutdown
        Store::Root().freeMemorySpace(size);
    PROF_stop(storeGetMemSpace);
}

/* thunk through to Store::Root().maintain(). Note that this would be better still
 * if registered against the root store itself, but that requires more complex
 * update logic - bigger fish to fry first. Long term each store when
 * it becomes active will self register
 */
void
Store::Maintain(void *)
{
    Store::Root().maintain();

    /* Reregister a maintain event .. */
    eventAdd("MaintainSwapSpace", Maintain, NULL, 1.0, 1);

}

/* The maximum objects to scan for maintain storage space */
#define MAINTAIN_MAX_SCAN       1024
#define MAINTAIN_MAX_REMOVE     64

void
StoreEntry::release(const bool shareable)
{
    PROF_start(storeRelease);
    debugs(20, 3, shareable << ' ' << *this << ' ' << getMD5Text());
    /* If, for any reason we can't discard this object because of an
     * outstanding request, mark it for pending release */

    if (locked()) {
        releaseRequest(shareable);
        PROF_stop(storeRelease);
        return;
    }

    if (Store::Controller::store_dirs_rebuilding && hasDisk()) {
        /* TODO: Teach disk stores to handle releases during rebuild instead. */

        // lock the entry until rebuilding is done
        lock("storeLateRelease");
        releaseRequest(shareable);
        LateReleaseStack.push(this);
        PROF_stop(storeRelease);
        return;
    }

    storeLog(STORE_LOG_RELEASE, this);
    Store::Root().evictCached(*this);
    destroyStoreEntry(static_cast<hash_link *>(this));
    PROF_stop(storeRelease);
}

static void
storeLateRelease(void *)
{
    StoreEntry *e;
    static int n = 0;

    if (Store::Controller::store_dirs_rebuilding) {
        eventAdd("storeLateRelease", storeLateRelease, NULL, 1.0, 1);
        return;
    }

    // TODO: this works but looks unelegant.
    for (int i = 0; i < 10; ++i) {
        if (LateReleaseStack.empty()) {
            debugs(20, DBG_IMPORTANT, "storeLateRelease: released " << n << " objects");
            return;
        } else {
            e = LateReleaseStack.top();
            LateReleaseStack.pop();
        }

        e->unlock("storeLateRelease");
        ++n;
    }

    eventAdd("storeLateRelease", storeLateRelease, NULL, 0.0, 1);
}

/* return 1 if a store entry is locked */
int
StoreEntry::locked() const
{
    if (lock_count)
        return 1;

    /*
     * SPECIAL, PUBLIC entries should be "locked";
     * XXX: Their owner should lock them then instead of relying on this hack.
     */
    if (EBIT_TEST(flags, ENTRY_SPECIAL))
        if (!EBIT_TEST(flags, KEY_PRIVATE))
            return 1;

    return 0;
}

bool
StoreEntry::validLength() const
{
    int64_t diff;
    const HttpReply *reply;
    assert(mem_obj != NULL);
    reply = getReply();
    debugs(20, 3, "storeEntryValidLength: Checking '" << getMD5Text() << "'");
    debugs(20, 5, "storeEntryValidLength:     object_len = " <<
           objectLen());
    debugs(20, 5, "storeEntryValidLength:         hdr_sz = " << reply->hdr_sz);
    debugs(20, 5, "storeEntryValidLength: content_length = " << reply->content_length);

    if (reply->content_length < 0) {
        debugs(20, 5, "storeEntryValidLength: Unspecified content length: " << getMD5Text());
        return 1;
    }

    if (reply->hdr_sz == 0) {
        debugs(20, 5, "storeEntryValidLength: Zero header size: " << getMD5Text());
        return 1;
    }

    if (mem_obj->method == Http::METHOD_HEAD) {
        debugs(20, 5, "storeEntryValidLength: HEAD request: " << getMD5Text());
        return 1;
    }

    if (reply->sline.status() == Http::scNotModified)
        return 1;

    if (reply->sline.status() == Http::scNoContent)
        return 1;

    diff = reply->hdr_sz + reply->content_length - objectLen();

    if (diff == 0)
        return 1;

    debugs(20, 3, "storeEntryValidLength: " << (diff < 0 ? -diff : diff)  << " bytes too " << (diff < 0 ? "big" : "small") <<"; '" << getMD5Text() << "'" );

    return 0;
}

static void
storeRegisterWithCacheManager(void)
{
    Mgr::RegisterAction("storedir", "Store Directory Stats", Store::Stats, 0, 1);
    Mgr::RegisterAction("store_io", "Store IO Interface Stats", &Mgr::StoreIoAction::Create, 0, 1);
    Mgr::RegisterAction("store_check_cachable_stats", "storeCheckCachable() Stats",
                        storeCheckCachableStats, 0, 1);
}

void
storeInit(void)
{
    storeKeyInit();
    mem_policy = createRemovalPolicy(Config.memPolicy);
    storeDigestInit();
    storeLogOpen();
    eventAdd("storeLateRelease", storeLateRelease, NULL, 1.0, 1);
    Store::Root().init();
    storeRebuildStart();

    storeRegisterWithCacheManager();
}

void
storeConfigure(void)
{
    Store::Root().updateLimits();
}

bool
StoreEntry::memoryCachable()
{
    if (!checkCachable())
        return 0;

    if (mem_obj == NULL)
        return 0;

    if (mem_obj->data_hdr.size() == 0)
        return 0;

    if (mem_obj->inmem_lo != 0)
        return 0;

    if (!Config.onoff.memory_cache_first && swappedOut() && refcount == 1)
        return 0;

    return 1;
}

int
StoreEntry::checkNegativeHit() const
{
    if (!EBIT_TEST(flags, ENTRY_NEGCACHED))
        return 0;

    if (expires <= squid_curtime)
        return 0;

    if (store_status != STORE_OK)
        return 0;

    return 1;
}

/**
 * Set object for negative caching.
 * Preserves any expiry information given by the server.
 * In absence of proper expiry info it will set to expire immediately,
 * or with HTTP-violations enabled the configured negative-TTL is observed
 */
void
StoreEntry::negativeCache()
{
    // XXX: should make the default for expires 0 instead of -1
    //      so we can distinguish "Expires: -1" from nothing.
    if (expires <= 0)
#if USE_HTTP_VIOLATIONS
        expires = squid_curtime + Config.negativeTtl;
#else
        expires = squid_curtime;
#endif
    EBIT_SET(flags, ENTRY_NEGCACHED);
}

void
storeFreeMemory(void)
{
    Store::FreeMemory();
#if USE_CACHE_DIGESTS
    delete store_digest;
#endif
    store_digest = NULL;
}

int
expiresMoreThan(time_t expires, time_t when)
{
    if (expires < 0)            /* No Expires given */
        return 1;

    return (expires > (squid_curtime + when));
}

int
StoreEntry::validToSend() const
{
    if (EBIT_TEST(flags, RELEASE_REQUEST))
        return 0;

    if (EBIT_TEST(flags, ENTRY_NEGCACHED))
        if (expires <= squid_curtime)
            return 0;

    if (EBIT_TEST(flags, ENTRY_ABORTED))
        return 0;

    // now check that the entry has a cache backing or is collapsed
    if (hasDisk()) // backed by a disk cache
        return 1;

    if (swappingOut()) // will be backed by a disk cache
        return 1;

    if (!mem_obj) // not backed by a memory cache and not collapsed
        return 0;

    // StoreEntry::storeClientType() assumes DISK_CLIENT here, but there is no
    // disk cache backing that store_client constructor will assert. XXX: This
    // is wrong for range requests (that could feed off nibbled memory) and for
    // entries backed by the shared memory cache (that could, in theory, get
    // nibbled bytes from that cache, but there is no such "memoryIn" code).
    if (mem_obj->inmem_lo) // in memory cache, but got nibbled at
        return 0;

    // The following check is correct but useless at this position. TODO: Move
    // it up when the shared memory cache can either replenish locally nibbled
    // bytes or, better, does not use local RAM copy at all.
    // if (mem_obj->memCache.index >= 0) // backed by a shared memory cache
    //    return 1;

    return 1;
}

bool
StoreEntry::timestampsSet()
{
    const HttpReply *reply = getReply();
    time_t served_date = reply->date;
    int age = reply->header.getInt(Http::HdrType::AGE);
    /* Compute the timestamp, mimicking RFC2616 section 13.2.3. */
    /* make sure that 0 <= served_date <= squid_curtime */

    if (served_date < 0 || served_date > squid_curtime)
        served_date = squid_curtime;

    /* Bug 1791:
     * If the returned Date: is more than 24 hours older than
     * the squid_curtime, then one of us needs to use NTP to set our
     * clock.  We'll pretend that our clock is right.
     */
    else if (served_date < (squid_curtime - 24 * 60 * 60) )
        served_date = squid_curtime;

    /*
     * Compensate with Age header if origin server clock is ahead
     * of us and there is a cache in between us and the origin
     * server.  But DONT compensate if the age value is larger than
     * squid_curtime because it results in a negative served_date.
     */
    if (age > squid_curtime - served_date)
        if (squid_curtime > age)
            served_date = squid_curtime - age;

    // compensate for Squid-to-server and server-to-Squid delays
    if (mem_obj && mem_obj->request) {
        struct timeval responseTime;
        if (mem_obj->request->hier.peerResponseTime(responseTime))
            served_date -= responseTime.tv_sec;
    }

    time_t exp = 0;
    if (reply->expires > 0 && reply->date > -1)
        exp = served_date + (reply->expires - reply->date);
    else
        exp = reply->expires;

    if (timestamp == served_date && expires == exp) {
        // if the reply lacks LMT, then we now know that our effective
        // LMT (i.e., timestamp) will stay the same, otherwise, old and
        // new modification times must match
        if (reply->last_modified < 0 || reply->last_modified == lastModified())
            return false; // nothing has changed
    }

    expires = exp;

    lastModified_ = reply->last_modified;

    timestamp = served_date;

    return true;
}

void
StoreEntry::registerAbort(STABH * cb, void *data)
{
    assert(mem_obj);
    assert(mem_obj->abort.callback == NULL);
    mem_obj->abort.callback = cb;
    mem_obj->abort.data = cbdataReference(data);
}

void
StoreEntry::unregisterAbort()
{
    assert(mem_obj);
    if (mem_obj->abort.callback) {
        mem_obj->abort.callback = NULL;
        cbdataReferenceDone(mem_obj->abort.data);
    }
}

void
StoreEntry::dump(int l) const
{
    debugs(20, l, "StoreEntry->key: " << getMD5Text());
    debugs(20, l, "StoreEntry->next: " << next);
    debugs(20, l, "StoreEntry->mem_obj: " << mem_obj);
    debugs(20, l, "StoreEntry->timestamp: " << timestamp);
    debugs(20, l, "StoreEntry->lastref: " << lastref);
    debugs(20, l, "StoreEntry->expires: " << expires);
    debugs(20, l, "StoreEntry->lastModified_: " << lastModified_);
    debugs(20, l, "StoreEntry->swap_file_sz: " << swap_file_sz);
    debugs(20, l, "StoreEntry->refcount: " << refcount);
    debugs(20, l, "StoreEntry->flags: " << storeEntryFlags(this));
    debugs(20, l, "StoreEntry->swap_dirn: " << swap_dirn);
    debugs(20, l, "StoreEntry->swap_filen: " << swap_filen);
    debugs(20, l, "StoreEntry->lock_count: " << lock_count);
    debugs(20, l, "StoreEntry->mem_status: " << mem_status);
    debugs(20, l, "StoreEntry->ping_status: " << ping_status);
    debugs(20, l, "StoreEntry->store_status: " << store_status);
    debugs(20, l, "StoreEntry->swap_status: " << swap_status);
}

/*
 * NOTE, this function assumes only two mem states
 */
void
StoreEntry::setMemStatus(mem_status_t new_status)
{
    if (new_status == mem_status)
        return;

    // are we using a shared memory cache?
    if (Config.memShared && IamWorkerProcess()) {
        // This method was designed to update replacement policy, not to
        // actually purge something from the memory cache (TODO: rename?).
        // Shared memory cache does not have a policy that needs updates.
        mem_status = new_status;
        return;
    }

    assert(mem_obj != NULL);

    if (new_status == IN_MEMORY) {
        assert(mem_obj->inmem_lo == 0);

        if (EBIT_TEST(flags, ENTRY_SPECIAL)) {
            debugs(20, 4, "not inserting special " << *this << " into policy");
        } else {
            mem_policy->Add(mem_policy, this, &mem_obj->repl);
            debugs(20, 4, "inserted " << *this << " key: " << getMD5Text());
        }

        ++hot_obj_count; // TODO: maintain for the shared hot cache as well
    } else {
        if (EBIT_TEST(flags, ENTRY_SPECIAL)) {
            debugs(20, 4, "not removing special " << *this << " from policy");
        } else {
            mem_policy->Remove(mem_policy, this, &mem_obj->repl);
            debugs(20, 4, "removed " << *this);
        }

        --hot_obj_count;
    }

    mem_status = new_status;
}

const char *
StoreEntry::url() const
{
    if (mem_obj == NULL)
        return "[null_mem_obj]";
    else
        return mem_obj->storeId();
}

void
StoreEntry::createMemObject()
{
    assert(!mem_obj);
    mem_obj = new MemObject();
}

void
StoreEntry::createMemObject(const char *aUrl, const char *aLogUrl, const HttpRequestMethod &aMethod)
{
    assert(!mem_obj);
    ensureMemObject(aUrl, aLogUrl, aMethod);
}

void
StoreEntry::ensureMemObject(const char *aUrl, const char *aLogUrl, const HttpRequestMethod &aMethod)
{
    if (!mem_obj)
        mem_obj = new MemObject();
    mem_obj->setUris(aUrl, aLogUrl, aMethod);
}

/** disable sending content to the clients.
 *
 * This just sets DELAY_SENDING.
 */
void
StoreEntry::buffer()
{
    EBIT_SET(flags, DELAY_SENDING);
}

/** flush any buffered content.
 *
 * This just clears DELAY_SENDING and Invokes the handlers
 * to begin sending anything that may be buffered.
 */
void
StoreEntry::flush()
{
    if (EBIT_TEST(flags, DELAY_SENDING)) {
        EBIT_CLR(flags, DELAY_SENDING);
        invokeHandlers();
    }
}

int64_t
StoreEntry::objectLen() const
{
    assert(mem_obj != NULL);
    return mem_obj->object_sz;
}

int64_t
StoreEntry::contentLen() const
{
    assert(mem_obj != NULL);
    assert(getReply() != NULL);
    return objectLen() - getReply()->hdr_sz;
}

HttpReply const *
StoreEntry::getReply () const
{
    if (NULL == mem_obj)
        return NULL;

    return mem_obj->getReply();
}

void
StoreEntry::reset()
{
    assert (mem_obj);
    debugs(20, 3, "StoreEntry::reset: " << url());
    mem_obj->reset();
    HttpReply *rep = (HttpReply *) getReply();       // bypass const
    rep->reset();
    expires = lastModified_ = timestamp = -1;
}

/*
 * storeFsInit
 *
 * This routine calls the SETUP routine for each fs type.
 * I don't know where the best place for this is, and I'm not going to shuffle
 * around large chunks of code right now (that can be done once its working.)
 */
void
storeFsInit(void)
{
    storeReplSetup();
}

/*
 * called to add another store removal policy module
 */
void
storeReplAdd(const char *type, REMOVALPOLICYCREATE * create)
{
    int i;

    /* find the number of currently known repl types */
    for (i = 0; storerepl_list && storerepl_list[i].typestr; ++i) {
        if (strcmp(storerepl_list[i].typestr, type) == 0) {
            debugs(20, DBG_IMPORTANT, "WARNING: Trying to load store replacement policy " << type << " twice.");
            return;
        }
    }

    /* add the new type */
    storerepl_list = static_cast<storerepl_entry_t *>(xrealloc(storerepl_list, (i + 2) * sizeof(storerepl_entry_t)));

    memset(&storerepl_list[i + 1], 0, sizeof(storerepl_entry_t));

    storerepl_list[i].typestr = type;

    storerepl_list[i].create = create;
}

/*
 * Create a removal policy instance
 */
RemovalPolicy *
createRemovalPolicy(RemovalPolicySettings * settings)
{
    storerepl_entry_t *r;

    for (r = storerepl_list; r && r->typestr; ++r) {
        if (strcmp(r->typestr, settings->type) == 0)
            return r->create(settings->args);
    }

    debugs(20, DBG_IMPORTANT, "ERROR: Unknown policy " << settings->type);
    debugs(20, DBG_IMPORTANT, "ERROR: Be sure to have set cache_replacement_policy");
    debugs(20, DBG_IMPORTANT, "ERROR:   and memory_replacement_policy in squid.conf!");
    fatalf("ERROR: Unknown policy %s\n", settings->type);
    return NULL;                /* NOTREACHED */
}

#if 0
void
storeSwapFileNumberSet(StoreEntry * e, sfileno filn)
{
    if (e->swap_file_number == filn)
        return;

    if (filn < 0) {
        assert(-1 == filn);
        storeDirMapBitReset(e->swap_file_number);
        storeDirLRUDelete(e);
        e->swap_file_number = -1;
    } else {
        assert(-1 == e->swap_file_number);
        storeDirMapBitSet(e->swap_file_number = filn);
        storeDirLRUAdd(e);
    }
}

#endif

void
StoreEntry::storeErrorResponse(HttpReply *reply)
{
    lock("StoreEntry::storeErrorResponse");
    buffer();
    replaceHttpReply(reply);
    flush();
    complete();
    negativeCache();
    releaseRequest(false); // if it is safe to negatively cache, sharing is OK
    unlock("StoreEntry::storeErrorResponse");
}

/*
 * Replace a store entry with
 * a new reply. This eats the reply.
 */
void
StoreEntry::replaceHttpReply(HttpReply *rep, bool andStartWriting)
{
    debugs(20, 3, "StoreEntry::replaceHttpReply: " << url());

    if (!mem_obj) {
        debugs(20, DBG_CRITICAL, "Attempt to replace object with no in-memory representation");
        return;
    }

    mem_obj->replaceHttpReply(rep);

    if (andStartWriting)
        startWriting();
}

void
StoreEntry::startWriting()
{
    /* TODO: when we store headers separately remove the header portion */
    /* TODO: mark the length of the headers ? */
    /* We ONLY want the headers */

    assert (isEmpty());
    assert(mem_obj);

    const HttpReply *rep = getReply();
    assert(rep);

    buffer();
<<<<<<< HEAD
    rep->packHeadersInto(this);
=======
    rep->packHeadersUsingSlowPacker(*this);
>>>>>>> 903b0939
    mem_obj->markEndOfReplyHeaders();

    rep->body.packInto(this);
    flush();
}

char const *
StoreEntry::getSerialisedMetaData()
{
    StoreMeta *tlv_list = storeSwapMetaBuild(this);
    int swap_hdr_sz;
    char *result = storeSwapMetaPack(tlv_list, &swap_hdr_sz);
    storeSwapTLVFree(tlv_list);
    assert (swap_hdr_sz >= 0);
    mem_obj->swap_hdr_sz = (size_t) swap_hdr_sz;
    return result;
}

/**
 * Abandon the transient entry our worker has created if neither the shared
 * memory cache nor the disk cache wants to store it. Collapsed requests, if
 * any, should notice and use Plan B instead of getting stuck waiting for us
 * to start swapping the entry out.
 */
void
StoreEntry::transientsAbandonmentCheck()
{
    if (mem_obj && !Store::Root().transientsReader(*this) && // this worker is responsible
            hasTransients() && // other workers may be interested
            !hasMemStore() && // rejected by the shared memory cache
            mem_obj->swapout.decision == MemObject::SwapOut::swImpossible) {
        debugs(20, 7, "cannot be shared: " << *this);
        if (!shutting_down) // Store::Root() is FATALly missing during shutdown
            Store::Root().stopSharing(*this);
    }
}

void
StoreEntry::memOutDecision(const bool)
{
    transientsAbandonmentCheck();
}

void
StoreEntry::swapOutDecision(const MemObject::SwapOut::Decision &decision)
{
    // Abandon our transient entry if neither shared memory nor disk wants it.
    assert(mem_obj);
    mem_obj->swapout.decision = decision;
    transientsAbandonmentCheck();
}

void
StoreEntry::trimMemory(const bool preserveSwappable)
{
    /*
     * DPW 2007-05-09
     * Bug #1943.  We must not let go any data for IN_MEMORY
     * objects.  We have to wait until the mem_status changes.
     */
    if (mem_status == IN_MEMORY)
        return;

    if (EBIT_TEST(flags, ENTRY_SPECIAL))
        return; // cannot trim because we do not load them again

    if (preserveSwappable)
        mem_obj->trimSwappable();
    else
        mem_obj->trimUnSwappable();

    debugs(88, 7, *this << " inmem_lo=" << mem_obj->inmem_lo);
}

bool
StoreEntry::modifiedSince(const time_t ims, const int imslen) const
{
    int object_length;
    const time_t mod_time = lastModified();

    debugs(88, 3, "modifiedSince: '" << url() << "'");

    debugs(88, 3, "modifiedSince: mod_time = " << mod_time);

    if (mod_time < 0)
        return true;

    /* Find size of the object */
    object_length = getReply()->content_length;

    if (object_length < 0)
        object_length = contentLen();

    if (mod_time > ims) {
        debugs(88, 3, "--> YES: entry newer than client");
        return true;
    } else if (mod_time < ims) {
        debugs(88, 3, "-->  NO: entry older than client");
        return false;
    } else if (imslen < 0) {
        debugs(88, 3, "-->  NO: same LMT, no client length");
        return false;
    } else if (imslen == object_length) {
        debugs(88, 3, "-->  NO: same LMT, same length");
        return false;
    } else {
        debugs(88, 3, "--> YES: same LMT, different length");
        return true;
    }
}

bool
StoreEntry::hasEtag(ETag &etag) const
{
    if (const HttpReply *reply = getReply()) {
        etag = reply->header.getETag(Http::HdrType::ETAG);
        if (etag.str)
            return true;
    }
    return false;
}

bool
StoreEntry::hasIfMatchEtag(const HttpRequest &request) const
{
    const String reqETags = request.header.getList(Http::HdrType::IF_MATCH);
    return hasOneOfEtags(reqETags, false);
}

bool
StoreEntry::hasIfNoneMatchEtag(const HttpRequest &request) const
{
    const String reqETags = request.header.getList(Http::HdrType::IF_NONE_MATCH);
    // weak comparison is allowed only for HEAD or full-body GET requests
    const bool allowWeakMatch = !request.flags.isRanged &&
                                (request.method == Http::METHOD_GET || request.method == Http::METHOD_HEAD);
    return hasOneOfEtags(reqETags, allowWeakMatch);
}

/// whether at least one of the request ETags matches entity ETag
bool
StoreEntry::hasOneOfEtags(const String &reqETags, const bool allowWeakMatch) const
{
    const ETag repETag = getReply()->header.getETag(Http::HdrType::ETAG);
    if (!repETag.str)
        return strListIsMember(&reqETags, "*", ',');

    bool matched = false;
    const char *pos = NULL;
    const char *item;
    int ilen;
    while (!matched && strListGetItem(&reqETags, ',', &item, &ilen, &pos)) {
        if (!strncmp(item, "*", ilen))
            matched = true;
        else {
            String str;
            str.append(item, ilen);
            ETag reqETag;
            if (etagParseInit(&reqETag, str.termedBuf())) {
                matched = allowWeakMatch ? etagIsWeakEqual(repETag, reqETag) :
                          etagIsStrongEqual(repETag, reqETag);
            }
        }
    }
    return matched;
}

Store::Disk &
StoreEntry::disk() const
{
    assert(hasDisk());
    const RefCount<Store::Disk> &sd = INDEXSD(swap_dirn);
    assert(sd);
    return *sd;
}

bool
StoreEntry::hasDisk(const sdirno dirn, const sfileno filen) const
{
    checkDisk();
    if (dirn < 0 && filen < 0)
        return swap_dirn >= 0;
    Must(dirn >= 0);
    const bool matchingDisk = (swap_dirn == dirn);
    return filen < 0 ? matchingDisk : (matchingDisk && swap_filen == filen);
}

void
StoreEntry::attachToDisk(const sdirno dirn, const sfileno fno, const swap_status_t status)
{
    debugs(88, 3, "attaching entry with key " << getMD5Text() << " : " <<
           swapStatusStr[status] << " " << dirn << " " <<
           std::hex << std::setw(8) << std::setfill('0') <<
           std::uppercase << fno);
    checkDisk();
    swap_dirn = dirn;
    swap_filen = fno;
    swap_status = status;
    checkDisk();
}

void
StoreEntry::detachFromDisk()
{
    swap_dirn = -1;
    swap_filen = -1;
    swap_status = SWAPOUT_NONE;
}

void
StoreEntry::checkDisk() const
{
    const bool ok = (swap_dirn < 0) == (swap_filen < 0) &&
                    (swap_dirn < 0) == (swap_status == SWAPOUT_NONE) &&
                    (swap_dirn < 0 || swap_dirn < Config.cacheSwap.n_configured);

    if (!ok) {
        debugs(88, DBG_IMPORTANT, "ERROR: inconsistent disk entry state " << *this);
        throw std::runtime_error("inconsistent disk entry state ");
    }
}

/*
 * return true if the entry is in a state where
 * it can accept more data (ie with write() method)
 */
bool
StoreEntry::isAccepting() const
{
    if (STORE_PENDING != store_status)
        return false;

    if (EBIT_TEST(flags, ENTRY_ABORTED))
        return false;

    return true;
}

const char *
StoreEntry::describeTimestamps() const
{
    LOCAL_ARRAY(char, buf, 256);
    snprintf(buf, 256, "LV:%-9d LU:%-9d LM:%-9d EX:%-9d",
             static_cast<int>(timestamp),
             static_cast<int>(lastref),
             static_cast<int>(lastModified_),
             static_cast<int>(expires));
    return buf;
}

static std::ostream &
operator <<(std::ostream &os, const Store::IoStatus &io)
{
    switch (io) {
    case Store::ioUndecided:
        os << 'u';
        break;
    case Store::ioReading:
        os << 'r';
        break;
    case Store::ioWriting:
        os << 'w';
        break;
    case Store::ioDone:
        os << 'o';
        break;
    }
    return os;
}

std::ostream &operator <<(std::ostream &os, const StoreEntry &e)
{
    os << "e:";

    if (e.hasTransients()) {
        const auto &xitTable = e.mem_obj->xitTable;
        os << 't' << xitTable.io << xitTable.index;
    }

    if (e.hasMemStore()) {
        const auto &memCache = e.mem_obj->memCache;
        os << 'm' << memCache.io << memCache.index << '@' << memCache.offset;
    }

    // Do not use e.hasDisk() here because its checkDisk() call may calls us.
    if (e.swap_filen > -1 || e.swap_dirn > -1)
        os << 'd' << e.swap_filen << '@' << e.swap_dirn;

    os << '=';

    // print only non-default status values, using unique letters
    if (e.mem_status != NOT_IN_MEMORY ||
            e.store_status != STORE_PENDING ||
            e.swap_status != SWAPOUT_NONE ||
            e.ping_status != PING_NONE) {
        if (e.mem_status != NOT_IN_MEMORY) os << 'm';
        if (e.store_status != STORE_PENDING) os << 's';
        if (e.swap_status != SWAPOUT_NONE) os << 'w' << e.swap_status;
        if (e.ping_status != PING_NONE) os << 'p' << e.ping_status;
    }

    // print only set flags, using unique letters
    if (e.flags) {
        if (EBIT_TEST(e.flags, ENTRY_SPECIAL)) os << 'S';
        if (EBIT_TEST(e.flags, ENTRY_REVALIDATE_ALWAYS)) os << 'R';
        if (EBIT_TEST(e.flags, DELAY_SENDING)) os << 'P';
        if (EBIT_TEST(e.flags, RELEASE_REQUEST)) os << 'X';
        if (EBIT_TEST(e.flags, REFRESH_REQUEST)) os << 'F';
        if (EBIT_TEST(e.flags, ENTRY_REVALIDATE_STALE)) os << 'E';
        if (EBIT_TEST(e.flags, KEY_PRIVATE)) {
            os << 'I';
            if (e.shareableWhenPrivate)
                os << 'H';
        }
        if (EBIT_TEST(e.flags, ENTRY_FWD_HDR_WAIT)) os << 'W';
        if (EBIT_TEST(e.flags, ENTRY_NEGCACHED)) os << 'N';
        if (EBIT_TEST(e.flags, ENTRY_VALIDATED)) os << 'V';
        if (EBIT_TEST(e.flags, ENTRY_BAD_LENGTH)) os << 'L';
        if (EBIT_TEST(e.flags, ENTRY_ABORTED)) os << 'A';
    }

    return os << '/' << &e << '*' << e.locks();
}

/* NullStoreEntry */

NullStoreEntry NullStoreEntry::_instance;

NullStoreEntry *
NullStoreEntry::getInstance()
{
    return &_instance;
}

char const *
NullStoreEntry::getMD5Text() const
{
    return "N/A";
}

void
NullStoreEntry::operator delete(void*)
{
    fatal ("Attempt to delete NullStoreEntry\n");
}

char const *
NullStoreEntry::getSerialisedMetaData()
{
    return NULL;
}

void
Store::EntryGuard::onException() noexcept
{
    SWALLOW_EXCEPTIONS({
        entry_->releaseRequest(false);
        entry_->unlock(context_);
    });
}
<|MERGE_RESOLUTION|>--- conflicted
+++ resolved
@@ -1831,11 +1831,7 @@
     assert(rep);
 
     buffer();
-<<<<<<< HEAD
-    rep->packHeadersInto(this);
-=======
     rep->packHeadersUsingSlowPacker(*this);
->>>>>>> 903b0939
     mem_obj->markEndOfReplyHeaders();
 
     rep->body.packInto(this);
