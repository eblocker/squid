--- conflicted
+++ resolved
@@ -15,24 +15,6 @@
 HttpReply::HttpReply() : HttpMsg(hoReply), date (0), last_modified (0),
     expires(0), surrogate_control(nullptr), keep_alive(0),
     protoPrefix("HTTP/"), do_clean(false), bodySizeMax(-2), content_range(nullptr)
-<<<<<<< HEAD
-    STUB_NOP
-    HttpReply::~HttpReply() STUB
-    void HttpReply::setHeaders(Http::StatusCode status, const char *reason, const char *ctype, int64_t clen, time_t lmt, time_t expires_) STUB
-    void HttpReply::packHeadersInto(Packable *) const STUB
-    void HttpReply::reset() STUB
-    void httpBodyPackInto(const HttpBody *, Packable *) STUB
-    bool HttpReply::sanityCheckStartLine(const char *buf, const size_t hdr_len, Http::StatusCode *error) STUB_RETVAL(false)
-    int HttpReply::httpMsgParseError() STUB_RETVAL(0)
-    bool HttpReply::expectingBody(const HttpRequestMethod&, int64_t&) const STUB_RETVAL(false)
-    bool HttpReply::parseFirstLine(const char *start, const char *end) STUB_RETVAL(false)
-    void HttpReply::hdrCacheInit() STUB
-    HttpReply * HttpReply::clone() const STUB_RETVAL(NULL)
-    bool HttpReply::inheritProperties(const HttpMsg *aMsg) STUB_RETVAL(false)
-    bool HttpReply::updateOnNotModified(HttpReply const*) STUB_RETVAL(false)
-    int64_t HttpReply::bodySize(const HttpRequestMethod&) const STUB_RETVAL(0)
-    const HttpHdrContRange *HttpReply::contentRange() const STUB_RETVAL(nullptr)
-=======
 {STUB_NOP}
 HttpReply::~HttpReply() STUB
 void HttpReply::setHeaders(Http::StatusCode status, const char *reason, const char *ctype, int64_t clen, time_t lmt, time_t expires_) STUB
@@ -50,4 +32,3 @@
 bool HttpReply::updateOnNotModified(HttpReply const*) STUB_RETVAL(false)
 int64_t HttpReply::bodySize(const HttpRequestMethod&) const STUB_RETVAL(0)
 const HttpHdrContRange *HttpReply::contentRange() const STUB_RETVAL(nullptr)
->>>>>>> 903b0939
