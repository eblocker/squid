/*
 * Copyright (C) 1996-2022 The Squid Software Foundation and contributors
 *
 * Squid software is distributed under GPLv2+ license and includes
 * contributions from numerous individuals and organizations.
 * Please see the COPYING and CONTRIBUTORS files for details.
 */

#include "squid.h"
#include "base/CharacterSet.h"
#include "base64.h"
#include "getfullhostname.h"
#include "html_quote.h"
#include "ip/Address.h"
#include "MemBuf.h"
#include "rfc1123.h"
#include "rfc1738.h"
#include "util.h"

#include <cctype>
#include <cerrno>
#include <csignal>
#include <cstring>
#include <ctime>
#if HAVE_UNISTD_H
#include <unistd.h>
#endif
#if HAVE_FCNTL_H
#include <fcntl.h>
#endif
#if HAVE_GRP_H
#include <grp.h>
#endif
#if HAVE_GNUMALLOC_H
#include <gnumalloc.h>
#elif HAVE_MALLOC_H
#include <malloc.h>
#endif
#if HAVE_MEMORY_H
#include <memory.h>
#endif
#if HAVE_NETDB_H
#include <netdb.h>
#endif
#if HAVE_PWD_H
#include <pwd.h>
#endif
#if HAVE_SYS_PARAM_H
#include <sys/param.h>
#endif
#if HAVE_SYS_SOCKET_H
#include <sys/socket.h>
#endif
#if HAVE_NETINET_IN_H
#include <netinet/in.h>
#endif
#if HAVE_ARPA_INET_H
#include <arpa/inet.h>
#endif
#if HAVE_SYS_STAT_H
#include <sys/stat.h>
#endif
#if HAVE_SYS_UN_H
#include <sys/un.h>
#endif
#if HAVE_SYS_WAIT_H
#include <sys/wait.h>
#endif
#if HAVE_LIBC_H
#include <libc.h>
#endif
#if HAVE_STRINGS_H
#include <strings.h>
#endif
#if HAVE_BSTRING_H
#include <bstring.h>
#endif
#if HAVE_CRYPT_H
#include <crypt.h>
#endif
#if HAVE_FNMATCH_H
extern "C" {
#include <fnmatch.h>
}
#endif

#ifndef DEFAULT_CACHEMGR_CONFIG
#define DEFAULT_CACHEMGR_CONFIG "/etc/squid/cachemgr.conf"
#endif

typedef struct {
    char *server;
    char *hostname;
    int port;
    char *action;
    char *user_name;
    char *passwd;
    char *pub_auth;
    char *workers;
    char *processes;
} cachemgr_request;

/*
 * Static variables and constants
 */
static const time_t passwd_ttl = 60 * 60 * 3;   /* in sec */
static const char *script_name = "/cgi-bin/cachemgr.cgi";
static const char *progname = NULL;
static time_t now;

/*
 * Function prototypes
 */
static const char *safe_str(const char *str);
static const char *xstrtok(char **str, char del);
static void print_trailer(void);
static void auth_html(const char *host, int port, const char *user_name);
static void error_html(const char *msg);
static char *menu_url(cachemgr_request * req, const char *action);
static int parse_status_line(const char *sline, const char **statusStr);
static cachemgr_request *read_request(void);
static char *read_get_request(void);
static char *read_post_request(void);

static void make_pub_auth(cachemgr_request * req);
static void decode_pub_auth(cachemgr_request * req);
static void reset_auth(cachemgr_request * req);
static const char *make_auth_header(const cachemgr_request * req);

static int check_target_acl(const char *hostname, int port);

#if _SQUID_WINDOWS_
static int s_iInitCount = 0;

int Win32SockInit(void)
{
    int iVersionRequested;
    WSADATA wsaData;
    int err;

    if (s_iInitCount > 0) {
        ++s_iInitCount;
        return (0);
    } else if (s_iInitCount < 0)
        return (s_iInitCount);

    /* s_iInitCount == 0. Do the initailization */
    iVersionRequested = MAKEWORD(2, 0);

    err = WSAStartup((WORD) iVersionRequested, &wsaData);

    if (err) {
        s_iInitCount = -1;
        return (s_iInitCount);
    }

    if (LOBYTE(wsaData.wVersion) != 2 ||
            HIBYTE(wsaData.wVersion) != 0) {
        s_iInitCount = -2;
        WSACleanup();
        return (s_iInitCount);
    }

    ++s_iInitCount;
    return (s_iInitCount);
}

void Win32SockCleanup(void)
{
    if (--s_iInitCount == 0)
        WSACleanup();

    return;
}

#endif

static const char *
safe_str(const char *str)
{
    return str ? str : "";
}

/* relaxed number format */
static int
is_number(const char *str)
{
    return strspn(str, "\t -+01234567890./\n") == strlen(str);
}

static const char *
xstrtok(char **str, char del)
{
    if (*str) {
        char *p = strchr(*str, del);
        char *tok = *str;
        int len;

        if (p) {
            *str = p + 1;
            *p = '\0';
        } else
            *str = NULL;

        /* trim */
        len = strlen(tok);

        while (len && xisspace(tok[len - 1]))
            tok[--len] = '\0';

        while (xisspace(*tok))
            ++tok;

        return tok;
    } else
        return "";
}

bool
hostname_check(const char *uri)
{
    static CharacterSet hostChars = CharacterSet("host",".:[]_") +
                                    CharacterSet::ALPHA + CharacterSet::DIGIT;

    const auto limit = strlen(uri);
    for (size_t i = 0; i < limit; i++) {
        if (!hostChars[uri[i]]) {
            return false;
        }
    }
    return true;
}

static void
print_trailer(void)
{
    printf("<HR noshade size=\"1px\">\n");
    printf("<ADDRESS>\n");
    printf("Generated %s, by %s/%s@%s\n",
           mkrfc1123(now), progname, VERSION, getfullhostname());
    printf("</ADDRESS></BODY></HTML>\n");
}

static void
auth_html(const char *host, int port, const char *user_name)
{
    FILE *fp;
    int need_host = 1;

    if (!user_name)
        user_name = "";

    if (!host || !strlen(host))
        host = "";

    fp = fopen("cachemgr.conf", "r");

    if (fp == NULL)
        fp = fopen(DEFAULT_CACHEMGR_CONFIG, "r");

    if (fp == NULL)
        printf("X-Error: message=\"Unable to open config %s\"", DEFAULT_CACHEMGR_CONFIG);

    printf("Content-Type: text/html\r\n\r\n");

    printf("<!DOCTYPE HTML PUBLIC \"-//W3C//DTD HTML 4.01 Transitional//EN\" \"http://www.w3.org/TR/html4/loose.dtd\">\n");

    printf("<HTML><HEAD><TITLE>Cache Manager Interface</TITLE>\n");

    printf("<STYLE type=\"text/css\"><!--BODY{background-color:#ffffff;font-family:verdana,sans-serif}--></STYLE>\n");

    printf("<script type=\"text/javascript\">\n");
    printf("function TS(t, s) {\n");
    printf(" var x = new XMLHttpRequest();\n");
    printf(" x.open('GET', 'http' + s + '://' + t + '/squid-internal-mgr/', true);\n");
    printf(" x.onreadystatechange=function() {\n");
    printf("  if (x.readyState==4) {\n");
    printf("   if ((x.status>=200 && x.status <= 299) || x.status==401) {\n");
    printf("    var v = x.getResponseHeader('Server');\n");
    printf("    if (v.substring(0,8) == 'squid/3.' && (v[8]=='H' || parseInt(v.substring(8)) >= 2)) {\n");
    printf("     var d = document.getElementById('H' + s + 'mgr');\n");
    printf("     if (d.innerHTML == '') d.innerHTML = '<h2>HTTP' + (s=='s'?'S':'') + ' Managed Proxies</h2>';\n");
    printf("     d.innerHTML = d.innerHTML + '<p>Host: <a href=\"http' + s + '://' + t + '/squid-internal-mgr/\">' + t + '</a></p>';\n");
    printf(" }}}}\n");
    printf(" x.send(null);\n");
    printf("}\n");
    printf("</script>\n");

    printf("</HEAD>\n");

    printf("<BODY><H1>Cache Manager Interface</H1>\n");

    printf("<P>This is a WWW interface to the instrumentation interface\n");

    printf("for the Squid object cache.</P>\n");

    printf("<HR noshade size=\"1px\">\n");

    printf("<div id=\"Hsmgr\"></div>\n");
    printf("<div id=\"Hmgr\"></div>\n");
    printf("<div id=\"Cmgr\">\n");
    printf("<h2>CGI Managed Proxies</h2>\n");
    printf("<FORM METHOD=\"POST\" ACTION=\"%s\">\n", script_name);

    printf("<TABLE BORDER=\"0\" CELLPADDING=\"10\" CELLSPACING=\"1\">\n");

    if (fp != NULL) {
        int servers = 0;
        char config_line[BUFSIZ];

        while (fgets(config_line, BUFSIZ, fp)) {
            char *server, *comment;
            if (strtok(config_line, "\r\n") == nullptr)
                continue;

            if (config_line[0] == '#')
                continue;

            if (config_line[0] == '\0')
                continue;

            if ((server = strtok(config_line, " \t")) == NULL)
                continue;

            if (strchr(server, '*') || strchr(server, '[') || strchr(server, '?')) {
                need_host = -1;
                continue;
            }

            comment = strtok(NULL, "");

            if (comment)
                while (*comment == ' ' || *comment == '\t')
                    ++comment;

            if (!comment || !*comment)
                comment = server;

            if (!servers)
                printf("<TR><TH ALIGN=\"left\">Cache Server:</TH><TD><SELECT id=\"server\" NAME=\"server\">\n");

            printf("<OPTION VALUE=\"%s\"%s>%s</OPTION>\n", server, (servers || *host) ? "" : " SELECTED", comment);
            ++servers;
        }

        if (servers) {
            if (need_host == 1 && !*host)
                need_host = 0;

            if (need_host)
                printf("<OPTION VALUE=\"\"%s>Other</OPTION>\n", (*host) ? " SELECTED" : "");

            printf("</SELECT></TR>\n");
        }

        fclose(fp);
    }

    if (need_host) {
        if (need_host == 1 && !*host)
            host = "localhost";

        printf("<TR><TH ALIGN=\"left\">Cache Host:</TH><TD><INPUT NAME=\"host\" ");

        printf("size=\"30\" VALUE=\"%s\"></TD></TR>\n", host);

        printf("<TR><TH ALIGN=\"left\">Cache Port:</TH><TD><INPUT NAME=\"port\" ");

        printf("size=\"30\" VALUE=\"%d\"></TD></TR>\n", port);
    }

    printf("<TR><TH ALIGN=\"left\">Manager name:</TH><TD><INPUT NAME=\"user_name\" ");

    printf("size=\"30\" VALUE=\"%s\"></TD></TR>\n", rfc1738_escape(user_name));

    printf("<TR><TH ALIGN=\"left\">Password:</TH><TD><INPUT TYPE=\"password\" NAME=\"passwd\" ");

    printf("size=\"30\" VALUE=\"\"></TD></TR>\n");

    printf("</TABLE><BR CLEAR=\"all\">\n");

    printf("<INPUT TYPE=\"submit\" VALUE=\"Continue...\">\n");

    printf("</FORM></div>\n");

    printf("<script type=\"text/javascript\">\n");
    printf("var s = document.getElementById(\"server\");\n");
    printf("for (var i = 0; i < s.childElementCount; i++) {\n");
    printf(" TS(s.children[i].value, '');\n");
    printf(" TS(s.children[i].value, 's');\n");
    printf("}</script>\n");

    print_trailer();
}

static void
error_html(const char *msg)
{
    printf("Content-Type: text/html\r\n\r\n");
    printf("<!DOCTYPE HTML PUBLIC \"-//W3C//DTD HTML 4.01 Transitional//EN\" \"http://www.w3.org/TR/html4/loose.dtd\">\n");
    printf("<HTML><HEAD><TITLE>Cache Manager Error</TITLE>\n");
    printf("<STYLE type=\"text/css\"><!--BODY{background-color:#ffffff;font-family:verdana,sans-serif}--></STYLE></HEAD>\n");
    printf("<BODY><H1>Cache Manager Error</H1>\n");
    printf("<P>\n%s</P>\n", html_quote(msg));
    print_trailer();
}

/* returns http status extracted from status line or -1 on parsing failure */
static int
parse_status_line(const char *sline, const char **statusStr)
{
    const char *sp = strchr(sline, ' ');

    if (statusStr)
        *statusStr = NULL;

    if (strncasecmp(sline, "HTTP/", 5) || !sp)
        return -1;

    while (xisspace(*++sp));
    if (!xisdigit(*sp))
        return -1;

    if (statusStr)
        *statusStr = sp;

    return atoi(sp);
}

static char *
menu_url(cachemgr_request * req, const char *action)
{
    static char url[1024];
    snprintf(url, sizeof(url), "%s?host=%s&port=%d&user_name=%s&operation=%s&auth=%s",
             script_name,
             req->hostname,
             req->port,
             rfc1738_escape(safe_str(req->user_name)),
             action,
             safe_str(req->pub_auth));
    return url;
}

static void
munge_menu_line(MemBuf &out, const char *buf, cachemgr_request * req)
{
    char *x;
    const char *a;
    const char *d;
    const char *p;
    char *a_url;
    char *buf_copy;

    const char bufLen = strlen(buf);
    if (bufLen < 1 || *buf != ' ') {
        out.append(buf, bufLen);
        return;
    }

    buf_copy = x = xstrndup(buf, bufLen+1);

    a = xstrtok(&x, '\t');

    d = xstrtok(&x, '\t');

    p = xstrtok(&x, '\t');

    a_url = xstrdup(menu_url(req, a));

    /* no reason to give a url for a disabled action */
    if (!strcmp(p, "disabled"))
        out.appendf("<LI type=\"circle\">%s (disabled)<A HREF=\"%s\">.</A>\n", d, a_url);
    else
        /* disable a hidden action (requires a password, but password is not in squid.conf) */
        if (!strcmp(p, "hidden"))
            out.appendf("<LI type=\"circle\">%s (hidden)<A HREF=\"%s\">.</A>\n", d, a_url);
        else
            /* disable link if authentication is required and we have no password */
            if (!strcmp(p, "protected") && !req->passwd)
                out.appendf("<LI type=\"circle\">%s (requires <a href=\"%s\">authentication</a>)<A HREF=\"%s\">.</A>\n",
                            d, menu_url(req, "authenticate"), a_url);
            else
                /* highlight protected but probably available entries */
                if (!strcmp(p, "protected"))
                    out.appendf("<LI type=\"square\"><A HREF=\"%s\"><font color=\"#FF0000\">%s</font></A>\n",
                                a_url, d);

    /* public entry or unknown type of protection */
                else
                    out.appendf("<LI type=\"disk\"><A HREF=\"%s\">%s</A>\n", a_url, d);

    xfree(a_url);

    xfree(buf_copy);
}

static void
munge_other_line(MemBuf &out, const char *buf, cachemgr_request *)
{
    static const char *ttags[] = {"td", "th"};

    static int table_line_num = 0;
    static int next_is_header = 0;
    int is_header = 0;
    const char *ttag;
    char *buf_copy;
    char *x, *p;
    /* does it look like a table? */

    if (!strchr(buf, '\t') || *buf == '\t') {
        /* nope, just text */
        if (table_line_num)
            out.append("</table>\n<pre>", 14);
        out.appendf("%s", html_quote(buf));
        table_line_num = 0;
        return;
    }

    /* start html table */
    if (!table_line_num) {
        out.append("</pre><table cellpadding=\"2\" cellspacing=\"1\">\n", 46);
        next_is_header = 0;
    }

    /* remove '\n' */
    is_header = (!table_line_num || next_is_header) && !strchr(buf, ':') && !is_number(buf);

    ttag = ttags[is_header];

    /* record starts */
    out.append("<tr>", 4);

    /* substitute '\t' */
    buf_copy = x = xstrdup(buf);

    if ((p = strchr(x, '\n')))
        *p = '\0';

    while (x && strlen(x)) {
        int column_span = 1;
        const char *cell = xstrtok(&x, '\t');

        while (x && *x == '\t') {
            ++column_span;
            ++x;
        }

        out.appendf("<%s colspan=\"%d\" align=\"%s\">%s</%s>",
                    ttag, column_span,
                    is_header ? "center" : is_number(cell) ? "right" : "left",
                    html_quote(cell), ttag);
    }

    xfree(buf_copy);
    /* record ends */
    out.append("</tr>\n", 6);
    next_is_header = is_header && strstr(buf, "\t\t");
    ++table_line_num;
}

static const char *
munge_action_line(const char *_buf, cachemgr_request * req)
{
    static char html[2 * 1024];
    char *buf = xstrdup(_buf);
    char *x = buf;
    const char *action, *description;
    char *p;

    if ((p = strchr(x, '\n')))
        *p = '\0';
    action = xstrtok(&x, '\t');
    if (!action) {
        xfree(buf);
        return "";
    }
    description = xstrtok(&x, '\t');
    if (!description)
        description = action;
    snprintf(html, sizeof(html), " <a href=\"%s\">%s</a>", menu_url(req, action), description);
    xfree(buf);
    return html;
}

static int
read_reply(int s, cachemgr_request * req)
{
    char buf[4 * 1024];
#if _SQUID_WINDOWS_

    int reply;
    char *tmpfile = tempnam(NULL, "tmp0000");
    FILE *fp = fopen(tmpfile, "w+");
#else

    FILE *fp = fdopen(s, "r");
#endif
    /* interpretation states */
    enum {
        isStatusLine, isHeaders, isActions, isBodyStart, isBody, isForward, isEof, isForwardEof, isSuccess, isError
    } istate = isStatusLine;
    int parse_menu = 0;
    const char *action = req->action;
    const char *statusStr = NULL;
    int status = -1;

    if (0 == strlen(req->action))
        parse_menu = 1;
    else if (0 == strcasecmp(req->action, "menu"))
        parse_menu = 1;

    if (fp == NULL) {
#if _SQUID_WINDOWS_
        perror(tmpfile);
        xfree(tmpfile);
#else

        perror("fdopen");
#endif

        close(s);
        return 1;
    }

#if _SQUID_WINDOWS_

    while ((reply=recv(s, buf, sizeof(buf), 0)) > 0)
        fwrite(buf, 1, reply, fp);

    rewind(fp);

#endif

    if (parse_menu)
        action = "menu";

    /* read reply interpreting one line at a time depending on state */
    while (istate < isEof) {
        if (!fgets(buf, sizeof(buf), fp))
            istate = istate == isForward ? isForwardEof : isEof;

        switch (istate) {

        case isStatusLine:
            /* get HTTP status */
            /* uncomment the following if you want to debug headers */
            /* fputs("\r\n\r\n", stdout); */
            status = parse_status_line(buf, &statusStr);
            istate = status == 200 ? isHeaders : isForward;
            /* if cache asks for authentication, we have to reset our info */

            if (status == 401 || status == 407) {
                reset_auth(req);
                status = 403;   /* Forbiden, see comments in case isForward: */
            }

            /* this is a way to pass HTTP status to the Web server */
            if (statusStr)
                printf("Status: %d %s", status, statusStr); /* statusStr has '\n' */

            break;

        case isHeaders:
            /* forward header field */
            if (!strcmp(buf, "\r\n")) {     /* end of headers */
                fputs("Content-Type: text/html\r\n", stdout);   /* add our type */
                istate = isBodyStart;
            }

            if (strncasecmp(buf, "Content-Type:", 13))  /* filter out their type */
                fputs(buf, stdout);

            break;

        case isBodyStart:
            printf("<!DOCTYPE HTML PUBLIC \"-//W3C//DTD HTML 4.01 Transitional//EN\" \"http://www.w3.org/TR/html4/loose.dtd\">\n");

            printf("<HTML><HEAD><TITLE>CacheMgr@%s: %s</TITLE>\n",
                   req->hostname, action);

            printf("<STYLE type=\"text/css\"><!--BODY{background-color:#ffffff;font-family:verdana,sans-serif}TABLE{background-color:#333333;border:0pt;padding:0pt}TH,TD{background-color:#ffffff;white-space:nowrap}--></STYLE>\n");

            printf("</HEAD><BODY>\n");

            if (parse_menu) {
                printf("<H2><a href=\"%s\">Cache Manager</a> menu for %s:</H2>",
                       menu_url(req, "authenticate"), req->hostname);
                printf("<UL>\n");
            } else {
                printf("<P><A HREF=\"%s\">%s</A>\n<HR noshade size=\"1px\">\n",
                       menu_url(req, "menu"), "Cache Manager menu");
                printf("<PRE>\n");
            }

            istate = isActions;
        /* yes, fall through, we do not want to loose the first line */

        case isActions:
            if (strncmp(buf, "action:", 7) == 0) {
                fputs(" ", stdout);
                fputs(munge_action_line(buf + 7, req), stdout);
                break;
            }
            if (parse_menu) {
                printf("<UL>\n");
            } else {
                printf("<HR noshade size=\"1px\">\n");
                printf("<PRE>\n");
            }

            istate = isBody;
        /* yes, fall through, we do not want to loose the first line */

        case isBody:
        {
            /* interpret [and reformat] cache response */
            MemBuf out;
            out.init();
            if (parse_menu)
                munge_menu_line(out, buf, req);
            else
                munge_other_line(out, buf, req);

            fputs(out.buf, stdout);
        }
        break;

        case isForward:
            /* forward: no modifications allowed */
            /*
             * Note: we currently do not know any way to get browser.reply to
             * 401 to .cgi because web server filters out all auth info. Thus we
             * disable authentication headers for now.
             */
            if (!strncasecmp(buf, "WWW-Authenticate:", 17) || !strncasecmp(buf, "Proxy-Authenticate:", 19));    /* skip */
            else
                fputs(buf, stdout);

            break;

        case isEof:
            /* print trailers */
            if (parse_menu)
                printf("</UL>\n");
            else
                printf("</table></PRE>\n");

            print_trailer();

            istate = isSuccess;

            break;

        case isForwardEof:
            /* indicate that we finished processing an "error" sequence */
            istate = isError;

            break;

        default:
            printf("%s: internal bug: invalid state reached: %d", script_name, istate);

            istate = isError;
        }
    }

    fclose(fp);
#if _SQUID_WINDOWS_

    remove(tmpfile);
    xfree(tmpfile);
    close(s);

#endif

    return 0;
}

static int
process_request(cachemgr_request * req)
{

    char ipbuf[MAX_IPSTRLEN];
    struct addrinfo *AI = NULL;
    Ip::Address S;
    int s;
    int l;

    static char buf[2 * 1024];

    if (req == NULL) {
        auth_html(CACHEMGR_HOSTNAME, CACHE_HTTP_PORT, "");
        return 1;
    }

    if (req->hostname == NULL) {
        req->hostname = xstrdup(CACHEMGR_HOSTNAME);
    }

    if (req->port == 0) {
        req->port = CACHE_HTTP_PORT;
    }

    if (req->action == NULL) {
        req->action = xstrdup("");
    }

    if (strcmp(req->action, "authenticate") == 0) {
        auth_html(req->hostname, req->port, req->user_name);
        return 0;
    }

    if (!check_target_acl(req->hostname, req->port)) {
        snprintf(buf, sizeof(buf), "target %s:%d not allowed in cachemgr.conf\n", req->hostname, req->port);
        error_html(buf);
        return 1;
    }

    S = *gethostbyname(req->hostname);

    if ( !S.isAnyAddr() ) {
        (void) 0;
    } else if ((S = req->hostname))
        (void) 0;
    else {
        if (hostname_check(req->hostname)) {
            snprintf(buf, sizeof(buf), "Unknown Host: %s\n", req->hostname);
            error_html(buf);
            return 1;
        } else {
            snprintf(buf, sizeof(buf), "%s\n", "Invalid Hostname");
            error_html(buf);
            return 1;
        }
    }

    S.port(req->port);

    S.getAddrInfo(AI);

#if USE_IPV6
    if ((s = socket( AI->ai_family, SOCK_STREAM, 0)) < 0) {
#else
    if ((s = socket(PF_INET, SOCK_STREAM, 0)) < 0) {
#endif
        int xerrno = errno;
        snprintf(buf, sizeof(buf), "socket: %s\n", xstrerr(xerrno));
        error_html(buf);
        Ip::Address::FreeAddr(AI);
        return 1;
    }

    if (connect(s, AI->ai_addr, AI->ai_addrlen) < 0) {
        int xerrno = errno;
        snprintf(buf, sizeof(buf), "connect %s: %s\n", S.toUrl(ipbuf,MAX_IPSTRLEN), xstrerr(xerrno));
        error_html(buf);
        Ip::Address::FreeAddr(AI);
        close(s);
        return 1;
    }

    Ip::Address::FreeAddr(AI);

    l = snprintf(buf, sizeof(buf),
                 "GET cache_object://%s/%s%s%s HTTP/1.0\r\n"
                 "User-Agent: cachemgr.cgi/%s\r\n"
                 "Accept: */*\r\n"
                 "%s"           /* Authentication info or nothing */
                 "\r\n",
                 req->hostname,
                 req->action,
                 req->workers? "?workers=" : (req->processes ? "?processes=" : ""),
                 req->workers? req->workers : (req->processes ? req->processes: ""),
                 VERSION,
                 make_auth_header(req));
    if (write(s, buf, l) < 0) {
        fprintf(stderr,"ERROR: (%d) writing request: '%s'\n", errno, buf);
    } else {
        debug("wrote request: '%s'\n", buf);
    }
    return read_reply(s, req);
}

int
main(int argc, char *argv[])
{
    char *s;
    cachemgr_request *req;

    now = time(NULL);
#if _SQUID_WINDOWS_

    Win32SockInit();
    atexit(Win32SockCleanup);
    _setmode( _fileno( stdin ), _O_BINARY );
    _setmode( _fileno( stdout ), _O_BINARY );
    _fmode = _O_BINARY;

    if ((s = strrchr(argv[0], '\\')))
#else

    if ((s = strrchr(argv[0], '/')))
#endif

        progname = xstrdup(s + 1);
    else
        progname = xstrdup(argv[0]);

    if ((s = getenv("SCRIPT_NAME")) != NULL)
        script_name = xstrdup(s);

    char **args = argv;
    while (argc > 1 && args[1][0] == '-') {
//        const char *value = "";
        char option = args[1][1];
        switch (option) {
        case 'd':
            debug_enabled = 1;
            break;
        default:
#if 0 // unused for now.
            if (strlen(args[1]) > 2) {
                value = args[1] + 2;
            } else if (argc > 2) {
                value = args[2];
                ++args;
                --argc;
            } else
                value = "";
#endif
            break;
        }
        ++args;
        --argc;
    }

    req = read_request();

    return process_request(req);
}

static char *
read_post_request(void)
{
    char *s;

    if ((s = getenv("REQUEST_METHOD")) == NULL)
        return NULL;

    if (0 != strcasecmp(s, "POST"))
        return NULL;

    if ((s = getenv("CONTENT_LENGTH")) == NULL)
        return NULL;

    if (*s == '-') // negative length content huh?
        return NULL;

    uint64_t len;

    char *endptr = s+ strlen(s);
    if ((len = strtoll(s, &endptr, 10)) <= 0)
        return NULL;

    // limit the input to something reasonable.
    // 4KB should be enough for the GET/POST data length, but may be extended.
    size_t bufLen = (len < 4096 ? len : 4095);
    char *buf = (char *)xmalloc(bufLen + 1);

    size_t readLen = fread(buf, 1, bufLen, stdin);
    if (readLen == 0) {
        xfree(buf);
        return NULL;
    }
    buf[readLen] = '\0';
    len -= readLen;

    // purge the remainder of the request entity
    while (len > 0 && readLen) {
        char temp[65535];
        readLen = fread(temp, 1, 65535, stdin);
        len -= readLen;
    }

    return buf;
}

static char *
read_get_request(void)
{
    char *s;

    if ((s = getenv("QUERY_STRING")) == NULL)
        return NULL;

    return xstrdup(s);
}

static cachemgr_request *
read_request(void)
{
    char *buf;

    cachemgr_request *req;
    char *s;
    char *t = NULL;
    char *q;

    if ((buf = read_post_request()) != NULL)
        (void) 0;
    else if ((buf = read_get_request()) != NULL)
        (void) 0;
    else
        return NULL;

#if _SQUID_WINDOWS_

    if (strlen(buf) == 0 || strlen(buf) == 4000)
#else

    if (strlen(buf) == 0)
#endif
    {
        xfree(buf);
        return NULL;
    }

    req = (cachemgr_request *)xcalloc(1, sizeof(cachemgr_request));

    for (s = strtok(buf, "&"); s != NULL; s = strtok(NULL, "&")) {
        safe_free(t);
        t = xstrdup(s);

        if ((q = strchr(t, '=')) == NULL)
            continue;

        *q = '\0';
        ++q;

        rfc1738_unescape(t);

        rfc1738_unescape(q);

        if (0 == strcmp(t, "server") && strlen(q))
            req->server = xstrdup(q);
        else if (0 == strcmp(t, "host") && strlen(q))
            req->hostname = xstrdup(q);
        else if (0 == strcmp(t, "port") && strlen(q))
            req->port = atoi(q);
        else if (0 == strcmp(t, "user_name") && strlen(q))
            req->user_name = xstrdup(q);
        else if (0 == strcmp(t, "passwd") && strlen(q))
            req->passwd = xstrdup(q);
        else if (0 == strcmp(t, "auth") && strlen(q))
            req->pub_auth = xstrdup(q), decode_pub_auth(req);
        else if (0 == strcmp(t, "operation"))
            req->action = xstrdup(q);
        else if (0 == strcmp(t, "workers") && strlen(q))
            req->workers = xstrdup(q);
        else if (0 == strcmp(t, "processes") && strlen(q))
            req->processes = xstrdup(q);
    }
    safe_free(t);

    if (req->server && !req->hostname) {
        char *p;
        req->hostname = strtok(req->server, ":");

        if ((p = strtok(NULL, ":")))
            req->port = atoi(p);
    }

    make_pub_auth(req);
    debug("cmgr: got req: host: '%s' port: %d uname: '%s' passwd: '%s' auth: '%s' oper: '%s' workers: '%s' processes: '%s'\n",
          safe_str(req->hostname), req->port, safe_str(req->user_name), safe_str(req->passwd), safe_str(req->pub_auth), safe_str(req->action), safe_str(req->workers), safe_str(req->processes));
    return req;
}

/* Routines to support authentication */

/*
 * Encodes auth info into a "public" form.
 * Currently no powerful encryption is used.
 */
static void
make_pub_auth(cachemgr_request * req)
{
    static char buf[1024];
    safe_free(req->pub_auth);
    debug("cmgr: encoding for pub...\n");

    if (!req->passwd || !strlen(req->passwd))
        return;

    auto *rfc1738_username = xstrdup(rfc1738_escape(safe_str(req->user_name)));
    auto *rfc1738_passwd = xstrdup(rfc1738_escape(req->passwd));

    /* host | time | user | passwd */
    const int bufLen = snprintf(buf, sizeof(buf), "%s|%d|%s|%s",
                                req->hostname,
                                (int) now,
<<<<<<< HEAD
                                rfc1738_escape(safe_str(req->user_name)),
                                rfc1738_escape(req->passwd));
=======
                                rfc1738_username,
                                rfc1738_passwd);
>>>>>>> 4a17e329
    debug("cmgr: pre-encoded for pub: %s\n", buf);

    safe_free(rfc1738_username);
    safe_free(rfc1738_passwd);

    const int encodedLen = base64_encode_len(bufLen);
    req->pub_auth = (char *) xmalloc(encodedLen);
    struct base64_encode_ctx ctx;
    base64_encode_init(&ctx);
    size_t blen = base64_encode_update(&ctx, req->pub_auth, bufLen, reinterpret_cast<uint8_t*>(buf));
    blen += base64_encode_final(&ctx, req->pub_auth + blen);
    req->pub_auth[blen] = '\0';
    debug("cmgr: encoded: '%s'\n", req->pub_auth);
}

static void
decode_pub_auth(cachemgr_request * req)
{
    const char *host_name;
    const char *time_str;

    debug("cmgr: decoding pub: '%s'\n", safe_str(req->pub_auth));
    safe_free(req->passwd);

    if (!req->pub_auth || strlen(req->pub_auth) < 4 + strlen(safe_str(req->hostname)))
        return;

    char *buf = static_cast<char*>(xmalloc(BASE64_DECODE_LENGTH(strlen(req->pub_auth))+1));
    struct base64_decode_ctx ctx;
    base64_decode_init(&ctx);
    size_t decodedLen = 0;
    if (!base64_decode_update(&ctx, &decodedLen, reinterpret_cast<uint8_t*>(buf), strlen(req->pub_auth), req->pub_auth) ||
            !base64_decode_final(&ctx)) {
        debug("cmgr: base64 decode failure. Incomplete auth token string.\n");
        xfree(buf);
        return;
    }
    buf[decodedLen] = '\0';

    debug("cmgr: length ok\n");

    /* parse ( a lot of memory leaks, but that is cachemgr style :) */
    if ((host_name = strtok(buf, "|")) == NULL) {
        xfree(buf);
        return;
    }

    debug("cmgr: decoded host: '%s'\n", host_name);

    if ((time_str = strtok(NULL, "|")) == NULL) {
        xfree(buf);
        return;
    }

    debug("cmgr: decoded time: '%s' (now: %d)\n", time_str, (int) now);

    char *user_name;
    if ((user_name = strtok(NULL, "|")) == NULL) {
        xfree(buf);
        return;
    }
    rfc1738_unescape(user_name);

    debug("cmgr: decoded uname: '%s'\n", user_name);

    char *passwd;
    if ((passwd = strtok(NULL, "|")) == NULL) {
        xfree(buf);
        return;
    }
    rfc1738_unescape(passwd);

    debug("cmgr: decoded passwd: '%s'\n", passwd);

    /* verify freshness and validity */
    if (atoi(time_str) + passwd_ttl < now) {
        xfree(buf);
        return;
    }

    if (strcasecmp(host_name, req->hostname)) {
        xfree(buf);
        return;
    }

    debug("cmgr: verified auth. info.\n");

    /* ok, accept */
    safe_free(req->user_name);

    req->user_name = xstrdup(user_name);

    req->passwd = xstrdup(passwd);

    xfree(buf);
}

static void
reset_auth(cachemgr_request * req)
{
    safe_free(req->passwd);
    safe_free(req->pub_auth);
}

static const char *
make_auth_header(const cachemgr_request * req)
{
    static char buf[1024];
    size_t stringLength = 0;

    if (!req->passwd)
        return "";

    int bufLen = snprintf(buf, sizeof(buf), "%s:%s",
                          req->user_name ? req->user_name : "",
                          req->passwd);

    int encodedLen = base64_encode_len(bufLen);
    if (encodedLen <= 0)
        return "";

    char *str64 = static_cast<char *>(xmalloc(encodedLen));
    struct base64_encode_ctx ctx;
    base64_encode_init(&ctx);
    size_t blen = base64_encode_update(&ctx, str64, bufLen, reinterpret_cast<uint8_t*>(buf));
    blen += base64_encode_final(&ctx, str64+blen);
    str64[blen] = '\0';

    stringLength += snprintf(buf, sizeof(buf), "Authorization: Basic %.*s\r\n", (int)blen, str64);

    assert(stringLength < sizeof(buf));

    snprintf(&buf[stringLength], sizeof(buf) - stringLength, "Proxy-Authorization: Basic %.*s\r\n", (int)blen, str64);

    xfree(str64);
    return buf;
}

static int
check_target_acl(const char *hostname, int port)
{
    char config_line[BUFSIZ];
    FILE *fp = NULL;
    int ret = 0;
    fp = fopen("cachemgr.conf", "r");

    if (fp == NULL)
        fp = fopen(DEFAULT_CACHEMGR_CONFIG, "r");

    if (fp == NULL) {
#ifdef CACHEMGR_HOSTNAME_DEFINED

        if (strcmp(hostname, CACHEMGR_HOSTNAME) == 0 && port == CACHE_HTTP_PORT)
            return 1;

#else

        if (strcmp(hostname, "localhost") == 0)
            return 1;

        if (strcmp(hostname, getfullhostname()) == 0)
            return 1;

#endif

        return 0;
    }

    while (fgets(config_line, BUFSIZ, fp)) {
        char *token = NULL;
        strtok(config_line, " \r\n\t");

        if (config_line[0] == '#')
            continue;

        if (config_line[0] == '\0')
            continue;

        if ((token = strtok(config_line, ":")) == NULL)
            continue;

#if HAVE_FNMATCH_H

        if (fnmatch(token, hostname, 0) != 0)
            continue;

#else

        if (strcmp(token, hostname) != 0)
            continue;

#endif

        if ((token = strtok(NULL, ":")) != NULL) {
            int i;

            if (strcmp(token, "*") == 0)

                ;   /* Wildcard port specification */
            else if (strcmp(token, "any") == 0)

                ;   /* Wildcard port specification */
            else if (sscanf(token, "%d", &i) != 1)
                continue;

            else if (i != port)
                continue;
        } else if (port != CACHE_HTTP_PORT)
            continue;

        ret = 1;

        break;
    }

    fclose(fp);
    return ret;
}
<|MERGE_RESOLUTION|>--- conflicted
+++ resolved
@@ -1099,13 +1099,8 @@
     const int bufLen = snprintf(buf, sizeof(buf), "%s|%d|%s|%s",
                                 req->hostname,
                                 (int) now,
-<<<<<<< HEAD
-                                rfc1738_escape(safe_str(req->user_name)),
-                                rfc1738_escape(req->passwd));
-=======
                                 rfc1738_username,
                                 rfc1738_passwd);
->>>>>>> 4a17e329
     debug("cmgr: pre-encoded for pub: %s\n", buf);
 
     safe_free(rfc1738_username);
